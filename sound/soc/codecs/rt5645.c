--- conflicted
+++ resolved
@@ -3042,14 +3042,10 @@
 
 	switch (rt5645->codec_type) {
 	case CODEC_TYPE_RT5645:
-<<<<<<< HEAD
-		snd_soc_dapm_new_controls(&codec->dapm,
+		snd_soc_dapm_new_controls(dapm,
 			rt5645_specific_dapm_widgets,
 			ARRAY_SIZE(rt5645_specific_dapm_widgets));
-		snd_soc_dapm_add_routes(&codec->dapm,
-=======
 		snd_soc_dapm_add_routes(dapm,
->>>>>>> 4890140f
 			rt5645_specific_dapm_routes,
 			ARRAY_SIZE(rt5645_specific_dapm_routes));
 		break;
