// SPDX-License-Identifier: GPL-2.0
/*
 * Copyright (C) 2008 Oracle.  All rights reserved.
 */

#include <linux/sched.h>
#include <linux/slab.h>
#include <linux/blkdev.h>
#include <linux/list_sort.h>
#include <linux/iversion.h>
#include "misc.h"
#include "ctree.h"
#include "tree-log.h"
#include "disk-io.h"
#include "locking.h"
#include "print-tree.h"
#include "backref.h"
#include "compression.h"
#include "qgroup.h"
#include "block-group.h"
#include "space-info.h"
#include "zoned.h"
#include "inode-item.h"

/* magic values for the inode_only field in btrfs_log_inode:
 *
 * LOG_INODE_ALL means to log everything
 * LOG_INODE_EXISTS means to log just enough to recreate the inode
 * during log replay
 */
enum {
	LOG_INODE_ALL,
	LOG_INODE_EXISTS,
	LOG_OTHER_INODE,
	LOG_OTHER_INODE_ALL,
};

/*
 * directory trouble cases
 *
 * 1) on rename or unlink, if the inode being unlinked isn't in the fsync
 * log, we must force a full commit before doing an fsync of the directory
 * where the unlink was done.
 * ---> record transid of last unlink/rename per directory
 *
 * mkdir foo/some_dir
 * normal commit
 * rename foo/some_dir foo2/some_dir
 * mkdir foo/some_dir
 * fsync foo/some_dir/some_file
 *
 * The fsync above will unlink the original some_dir without recording
 * it in its new location (foo2).  After a crash, some_dir will be gone
 * unless the fsync of some_file forces a full commit
 *
 * 2) we must log any new names for any file or dir that is in the fsync
 * log. ---> check inode while renaming/linking.
 *
 * 2a) we must log any new names for any file or dir during rename
 * when the directory they are being removed from was logged.
 * ---> check inode and old parent dir during rename
 *
 *  2a is actually the more important variant.  With the extra logging
 *  a crash might unlink the old name without recreating the new one
 *
 * 3) after a crash, we must go through any directories with a link count
 * of zero and redo the rm -rf
 *
 * mkdir f1/foo
 * normal commit
 * rm -rf f1/foo
 * fsync(f1)
 *
 * The directory f1 was fully removed from the FS, but fsync was never
 * called on f1, only its parent dir.  After a crash the rm -rf must
 * be replayed.  This must be able to recurse down the entire
 * directory tree.  The inode link count fixup code takes care of the
 * ugly details.
 */

/*
 * stages for the tree walking.  The first
 * stage (0) is to only pin down the blocks we find
 * the second stage (1) is to make sure that all the inodes
 * we find in the log are created in the subvolume.
 *
 * The last stage is to deal with directories and links and extents
 * and all the other fun semantics
 */
enum {
	LOG_WALK_PIN_ONLY,
	LOG_WALK_REPLAY_INODES,
	LOG_WALK_REPLAY_DIR_INDEX,
	LOG_WALK_REPLAY_ALL,
};

static int btrfs_log_inode(struct btrfs_trans_handle *trans,
			   struct btrfs_inode *inode,
			   int inode_only,
			   struct btrfs_log_ctx *ctx);
static int link_to_fixup_dir(struct btrfs_trans_handle *trans,
			     struct btrfs_root *root,
			     struct btrfs_path *path, u64 objectid);
static noinline int replay_dir_deletes(struct btrfs_trans_handle *trans,
				       struct btrfs_root *root,
				       struct btrfs_root *log,
				       struct btrfs_path *path,
				       u64 dirid, int del_all);
static void wait_log_commit(struct btrfs_root *root, int transid);

/*
 * tree logging is a special write ahead log used to make sure that
 * fsyncs and O_SYNCs can happen without doing full tree commits.
 *
 * Full tree commits are expensive because they require commonly
 * modified blocks to be recowed, creating many dirty pages in the
 * extent tree an 4x-6x higher write load than ext3.
 *
 * Instead of doing a tree commit on every fsync, we use the
 * key ranges and transaction ids to find items for a given file or directory
 * that have changed in this transaction.  Those items are copied into
 * a special tree (one per subvolume root), that tree is written to disk
 * and then the fsync is considered complete.
 *
 * After a crash, items are copied out of the log-tree back into the
 * subvolume tree.  Any file data extents found are recorded in the extent
 * allocation tree, and the log-tree freed.
 *
 * The log tree is read three times, once to pin down all the extents it is
 * using in ram and once, once to create all the inodes logged in the tree
 * and once to do all the other items.
 */

/*
 * start a sub transaction and setup the log tree
 * this increments the log tree writer count to make the people
 * syncing the tree wait for us to finish
 */
static int start_log_trans(struct btrfs_trans_handle *trans,
			   struct btrfs_root *root,
			   struct btrfs_log_ctx *ctx)
{
	struct btrfs_fs_info *fs_info = root->fs_info;
	struct btrfs_root *tree_root = fs_info->tree_root;
	const bool zoned = btrfs_is_zoned(fs_info);
	int ret = 0;
	bool created = false;

	/*
	 * First check if the log root tree was already created. If not, create
	 * it before locking the root's log_mutex, just to keep lockdep happy.
	 */
	if (!test_bit(BTRFS_ROOT_HAS_LOG_TREE, &tree_root->state)) {
		mutex_lock(&tree_root->log_mutex);
		if (!fs_info->log_root_tree) {
			ret = btrfs_init_log_root_tree(trans, fs_info);
			if (!ret) {
				set_bit(BTRFS_ROOT_HAS_LOG_TREE, &tree_root->state);
				created = true;
			}
		}
		mutex_unlock(&tree_root->log_mutex);
		if (ret)
			return ret;
	}

	mutex_lock(&root->log_mutex);

again:
	if (root->log_root) {
		int index = (root->log_transid + 1) % 2;

		if (btrfs_need_log_full_commit(trans)) {
			ret = -EAGAIN;
			goto out;
		}

		if (zoned && atomic_read(&root->log_commit[index])) {
			wait_log_commit(root, root->log_transid - 1);
			goto again;
		}

		if (!root->log_start_pid) {
			clear_bit(BTRFS_ROOT_MULTI_LOG_TASKS, &root->state);
			root->log_start_pid = current->pid;
		} else if (root->log_start_pid != current->pid) {
			set_bit(BTRFS_ROOT_MULTI_LOG_TASKS, &root->state);
		}
	} else {
		/*
		 * This means fs_info->log_root_tree was already created
		 * for some other FS trees. Do the full commit not to mix
		 * nodes from multiple log transactions to do sequential
		 * writing.
		 */
		if (zoned && !created) {
			ret = -EAGAIN;
			goto out;
		}

		ret = btrfs_add_log_tree(trans, root);
		if (ret)
			goto out;

		set_bit(BTRFS_ROOT_HAS_LOG_TREE, &root->state);
		clear_bit(BTRFS_ROOT_MULTI_LOG_TASKS, &root->state);
		root->log_start_pid = current->pid;
	}

	atomic_inc(&root->log_writers);
	if (!ctx->logging_new_name) {
		int index = root->log_transid % 2;
		list_add_tail(&ctx->list, &root->log_ctxs[index]);
		ctx->log_transid = root->log_transid;
	}

out:
	mutex_unlock(&root->log_mutex);
	return ret;
}

/*
 * returns 0 if there was a log transaction running and we were able
 * to join, or returns -ENOENT if there were not transactions
 * in progress
 */
static int join_running_log_trans(struct btrfs_root *root)
{
	const bool zoned = btrfs_is_zoned(root->fs_info);
	int ret = -ENOENT;

	if (!test_bit(BTRFS_ROOT_HAS_LOG_TREE, &root->state))
		return ret;

	mutex_lock(&root->log_mutex);
again:
	if (root->log_root) {
		int index = (root->log_transid + 1) % 2;

		ret = 0;
		if (zoned && atomic_read(&root->log_commit[index])) {
			wait_log_commit(root, root->log_transid - 1);
			goto again;
		}
		atomic_inc(&root->log_writers);
	}
	mutex_unlock(&root->log_mutex);
	return ret;
}

/*
 * This either makes the current running log transaction wait
 * until you call btrfs_end_log_trans() or it makes any future
 * log transactions wait until you call btrfs_end_log_trans()
 */
void btrfs_pin_log_trans(struct btrfs_root *root)
{
	atomic_inc(&root->log_writers);
}

/*
 * indicate we're done making changes to the log tree
 * and wake up anyone waiting to do a sync
 */
void btrfs_end_log_trans(struct btrfs_root *root)
{
	if (atomic_dec_and_test(&root->log_writers)) {
		/* atomic_dec_and_test implies a barrier */
		cond_wake_up_nomb(&root->log_writer_wait);
	}
}

static void btrfs_wait_tree_block_writeback(struct extent_buffer *buf)
{
	filemap_fdatawait_range(buf->pages[0]->mapping,
			        buf->start, buf->start + buf->len - 1);
}

/*
 * the walk control struct is used to pass state down the chain when
 * processing the log tree.  The stage field tells us which part
 * of the log tree processing we are currently doing.  The others
 * are state fields used for that specific part
 */
struct walk_control {
	/* should we free the extent on disk when done?  This is used
	 * at transaction commit time while freeing a log tree
	 */
	int free;

	/* pin only walk, we record which extents on disk belong to the
	 * log trees
	 */
	int pin;

	/* what stage of the replay code we're currently in */
	int stage;

	/*
	 * Ignore any items from the inode currently being processed. Needs
	 * to be set every time we find a BTRFS_INODE_ITEM_KEY and we are in
	 * the LOG_WALK_REPLAY_INODES stage.
	 */
	bool ignore_cur_inode;

	/* the root we are currently replaying */
	struct btrfs_root *replay_dest;

	/* the trans handle for the current replay */
	struct btrfs_trans_handle *trans;

	/* the function that gets used to process blocks we find in the
	 * tree.  Note the extent_buffer might not be up to date when it is
	 * passed in, and it must be checked or read if you need the data
	 * inside it
	 */
	int (*process_func)(struct btrfs_root *log, struct extent_buffer *eb,
			    struct walk_control *wc, u64 gen, int level);
};

/*
 * process_func used to pin down extents, write them or wait on them
 */
static int process_one_buffer(struct btrfs_root *log,
			      struct extent_buffer *eb,
			      struct walk_control *wc, u64 gen, int level)
{
	struct btrfs_fs_info *fs_info = log->fs_info;
	int ret = 0;

	/*
	 * If this fs is mixed then we need to be able to process the leaves to
	 * pin down any logged extents, so we have to read the block.
	 */
	if (btrfs_fs_incompat(fs_info, MIXED_GROUPS)) {
		ret = btrfs_read_extent_buffer(eb, gen, level, NULL);
		if (ret)
			return ret;
	}

	if (wc->pin) {
		ret = btrfs_pin_extent_for_log_replay(wc->trans, eb->start,
						      eb->len);
		if (ret)
			return ret;

		if (btrfs_buffer_uptodate(eb, gen, 0) &&
		    btrfs_header_level(eb) == 0)
			ret = btrfs_exclude_logged_extents(eb);
	}
	return ret;
}

static int do_overwrite_item(struct btrfs_trans_handle *trans,
			     struct btrfs_root *root,
			     struct btrfs_path *path,
			     struct extent_buffer *eb, int slot,
			     struct btrfs_key *key)
{
	int ret;
	u32 item_size;
	u64 saved_i_size = 0;
	int save_old_i_size = 0;
	unsigned long src_ptr;
	unsigned long dst_ptr;
	int overwrite_root = 0;
	bool inode_item = key->type == BTRFS_INODE_ITEM_KEY;

	if (root->root_key.objectid != BTRFS_TREE_LOG_OBJECTID)
		overwrite_root = 1;

	item_size = btrfs_item_size(eb, slot);
	src_ptr = btrfs_item_ptr_offset(eb, slot);

	/* Our caller must have done a search for the key for us. */
	ASSERT(path->nodes[0] != NULL);

	/*
	 * And the slot must point to the exact key or the slot where the key
	 * should be at (the first item with a key greater than 'key')
	 */
	if (path->slots[0] < btrfs_header_nritems(path->nodes[0])) {
		struct btrfs_key found_key;

		btrfs_item_key_to_cpu(path->nodes[0], &found_key, path->slots[0]);
		ret = btrfs_comp_cpu_keys(&found_key, key);
		ASSERT(ret >= 0);
	} else {
		ret = 1;
	}

	if (ret == 0) {
		char *src_copy;
		char *dst_copy;
		u32 dst_size = btrfs_item_size(path->nodes[0],
						  path->slots[0]);
		if (dst_size != item_size)
			goto insert;

		if (item_size == 0) {
			btrfs_release_path(path);
			return 0;
		}
		dst_copy = kmalloc(item_size, GFP_NOFS);
		src_copy = kmalloc(item_size, GFP_NOFS);
		if (!dst_copy || !src_copy) {
			btrfs_release_path(path);
			kfree(dst_copy);
			kfree(src_copy);
			return -ENOMEM;
		}

		read_extent_buffer(eb, src_copy, src_ptr, item_size);

		dst_ptr = btrfs_item_ptr_offset(path->nodes[0], path->slots[0]);
		read_extent_buffer(path->nodes[0], dst_copy, dst_ptr,
				   item_size);
		ret = memcmp(dst_copy, src_copy, item_size);

		kfree(dst_copy);
		kfree(src_copy);
		/*
		 * they have the same contents, just return, this saves
		 * us from cowing blocks in the destination tree and doing
		 * extra writes that may not have been done by a previous
		 * sync
		 */
		if (ret == 0) {
			btrfs_release_path(path);
			return 0;
		}

		/*
		 * We need to load the old nbytes into the inode so when we
		 * replay the extents we've logged we get the right nbytes.
		 */
		if (inode_item) {
			struct btrfs_inode_item *item;
			u64 nbytes;
			u32 mode;

			item = btrfs_item_ptr(path->nodes[0], path->slots[0],
					      struct btrfs_inode_item);
			nbytes = btrfs_inode_nbytes(path->nodes[0], item);
			item = btrfs_item_ptr(eb, slot,
					      struct btrfs_inode_item);
			btrfs_set_inode_nbytes(eb, item, nbytes);

			/*
			 * If this is a directory we need to reset the i_size to
			 * 0 so that we can set it up properly when replaying
			 * the rest of the items in this log.
			 */
			mode = btrfs_inode_mode(eb, item);
			if (S_ISDIR(mode))
				btrfs_set_inode_size(eb, item, 0);
		}
	} else if (inode_item) {
		struct btrfs_inode_item *item;
		u32 mode;

		/*
		 * New inode, set nbytes to 0 so that the nbytes comes out
		 * properly when we replay the extents.
		 */
		item = btrfs_item_ptr(eb, slot, struct btrfs_inode_item);
		btrfs_set_inode_nbytes(eb, item, 0);

		/*
		 * If this is a directory we need to reset the i_size to 0 so
		 * that we can set it up properly when replaying the rest of
		 * the items in this log.
		 */
		mode = btrfs_inode_mode(eb, item);
		if (S_ISDIR(mode))
			btrfs_set_inode_size(eb, item, 0);
	}
insert:
	btrfs_release_path(path);
	/* try to insert the key into the destination tree */
	path->skip_release_on_error = 1;
	ret = btrfs_insert_empty_item(trans, root, path,
				      key, item_size);
	path->skip_release_on_error = 0;

	/* make sure any existing item is the correct size */
	if (ret == -EEXIST || ret == -EOVERFLOW) {
		u32 found_size;
		found_size = btrfs_item_size(path->nodes[0],
						path->slots[0]);
		if (found_size > item_size)
			btrfs_truncate_item(path, item_size, 1);
		else if (found_size < item_size)
			btrfs_extend_item(path, item_size - found_size);
	} else if (ret) {
		return ret;
	}
	dst_ptr = btrfs_item_ptr_offset(path->nodes[0],
					path->slots[0]);

	/* don't overwrite an existing inode if the generation number
	 * was logged as zero.  This is done when the tree logging code
	 * is just logging an inode to make sure it exists after recovery.
	 *
	 * Also, don't overwrite i_size on directories during replay.
	 * log replay inserts and removes directory items based on the
	 * state of the tree found in the subvolume, and i_size is modified
	 * as it goes
	 */
	if (key->type == BTRFS_INODE_ITEM_KEY && ret == -EEXIST) {
		struct btrfs_inode_item *src_item;
		struct btrfs_inode_item *dst_item;

		src_item = (struct btrfs_inode_item *)src_ptr;
		dst_item = (struct btrfs_inode_item *)dst_ptr;

		if (btrfs_inode_generation(eb, src_item) == 0) {
			struct extent_buffer *dst_eb = path->nodes[0];
			const u64 ino_size = btrfs_inode_size(eb, src_item);

			/*
			 * For regular files an ino_size == 0 is used only when
			 * logging that an inode exists, as part of a directory
			 * fsync, and the inode wasn't fsynced before. In this
			 * case don't set the size of the inode in the fs/subvol
			 * tree, otherwise we would be throwing valid data away.
			 */
			if (S_ISREG(btrfs_inode_mode(eb, src_item)) &&
			    S_ISREG(btrfs_inode_mode(dst_eb, dst_item)) &&
			    ino_size != 0)
				btrfs_set_inode_size(dst_eb, dst_item, ino_size);
			goto no_copy;
		}

		if (overwrite_root &&
		    S_ISDIR(btrfs_inode_mode(eb, src_item)) &&
		    S_ISDIR(btrfs_inode_mode(path->nodes[0], dst_item))) {
			save_old_i_size = 1;
			saved_i_size = btrfs_inode_size(path->nodes[0],
							dst_item);
		}
	}

	copy_extent_buffer(path->nodes[0], eb, dst_ptr,
			   src_ptr, item_size);

	if (save_old_i_size) {
		struct btrfs_inode_item *dst_item;
		dst_item = (struct btrfs_inode_item *)dst_ptr;
		btrfs_set_inode_size(path->nodes[0], dst_item, saved_i_size);
	}

	/* make sure the generation is filled in */
	if (key->type == BTRFS_INODE_ITEM_KEY) {
		struct btrfs_inode_item *dst_item;
		dst_item = (struct btrfs_inode_item *)dst_ptr;
		if (btrfs_inode_generation(path->nodes[0], dst_item) == 0) {
			btrfs_set_inode_generation(path->nodes[0], dst_item,
						   trans->transid);
		}
	}
no_copy:
	btrfs_mark_buffer_dirty(path->nodes[0]);
	btrfs_release_path(path);
	return 0;
}

/*
 * Item overwrite used by replay and tree logging.  eb, slot and key all refer
 * to the src data we are copying out.
 *
 * root is the tree we are copying into, and path is a scratch
 * path for use in this function (it should be released on entry and
 * will be released on exit).
 *
 * If the key is already in the destination tree the existing item is
 * overwritten.  If the existing item isn't big enough, it is extended.
 * If it is too large, it is truncated.
 *
 * If the key isn't in the destination yet, a new item is inserted.
 */
static int overwrite_item(struct btrfs_trans_handle *trans,
			  struct btrfs_root *root,
			  struct btrfs_path *path,
			  struct extent_buffer *eb, int slot,
			  struct btrfs_key *key)
{
	int ret;

	/* Look for the key in the destination tree. */
	ret = btrfs_search_slot(NULL, root, key, path, 0, 0);
	if (ret < 0)
		return ret;

	return do_overwrite_item(trans, root, path, eb, slot, key);
}

/*
 * simple helper to read an inode off the disk from a given root
 * This can only be called for subvolume roots and not for the log
 */
static noinline struct inode *read_one_inode(struct btrfs_root *root,
					     u64 objectid)
{
	struct inode *inode;

	inode = btrfs_iget(root->fs_info->sb, objectid, root);
	if (IS_ERR(inode))
		inode = NULL;
	return inode;
}

/* replays a single extent in 'eb' at 'slot' with 'key' into the
 * subvolume 'root'.  path is released on entry and should be released
 * on exit.
 *
 * extents in the log tree have not been allocated out of the extent
 * tree yet.  So, this completes the allocation, taking a reference
 * as required if the extent already exists or creating a new extent
 * if it isn't in the extent allocation tree yet.
 *
 * The extent is inserted into the file, dropping any existing extents
 * from the file that overlap the new one.
 */
static noinline int replay_one_extent(struct btrfs_trans_handle *trans,
				      struct btrfs_root *root,
				      struct btrfs_path *path,
				      struct extent_buffer *eb, int slot,
				      struct btrfs_key *key)
{
	struct btrfs_drop_extents_args drop_args = { 0 };
	struct btrfs_fs_info *fs_info = root->fs_info;
	int found_type;
	u64 extent_end;
	u64 start = key->offset;
	u64 nbytes = 0;
	struct btrfs_file_extent_item *item;
	struct inode *inode = NULL;
	unsigned long size;
	int ret = 0;

	item = btrfs_item_ptr(eb, slot, struct btrfs_file_extent_item);
	found_type = btrfs_file_extent_type(eb, item);

	if (found_type == BTRFS_FILE_EXTENT_REG ||
	    found_type == BTRFS_FILE_EXTENT_PREALLOC) {
		nbytes = btrfs_file_extent_num_bytes(eb, item);
		extent_end = start + nbytes;

		/*
		 * We don't add to the inodes nbytes if we are prealloc or a
		 * hole.
		 */
		if (btrfs_file_extent_disk_bytenr(eb, item) == 0)
			nbytes = 0;
	} else if (found_type == BTRFS_FILE_EXTENT_INLINE) {
		size = btrfs_file_extent_ram_bytes(eb, item);
		nbytes = btrfs_file_extent_ram_bytes(eb, item);
		extent_end = ALIGN(start + size,
				   fs_info->sectorsize);
	} else {
		ret = 0;
		goto out;
	}

	inode = read_one_inode(root, key->objectid);
	if (!inode) {
		ret = -EIO;
		goto out;
	}

	/*
	 * first check to see if we already have this extent in the
	 * file.  This must be done before the btrfs_drop_extents run
	 * so we don't try to drop this extent.
	 */
	ret = btrfs_lookup_file_extent(trans, root, path,
			btrfs_ino(BTRFS_I(inode)), start, 0);

	if (ret == 0 &&
	    (found_type == BTRFS_FILE_EXTENT_REG ||
	     found_type == BTRFS_FILE_EXTENT_PREALLOC)) {
		struct btrfs_file_extent_item cmp1;
		struct btrfs_file_extent_item cmp2;
		struct btrfs_file_extent_item *existing;
		struct extent_buffer *leaf;

		leaf = path->nodes[0];
		existing = btrfs_item_ptr(leaf, path->slots[0],
					  struct btrfs_file_extent_item);

		read_extent_buffer(eb, &cmp1, (unsigned long)item,
				   sizeof(cmp1));
		read_extent_buffer(leaf, &cmp2, (unsigned long)existing,
				   sizeof(cmp2));

		/*
		 * we already have a pointer to this exact extent,
		 * we don't have to do anything
		 */
		if (memcmp(&cmp1, &cmp2, sizeof(cmp1)) == 0) {
			btrfs_release_path(path);
			goto out;
		}
	}
	btrfs_release_path(path);

	/* drop any overlapping extents */
	drop_args.start = start;
	drop_args.end = extent_end;
	drop_args.drop_cache = true;
	ret = btrfs_drop_extents(trans, root, BTRFS_I(inode), &drop_args);
	if (ret)
		goto out;

	if (found_type == BTRFS_FILE_EXTENT_REG ||
	    found_type == BTRFS_FILE_EXTENT_PREALLOC) {
		u64 offset;
		unsigned long dest_offset;
		struct btrfs_key ins;

		if (btrfs_file_extent_disk_bytenr(eb, item) == 0 &&
		    btrfs_fs_incompat(fs_info, NO_HOLES))
			goto update_inode;

		ret = btrfs_insert_empty_item(trans, root, path, key,
					      sizeof(*item));
		if (ret)
			goto out;
		dest_offset = btrfs_item_ptr_offset(path->nodes[0],
						    path->slots[0]);
		copy_extent_buffer(path->nodes[0], eb, dest_offset,
				(unsigned long)item,  sizeof(*item));

		ins.objectid = btrfs_file_extent_disk_bytenr(eb, item);
		ins.offset = btrfs_file_extent_disk_num_bytes(eb, item);
		ins.type = BTRFS_EXTENT_ITEM_KEY;
		offset = key->offset - btrfs_file_extent_offset(eb, item);

		/*
		 * Manually record dirty extent, as here we did a shallow
		 * file extent item copy and skip normal backref update,
		 * but modifying extent tree all by ourselves.
		 * So need to manually record dirty extent for qgroup,
		 * as the owner of the file extent changed from log tree
		 * (doesn't affect qgroup) to fs/file tree(affects qgroup)
		 */
		ret = btrfs_qgroup_trace_extent(trans,
				btrfs_file_extent_disk_bytenr(eb, item),
				btrfs_file_extent_disk_num_bytes(eb, item),
				GFP_NOFS);
		if (ret < 0)
			goto out;

		if (ins.objectid > 0) {
			struct btrfs_ref ref = { 0 };
			u64 csum_start;
			u64 csum_end;
			LIST_HEAD(ordered_sums);

			/*
			 * is this extent already allocated in the extent
			 * allocation tree?  If so, just add a reference
			 */
			ret = btrfs_lookup_data_extent(fs_info, ins.objectid,
						ins.offset);
			if (ret < 0) {
				goto out;
			} else if (ret == 0) {
				btrfs_init_generic_ref(&ref,
						BTRFS_ADD_DELAYED_REF,
						ins.objectid, ins.offset, 0);
				btrfs_init_data_ref(&ref,
						root->root_key.objectid,
						key->objectid, offset, 0, false);
				ret = btrfs_inc_extent_ref(trans, &ref);
				if (ret)
					goto out;
			} else {
				/*
				 * insert the extent pointer in the extent
				 * allocation tree
				 */
				ret = btrfs_alloc_logged_file_extent(trans,
						root->root_key.objectid,
						key->objectid, offset, &ins);
				if (ret)
					goto out;
			}
			btrfs_release_path(path);

			if (btrfs_file_extent_compression(eb, item)) {
				csum_start = ins.objectid;
				csum_end = csum_start + ins.offset;
			} else {
				csum_start = ins.objectid +
					btrfs_file_extent_offset(eb, item);
				csum_end = csum_start +
					btrfs_file_extent_num_bytes(eb, item);
			}

			ret = btrfs_lookup_csums_range(root->log_root,
						csum_start, csum_end - 1,
						&ordered_sums, 0);
			if (ret)
				goto out;
			/*
			 * Now delete all existing cums in the csum root that
			 * cover our range. We do this because we can have an
			 * extent that is completely referenced by one file
			 * extent item and partially referenced by another
			 * file extent item (like after using the clone or
			 * extent_same ioctls). In this case if we end up doing
			 * the replay of the one that partially references the
			 * extent first, and we do not do the csum deletion
			 * below, we can get 2 csum items in the csum tree that
			 * overlap each other. For example, imagine our log has
			 * the two following file extent items:
			 *
			 * key (257 EXTENT_DATA 409600)
			 *     extent data disk byte 12845056 nr 102400
			 *     extent data offset 20480 nr 20480 ram 102400
			 *
			 * key (257 EXTENT_DATA 819200)
			 *     extent data disk byte 12845056 nr 102400
			 *     extent data offset 0 nr 102400 ram 102400
			 *
			 * Where the second one fully references the 100K extent
			 * that starts at disk byte 12845056, and the log tree
			 * has a single csum item that covers the entire range
			 * of the extent:
			 *
			 * key (EXTENT_CSUM EXTENT_CSUM 12845056) itemsize 100
			 *
			 * After the first file extent item is replayed, the
			 * csum tree gets the following csum item:
			 *
			 * key (EXTENT_CSUM EXTENT_CSUM 12865536) itemsize 20
			 *
			 * Which covers the 20K sub-range starting at offset 20K
			 * of our extent. Now when we replay the second file
			 * extent item, if we do not delete existing csum items
			 * that cover any of its blocks, we end up getting two
			 * csum items in our csum tree that overlap each other:
			 *
			 * key (EXTENT_CSUM EXTENT_CSUM 12845056) itemsize 100
			 * key (EXTENT_CSUM EXTENT_CSUM 12865536) itemsize 20
			 *
			 * Which is a problem, because after this anyone trying
			 * to lookup up for the checksum of any block of our
			 * extent starting at an offset of 40K or higher, will
			 * end up looking at the second csum item only, which
			 * does not contain the checksum for any block starting
			 * at offset 40K or higher of our extent.
			 */
			while (!list_empty(&ordered_sums)) {
				struct btrfs_ordered_sum *sums;
				struct btrfs_root *csum_root;

				sums = list_entry(ordered_sums.next,
						struct btrfs_ordered_sum,
						list);
				csum_root = btrfs_csum_root(fs_info,
							    sums->bytenr);
				if (!ret)
					ret = btrfs_del_csums(trans, csum_root,
							      sums->bytenr,
							      sums->len);
				if (!ret)
					ret = btrfs_csum_file_blocks(trans,
								     csum_root,
								     sums);
				list_del(&sums->list);
				kfree(sums);
			}
			if (ret)
				goto out;
		} else {
			btrfs_release_path(path);
		}
	} else if (found_type == BTRFS_FILE_EXTENT_INLINE) {
		/* inline extents are easy, we just overwrite them */
		ret = overwrite_item(trans, root, path, eb, slot, key);
		if (ret)
			goto out;
	}

	ret = btrfs_inode_set_file_extent_range(BTRFS_I(inode), start,
						extent_end - start);
	if (ret)
		goto out;

update_inode:
	btrfs_update_inode_bytes(BTRFS_I(inode), nbytes, drop_args.bytes_found);
	ret = btrfs_update_inode(trans, root, BTRFS_I(inode));
out:
	iput(inode);
	return ret;
}

static int unlink_inode_for_log_replay(struct btrfs_trans_handle *trans,
				       struct btrfs_inode *dir,
				       struct btrfs_inode *inode,
				       const char *name,
				       int name_len)
{
	int ret;

	ret = btrfs_unlink_inode(trans, dir, inode, name, name_len);
	if (ret)
		return ret;
	/*
	 * Whenever we need to check if a name exists or not, we check the
	 * fs/subvolume tree. So after an unlink we must run delayed items, so
	 * that future checks for a name during log replay see that the name
	 * does not exists anymore.
	 */
	return btrfs_run_delayed_items(trans);
}

/*
 * when cleaning up conflicts between the directory names in the
 * subvolume, directory names in the log and directory names in the
 * inode back references, we may have to unlink inodes from directories.
 *
 * This is a helper function to do the unlink of a specific directory
 * item
 */
static noinline int drop_one_dir_item(struct btrfs_trans_handle *trans,
				      struct btrfs_path *path,
				      struct btrfs_inode *dir,
				      struct btrfs_dir_item *di)
{
	struct btrfs_root *root = dir->root;
	struct inode *inode;
	char *name;
	int name_len;
	struct extent_buffer *leaf;
	struct btrfs_key location;
	int ret;

	leaf = path->nodes[0];

	btrfs_dir_item_key_to_cpu(leaf, di, &location);
	name_len = btrfs_dir_name_len(leaf, di);
	name = kmalloc(name_len, GFP_NOFS);
	if (!name)
		return -ENOMEM;

	read_extent_buffer(leaf, name, (unsigned long)(di + 1), name_len);
	btrfs_release_path(path);

	inode = read_one_inode(root, location.objectid);
	if (!inode) {
		ret = -EIO;
		goto out;
	}

	ret = link_to_fixup_dir(trans, root, path, location.objectid);
	if (ret)
		goto out;

	ret = unlink_inode_for_log_replay(trans, dir, BTRFS_I(inode), name,
			name_len);
out:
	kfree(name);
	iput(inode);
	return ret;
}

/*
 * See if a given name and sequence number found in an inode back reference are
 * already in a directory and correctly point to this inode.
 *
 * Returns: < 0 on error, 0 if the directory entry does not exists and 1 if it
 * exists.
 */
static noinline int inode_in_dir(struct btrfs_root *root,
				 struct btrfs_path *path,
				 u64 dirid, u64 objectid, u64 index,
				 const char *name, int name_len)
{
	struct btrfs_dir_item *di;
	struct btrfs_key location;
	int ret = 0;

	di = btrfs_lookup_dir_index_item(NULL, root, path, dirid,
					 index, name, name_len, 0);
	if (IS_ERR(di)) {
		ret = PTR_ERR(di);
		goto out;
	} else if (di) {
		btrfs_dir_item_key_to_cpu(path->nodes[0], di, &location);
		if (location.objectid != objectid)
			goto out;
	} else {
		goto out;
	}

	btrfs_release_path(path);
	di = btrfs_lookup_dir_item(NULL, root, path, dirid, name, name_len, 0);
	if (IS_ERR(di)) {
		ret = PTR_ERR(di);
		goto out;
	} else if (di) {
		btrfs_dir_item_key_to_cpu(path->nodes[0], di, &location);
		if (location.objectid == objectid)
			ret = 1;
	}
out:
	btrfs_release_path(path);
	return ret;
}

/*
 * helper function to check a log tree for a named back reference in
 * an inode.  This is used to decide if a back reference that is
 * found in the subvolume conflicts with what we find in the log.
 *
 * inode backreferences may have multiple refs in a single item,
 * during replay we process one reference at a time, and we don't
 * want to delete valid links to a file from the subvolume if that
 * link is also in the log.
 */
static noinline int backref_in_log(struct btrfs_root *log,
				   struct btrfs_key *key,
				   u64 ref_objectid,
				   const char *name, int namelen)
{
	struct btrfs_path *path;
	int ret;

	path = btrfs_alloc_path();
	if (!path)
		return -ENOMEM;

	ret = btrfs_search_slot(NULL, log, key, path, 0, 0);
	if (ret < 0) {
		goto out;
	} else if (ret == 1) {
		ret = 0;
		goto out;
	}

	if (key->type == BTRFS_INODE_EXTREF_KEY)
		ret = !!btrfs_find_name_in_ext_backref(path->nodes[0],
						       path->slots[0],
						       ref_objectid,
						       name, namelen);
	else
		ret = !!btrfs_find_name_in_backref(path->nodes[0],
						   path->slots[0],
						   name, namelen);
out:
	btrfs_free_path(path);
	return ret;
}

static inline int __add_inode_ref(struct btrfs_trans_handle *trans,
				  struct btrfs_root *root,
				  struct btrfs_path *path,
				  struct btrfs_root *log_root,
				  struct btrfs_inode *dir,
				  struct btrfs_inode *inode,
				  u64 inode_objectid, u64 parent_objectid,
				  u64 ref_index, char *name, int namelen,
				  int *search_done)
{
	int ret;
	char *victim_name;
	int victim_name_len;
	struct extent_buffer *leaf;
	struct btrfs_dir_item *di;
	struct btrfs_key search_key;
	struct btrfs_inode_extref *extref;

again:
	/* Search old style refs */
	search_key.objectid = inode_objectid;
	search_key.type = BTRFS_INODE_REF_KEY;
	search_key.offset = parent_objectid;
	ret = btrfs_search_slot(NULL, root, &search_key, path, 0, 0);
	if (ret == 0) {
		struct btrfs_inode_ref *victim_ref;
		unsigned long ptr;
		unsigned long ptr_end;

		leaf = path->nodes[0];

		/* are we trying to overwrite a back ref for the root directory
		 * if so, just jump out, we're done
		 */
		if (search_key.objectid == search_key.offset)
			return 1;

		/* check all the names in this back reference to see
		 * if they are in the log.  if so, we allow them to stay
		 * otherwise they must be unlinked as a conflict
		 */
		ptr = btrfs_item_ptr_offset(leaf, path->slots[0]);
		ptr_end = ptr + btrfs_item_size(leaf, path->slots[0]);
		while (ptr < ptr_end) {
			victim_ref = (struct btrfs_inode_ref *)ptr;
			victim_name_len = btrfs_inode_ref_name_len(leaf,
								   victim_ref);
			victim_name = kmalloc(victim_name_len, GFP_NOFS);
			if (!victim_name)
				return -ENOMEM;

			read_extent_buffer(leaf, victim_name,
					   (unsigned long)(victim_ref + 1),
					   victim_name_len);

			ret = backref_in_log(log_root, &search_key,
					     parent_objectid, victim_name,
					     victim_name_len);
			if (ret < 0) {
				kfree(victim_name);
				return ret;
			} else if (!ret) {
				inc_nlink(&inode->vfs_inode);
				btrfs_release_path(path);

				ret = unlink_inode_for_log_replay(trans, dir, inode,
						victim_name, victim_name_len);
				kfree(victim_name);
				if (ret)
					return ret;
				*search_done = 1;
				goto again;
			}
			kfree(victim_name);

			ptr = (unsigned long)(victim_ref + 1) + victim_name_len;
		}

		/*
		 * NOTE: we have searched root tree and checked the
		 * corresponding ref, it does not need to check again.
		 */
		*search_done = 1;
	}
	btrfs_release_path(path);

	/* Same search but for extended refs */
	extref = btrfs_lookup_inode_extref(NULL, root, path, name, namelen,
					   inode_objectid, parent_objectid, 0,
					   0);
	if (!IS_ERR_OR_NULL(extref)) {
		u32 item_size;
		u32 cur_offset = 0;
		unsigned long base;
		struct inode *victim_parent;

		leaf = path->nodes[0];

		item_size = btrfs_item_size(leaf, path->slots[0]);
		base = btrfs_item_ptr_offset(leaf, path->slots[0]);

		while (cur_offset < item_size) {
			extref = (struct btrfs_inode_extref *)(base + cur_offset);

			victim_name_len = btrfs_inode_extref_name_len(leaf, extref);

			if (btrfs_inode_extref_parent(leaf, extref) != parent_objectid)
				goto next;

			victim_name = kmalloc(victim_name_len, GFP_NOFS);
			if (!victim_name)
				return -ENOMEM;
			read_extent_buffer(leaf, victim_name, (unsigned long)&extref->name,
					   victim_name_len);

			search_key.objectid = inode_objectid;
			search_key.type = BTRFS_INODE_EXTREF_KEY;
			search_key.offset = btrfs_extref_hash(parent_objectid,
							      victim_name,
							      victim_name_len);
			ret = backref_in_log(log_root, &search_key,
					     parent_objectid, victim_name,
					     victim_name_len);
			if (ret < 0) {
				kfree(victim_name);
				return ret;
			} else if (!ret) {
				ret = -ENOENT;
				victim_parent = read_one_inode(root,
						parent_objectid);
				if (victim_parent) {
					inc_nlink(&inode->vfs_inode);
					btrfs_release_path(path);

					ret = unlink_inode_for_log_replay(trans,
							BTRFS_I(victim_parent),
							inode,
							victim_name,
							victim_name_len);
				}
				iput(victim_parent);
				kfree(victim_name);
				if (ret)
					return ret;
				*search_done = 1;
				goto again;
			}
			kfree(victim_name);
next:
			cur_offset += victim_name_len + sizeof(*extref);
		}
		*search_done = 1;
	}
	btrfs_release_path(path);

	/* look for a conflicting sequence number */
	di = btrfs_lookup_dir_index_item(trans, root, path, btrfs_ino(dir),
					 ref_index, name, namelen, 0);
	if (IS_ERR(di)) {
		return PTR_ERR(di);
	} else if (di) {
		ret = drop_one_dir_item(trans, path, dir, di);
		if (ret)
			return ret;
	}
	btrfs_release_path(path);

	/* look for a conflicting name */
	di = btrfs_lookup_dir_item(trans, root, path, btrfs_ino(dir),
				   name, namelen, 0);
	if (IS_ERR(di)) {
		return PTR_ERR(di);
	} else if (di) {
		ret = drop_one_dir_item(trans, path, dir, di);
		if (ret)
			return ret;
	}
	btrfs_release_path(path);

	return 0;
}

static int extref_get_fields(struct extent_buffer *eb, unsigned long ref_ptr,
			     u32 *namelen, char **name, u64 *index,
			     u64 *parent_objectid)
{
	struct btrfs_inode_extref *extref;

	extref = (struct btrfs_inode_extref *)ref_ptr;

	*namelen = btrfs_inode_extref_name_len(eb, extref);
	*name = kmalloc(*namelen, GFP_NOFS);
	if (*name == NULL)
		return -ENOMEM;

	read_extent_buffer(eb, *name, (unsigned long)&extref->name,
			   *namelen);

	if (index)
		*index = btrfs_inode_extref_index(eb, extref);
	if (parent_objectid)
		*parent_objectid = btrfs_inode_extref_parent(eb, extref);

	return 0;
}

static int ref_get_fields(struct extent_buffer *eb, unsigned long ref_ptr,
			  u32 *namelen, char **name, u64 *index)
{
	struct btrfs_inode_ref *ref;

	ref = (struct btrfs_inode_ref *)ref_ptr;

	*namelen = btrfs_inode_ref_name_len(eb, ref);
	*name = kmalloc(*namelen, GFP_NOFS);
	if (*name == NULL)
		return -ENOMEM;

	read_extent_buffer(eb, *name, (unsigned long)(ref + 1), *namelen);

	if (index)
		*index = btrfs_inode_ref_index(eb, ref);

	return 0;
}

/*
 * Take an inode reference item from the log tree and iterate all names from the
 * inode reference item in the subvolume tree with the same key (if it exists).
 * For any name that is not in the inode reference item from the log tree, do a
 * proper unlink of that name (that is, remove its entry from the inode
 * reference item and both dir index keys).
 */
static int unlink_old_inode_refs(struct btrfs_trans_handle *trans,
				 struct btrfs_root *root,
				 struct btrfs_path *path,
				 struct btrfs_inode *inode,
				 struct extent_buffer *log_eb,
				 int log_slot,
				 struct btrfs_key *key)
{
	int ret;
	unsigned long ref_ptr;
	unsigned long ref_end;
	struct extent_buffer *eb;

again:
	btrfs_release_path(path);
	ret = btrfs_search_slot(NULL, root, key, path, 0, 0);
	if (ret > 0) {
		ret = 0;
		goto out;
	}
	if (ret < 0)
		goto out;

	eb = path->nodes[0];
	ref_ptr = btrfs_item_ptr_offset(eb, path->slots[0]);
	ref_end = ref_ptr + btrfs_item_size(eb, path->slots[0]);
	while (ref_ptr < ref_end) {
		char *name = NULL;
		int namelen;
		u64 parent_id;

		if (key->type == BTRFS_INODE_EXTREF_KEY) {
			ret = extref_get_fields(eb, ref_ptr, &namelen, &name,
						NULL, &parent_id);
		} else {
			parent_id = key->offset;
			ret = ref_get_fields(eb, ref_ptr, &namelen, &name,
					     NULL);
		}
		if (ret)
			goto out;

		if (key->type == BTRFS_INODE_EXTREF_KEY)
			ret = !!btrfs_find_name_in_ext_backref(log_eb, log_slot,
							       parent_id, name,
							       namelen);
		else
			ret = !!btrfs_find_name_in_backref(log_eb, log_slot,
							   name, namelen);

		if (!ret) {
			struct inode *dir;

			btrfs_release_path(path);
			dir = read_one_inode(root, parent_id);
			if (!dir) {
				ret = -ENOENT;
				kfree(name);
				goto out;
			}
			ret = unlink_inode_for_log_replay(trans, BTRFS_I(dir),
						 inode, name, namelen);
			kfree(name);
			iput(dir);
			if (ret)
				goto out;
			goto again;
		}

		kfree(name);
		ref_ptr += namelen;
		if (key->type == BTRFS_INODE_EXTREF_KEY)
			ref_ptr += sizeof(struct btrfs_inode_extref);
		else
			ref_ptr += sizeof(struct btrfs_inode_ref);
	}
	ret = 0;
 out:
	btrfs_release_path(path);
	return ret;
}

static int btrfs_inode_ref_exists(struct inode *inode, struct inode *dir,
				  const u8 ref_type, const char *name,
				  const int namelen)
{
	struct btrfs_key key;
	struct btrfs_path *path;
	const u64 parent_id = btrfs_ino(BTRFS_I(dir));
	int ret;

	path = btrfs_alloc_path();
	if (!path)
		return -ENOMEM;

	key.objectid = btrfs_ino(BTRFS_I(inode));
	key.type = ref_type;
	if (key.type == BTRFS_INODE_REF_KEY)
		key.offset = parent_id;
	else
		key.offset = btrfs_extref_hash(parent_id, name, namelen);

	ret = btrfs_search_slot(NULL, BTRFS_I(inode)->root, &key, path, 0, 0);
	if (ret < 0)
		goto out;
	if (ret > 0) {
		ret = 0;
		goto out;
	}
	if (key.type == BTRFS_INODE_EXTREF_KEY)
		ret = !!btrfs_find_name_in_ext_backref(path->nodes[0],
				path->slots[0], parent_id, name, namelen);
	else
		ret = !!btrfs_find_name_in_backref(path->nodes[0], path->slots[0],
						   name, namelen);

out:
	btrfs_free_path(path);
	return ret;
}

static int add_link(struct btrfs_trans_handle *trans,
		    struct inode *dir, struct inode *inode, const char *name,
		    int namelen, u64 ref_index)
{
	struct btrfs_root *root = BTRFS_I(dir)->root;
	struct btrfs_dir_item *dir_item;
	struct btrfs_key key;
	struct btrfs_path *path;
	struct inode *other_inode = NULL;
	int ret;

	path = btrfs_alloc_path();
	if (!path)
		return -ENOMEM;

	dir_item = btrfs_lookup_dir_item(NULL, root, path,
					 btrfs_ino(BTRFS_I(dir)),
					 name, namelen, 0);
	if (!dir_item) {
		btrfs_release_path(path);
		goto add_link;
	} else if (IS_ERR(dir_item)) {
		ret = PTR_ERR(dir_item);
		goto out;
	}

	/*
	 * Our inode's dentry collides with the dentry of another inode which is
	 * in the log but not yet processed since it has a higher inode number.
	 * So delete that other dentry.
	 */
	btrfs_dir_item_key_to_cpu(path->nodes[0], dir_item, &key);
	btrfs_release_path(path);
	other_inode = read_one_inode(root, key.objectid);
	if (!other_inode) {
		ret = -ENOENT;
		goto out;
	}
	ret = unlink_inode_for_log_replay(trans, BTRFS_I(dir), BTRFS_I(other_inode),
					  name, namelen);
	if (ret)
		goto out;
	/*
	 * If we dropped the link count to 0, bump it so that later the iput()
	 * on the inode will not free it. We will fixup the link count later.
	 */
	if (other_inode->i_nlink == 0)
		inc_nlink(other_inode);
add_link:
	ret = btrfs_add_link(trans, BTRFS_I(dir), BTRFS_I(inode),
			     name, namelen, 0, ref_index);
out:
	iput(other_inode);
	btrfs_free_path(path);

	return ret;
}

/*
 * replay one inode back reference item found in the log tree.
 * eb, slot and key refer to the buffer and key found in the log tree.
 * root is the destination we are replaying into, and path is for temp
 * use by this function.  (it should be released on return).
 */
static noinline int add_inode_ref(struct btrfs_trans_handle *trans,
				  struct btrfs_root *root,
				  struct btrfs_root *log,
				  struct btrfs_path *path,
				  struct extent_buffer *eb, int slot,
				  struct btrfs_key *key)
{
	struct inode *dir = NULL;
	struct inode *inode = NULL;
	unsigned long ref_ptr;
	unsigned long ref_end;
	char *name = NULL;
	int namelen;
	int ret;
	int search_done = 0;
	int log_ref_ver = 0;
	u64 parent_objectid;
	u64 inode_objectid;
	u64 ref_index = 0;
	int ref_struct_size;

	ref_ptr = btrfs_item_ptr_offset(eb, slot);
	ref_end = ref_ptr + btrfs_item_size(eb, slot);

	if (key->type == BTRFS_INODE_EXTREF_KEY) {
		struct btrfs_inode_extref *r;

		ref_struct_size = sizeof(struct btrfs_inode_extref);
		log_ref_ver = 1;
		r = (struct btrfs_inode_extref *)ref_ptr;
		parent_objectid = btrfs_inode_extref_parent(eb, r);
	} else {
		ref_struct_size = sizeof(struct btrfs_inode_ref);
		parent_objectid = key->offset;
	}
	inode_objectid = key->objectid;

	/*
	 * it is possible that we didn't log all the parent directories
	 * for a given inode.  If we don't find the dir, just don't
	 * copy the back ref in.  The link count fixup code will take
	 * care of the rest
	 */
	dir = read_one_inode(root, parent_objectid);
	if (!dir) {
		ret = -ENOENT;
		goto out;
	}

	inode = read_one_inode(root, inode_objectid);
	if (!inode) {
		ret = -EIO;
		goto out;
	}

	while (ref_ptr < ref_end) {
		if (log_ref_ver) {
			ret = extref_get_fields(eb, ref_ptr, &namelen, &name,
						&ref_index, &parent_objectid);
			/*
			 * parent object can change from one array
			 * item to another.
			 */
			if (!dir)
				dir = read_one_inode(root, parent_objectid);
			if (!dir) {
				ret = -ENOENT;
				goto out;
			}
		} else {
			ret = ref_get_fields(eb, ref_ptr, &namelen, &name,
					     &ref_index);
		}
		if (ret)
			goto out;

		ret = inode_in_dir(root, path, btrfs_ino(BTRFS_I(dir)),
				   btrfs_ino(BTRFS_I(inode)), ref_index,
				   name, namelen);
		if (ret < 0) {
			goto out;
		} else if (ret == 0) {
			/*
			 * look for a conflicting back reference in the
			 * metadata. if we find one we have to unlink that name
			 * of the file before we add our new link.  Later on, we
			 * overwrite any existing back reference, and we don't
			 * want to create dangling pointers in the directory.
			 */

			if (!search_done) {
				ret = __add_inode_ref(trans, root, path, log,
						      BTRFS_I(dir),
						      BTRFS_I(inode),
						      inode_objectid,
						      parent_objectid,
						      ref_index, name, namelen,
						      &search_done);
				if (ret) {
					if (ret == 1)
						ret = 0;
					goto out;
				}
			}

			/*
			 * If a reference item already exists for this inode
			 * with the same parent and name, but different index,
			 * drop it and the corresponding directory index entries
			 * from the parent before adding the new reference item
			 * and dir index entries, otherwise we would fail with
			 * -EEXIST returned from btrfs_add_link() below.
			 */
			ret = btrfs_inode_ref_exists(inode, dir, key->type,
						     name, namelen);
			if (ret > 0) {
				ret = unlink_inode_for_log_replay(trans,
							 BTRFS_I(dir),
							 BTRFS_I(inode),
							 name, namelen);
				/*
				 * If we dropped the link count to 0, bump it so
				 * that later the iput() on the inode will not
				 * free it. We will fixup the link count later.
				 */
				if (!ret && inode->i_nlink == 0)
					inc_nlink(inode);
			}
			if (ret < 0)
				goto out;

			/* insert our name */
			ret = add_link(trans, dir, inode, name, namelen,
				       ref_index);
			if (ret)
				goto out;

			ret = btrfs_update_inode(trans, root, BTRFS_I(inode));
			if (ret)
				goto out;
		}
		/* Else, ret == 1, we already have a perfect match, we're done. */

		ref_ptr = (unsigned long)(ref_ptr + ref_struct_size) + namelen;
		kfree(name);
		name = NULL;
		if (log_ref_ver) {
			iput(dir);
			dir = NULL;
		}
	}

	/*
	 * Before we overwrite the inode reference item in the subvolume tree
	 * with the item from the log tree, we must unlink all names from the
	 * parent directory that are in the subvolume's tree inode reference
	 * item, otherwise we end up with an inconsistent subvolume tree where
	 * dir index entries exist for a name but there is no inode reference
	 * item with the same name.
	 */
	ret = unlink_old_inode_refs(trans, root, path, BTRFS_I(inode), eb, slot,
				    key);
	if (ret)
		goto out;

	/* finally write the back reference in the inode */
	ret = overwrite_item(trans, root, path, eb, slot, key);
out:
	btrfs_release_path(path);
	kfree(name);
	iput(dir);
	iput(inode);
	return ret;
}

static int count_inode_extrefs(struct btrfs_root *root,
		struct btrfs_inode *inode, struct btrfs_path *path)
{
	int ret = 0;
	int name_len;
	unsigned int nlink = 0;
	u32 item_size;
	u32 cur_offset = 0;
	u64 inode_objectid = btrfs_ino(inode);
	u64 offset = 0;
	unsigned long ptr;
	struct btrfs_inode_extref *extref;
	struct extent_buffer *leaf;

	while (1) {
		ret = btrfs_find_one_extref(root, inode_objectid, offset, path,
					    &extref, &offset);
		if (ret)
			break;

		leaf = path->nodes[0];
		item_size = btrfs_item_size(leaf, path->slots[0]);
		ptr = btrfs_item_ptr_offset(leaf, path->slots[0]);
		cur_offset = 0;

		while (cur_offset < item_size) {
			extref = (struct btrfs_inode_extref *) (ptr + cur_offset);
			name_len = btrfs_inode_extref_name_len(leaf, extref);

			nlink++;

			cur_offset += name_len + sizeof(*extref);
		}

		offset++;
		btrfs_release_path(path);
	}
	btrfs_release_path(path);

	if (ret < 0 && ret != -ENOENT)
		return ret;
	return nlink;
}

static int count_inode_refs(struct btrfs_root *root,
			struct btrfs_inode *inode, struct btrfs_path *path)
{
	int ret;
	struct btrfs_key key;
	unsigned int nlink = 0;
	unsigned long ptr;
	unsigned long ptr_end;
	int name_len;
	u64 ino = btrfs_ino(inode);

	key.objectid = ino;
	key.type = BTRFS_INODE_REF_KEY;
	key.offset = (u64)-1;

	while (1) {
		ret = btrfs_search_slot(NULL, root, &key, path, 0, 0);
		if (ret < 0)
			break;
		if (ret > 0) {
			if (path->slots[0] == 0)
				break;
			path->slots[0]--;
		}
process_slot:
		btrfs_item_key_to_cpu(path->nodes[0], &key,
				      path->slots[0]);
		if (key.objectid != ino ||
		    key.type != BTRFS_INODE_REF_KEY)
			break;
		ptr = btrfs_item_ptr_offset(path->nodes[0], path->slots[0]);
		ptr_end = ptr + btrfs_item_size(path->nodes[0],
						   path->slots[0]);
		while (ptr < ptr_end) {
			struct btrfs_inode_ref *ref;

			ref = (struct btrfs_inode_ref *)ptr;
			name_len = btrfs_inode_ref_name_len(path->nodes[0],
							    ref);
			ptr = (unsigned long)(ref + 1) + name_len;
			nlink++;
		}

		if (key.offset == 0)
			break;
		if (path->slots[0] > 0) {
			path->slots[0]--;
			goto process_slot;
		}
		key.offset--;
		btrfs_release_path(path);
	}
	btrfs_release_path(path);

	return nlink;
}

/*
 * There are a few corners where the link count of the file can't
 * be properly maintained during replay.  So, instead of adding
 * lots of complexity to the log code, we just scan the backrefs
 * for any file that has been through replay.
 *
 * The scan will update the link count on the inode to reflect the
 * number of back refs found.  If it goes down to zero, the iput
 * will free the inode.
 */
static noinline int fixup_inode_link_count(struct btrfs_trans_handle *trans,
					   struct btrfs_root *root,
					   struct inode *inode)
{
	struct btrfs_path *path;
	int ret;
	u64 nlink = 0;
	u64 ino = btrfs_ino(BTRFS_I(inode));

	path = btrfs_alloc_path();
	if (!path)
		return -ENOMEM;

	ret = count_inode_refs(root, BTRFS_I(inode), path);
	if (ret < 0)
		goto out;

	nlink = ret;

	ret = count_inode_extrefs(root, BTRFS_I(inode), path);
	if (ret < 0)
		goto out;

	nlink += ret;

	ret = 0;

	if (nlink != inode->i_nlink) {
		set_nlink(inode, nlink);
		ret = btrfs_update_inode(trans, root, BTRFS_I(inode));
		if (ret)
			goto out;
	}
	BTRFS_I(inode)->index_cnt = (u64)-1;

	if (inode->i_nlink == 0) {
		if (S_ISDIR(inode->i_mode)) {
			ret = replay_dir_deletes(trans, root, NULL, path,
						 ino, 1);
			if (ret)
				goto out;
		}
		ret = btrfs_insert_orphan_item(trans, root, ino);
		if (ret == -EEXIST)
			ret = 0;
	}

out:
	btrfs_free_path(path);
	return ret;
}

static noinline int fixup_inode_link_counts(struct btrfs_trans_handle *trans,
					    struct btrfs_root *root,
					    struct btrfs_path *path)
{
	int ret;
	struct btrfs_key key;
	struct inode *inode;

	key.objectid = BTRFS_TREE_LOG_FIXUP_OBJECTID;
	key.type = BTRFS_ORPHAN_ITEM_KEY;
	key.offset = (u64)-1;
	while (1) {
		ret = btrfs_search_slot(trans, root, &key, path, -1, 1);
		if (ret < 0)
			break;

		if (ret == 1) {
			ret = 0;
			if (path->slots[0] == 0)
				break;
			path->slots[0]--;
		}

		btrfs_item_key_to_cpu(path->nodes[0], &key, path->slots[0]);
		if (key.objectid != BTRFS_TREE_LOG_FIXUP_OBJECTID ||
		    key.type != BTRFS_ORPHAN_ITEM_KEY)
			break;

		ret = btrfs_del_item(trans, root, path);
		if (ret)
			break;

		btrfs_release_path(path);
		inode = read_one_inode(root, key.offset);
		if (!inode) {
			ret = -EIO;
			break;
		}

		ret = fixup_inode_link_count(trans, root, inode);
		iput(inode);
		if (ret)
			break;

		/*
		 * fixup on a directory may create new entries,
		 * make sure we always look for the highset possible
		 * offset
		 */
		key.offset = (u64)-1;
	}
	btrfs_release_path(path);
	return ret;
}


/*
 * record a given inode in the fixup dir so we can check its link
 * count when replay is done.  The link count is incremented here
 * so the inode won't go away until we check it
 */
static noinline int link_to_fixup_dir(struct btrfs_trans_handle *trans,
				      struct btrfs_root *root,
				      struct btrfs_path *path,
				      u64 objectid)
{
	struct btrfs_key key;
	int ret = 0;
	struct inode *inode;

	inode = read_one_inode(root, objectid);
	if (!inode)
		return -EIO;

	key.objectid = BTRFS_TREE_LOG_FIXUP_OBJECTID;
	key.type = BTRFS_ORPHAN_ITEM_KEY;
	key.offset = objectid;

	ret = btrfs_insert_empty_item(trans, root, path, &key, 0);

	btrfs_release_path(path);
	if (ret == 0) {
		if (!inode->i_nlink)
			set_nlink(inode, 1);
		else
			inc_nlink(inode);
		ret = btrfs_update_inode(trans, root, BTRFS_I(inode));
	} else if (ret == -EEXIST) {
		ret = 0;
	}
	iput(inode);

	return ret;
}

/*
 * when replaying the log for a directory, we only insert names
 * for inodes that actually exist.  This means an fsync on a directory
 * does not implicitly fsync all the new files in it
 */
static noinline int insert_one_name(struct btrfs_trans_handle *trans,
				    struct btrfs_root *root,
				    u64 dirid, u64 index,
				    char *name, int name_len,
				    struct btrfs_key *location)
{
	struct inode *inode;
	struct inode *dir;
	int ret;

	inode = read_one_inode(root, location->objectid);
	if (!inode)
		return -ENOENT;

	dir = read_one_inode(root, dirid);
	if (!dir) {
		iput(inode);
		return -EIO;
	}

	ret = btrfs_add_link(trans, BTRFS_I(dir), BTRFS_I(inode), name,
			name_len, 1, index);

	/* FIXME, put inode into FIXUP list */

	iput(inode);
	iput(dir);
	return ret;
}

static int delete_conflicting_dir_entry(struct btrfs_trans_handle *trans,
					struct btrfs_inode *dir,
					struct btrfs_path *path,
					struct btrfs_dir_item *dst_di,
					const struct btrfs_key *log_key,
					u8 log_type,
					bool exists)
{
	struct btrfs_key found_key;

	btrfs_dir_item_key_to_cpu(path->nodes[0], dst_di, &found_key);
	/* The existing dentry points to the same inode, don't delete it. */
	if (found_key.objectid == log_key->objectid &&
	    found_key.type == log_key->type &&
	    found_key.offset == log_key->offset &&
	    btrfs_dir_type(path->nodes[0], dst_di) == log_type)
		return 1;

	/*
	 * Don't drop the conflicting directory entry if the inode for the new
	 * entry doesn't exist.
	 */
	if (!exists)
		return 0;

	return drop_one_dir_item(trans, path, dir, dst_di);
}

/*
 * take a single entry in a log directory item and replay it into
 * the subvolume.
 *
 * if a conflicting item exists in the subdirectory already,
 * the inode it points to is unlinked and put into the link count
 * fix up tree.
 *
 * If a name from the log points to a file or directory that does
 * not exist in the FS, it is skipped.  fsyncs on directories
 * do not force down inodes inside that directory, just changes to the
 * names or unlinks in a directory.
 *
 * Returns < 0 on error, 0 if the name wasn't replayed (dentry points to a
 * non-existing inode) and 1 if the name was replayed.
 */
static noinline int replay_one_name(struct btrfs_trans_handle *trans,
				    struct btrfs_root *root,
				    struct btrfs_path *path,
				    struct extent_buffer *eb,
				    struct btrfs_dir_item *di,
				    struct btrfs_key *key)
{
	char *name;
	int name_len;
	struct btrfs_dir_item *dir_dst_di;
	struct btrfs_dir_item *index_dst_di;
	bool dir_dst_matches = false;
	bool index_dst_matches = false;
	struct btrfs_key log_key;
	struct btrfs_key search_key;
	struct inode *dir;
	u8 log_type;
	bool exists;
	int ret;
	bool update_size = true;
	bool name_added = false;

	dir = read_one_inode(root, key->objectid);
	if (!dir)
		return -EIO;

	name_len = btrfs_dir_name_len(eb, di);
	name = kmalloc(name_len, GFP_NOFS);
	if (!name) {
		ret = -ENOMEM;
		goto out;
	}

	log_type = btrfs_dir_type(eb, di);
	read_extent_buffer(eb, name, (unsigned long)(di + 1),
		   name_len);

	btrfs_dir_item_key_to_cpu(eb, di, &log_key);
	ret = btrfs_lookup_inode(trans, root, path, &log_key, 0);
	btrfs_release_path(path);
	if (ret < 0)
		goto out;
	exists = (ret == 0);
	ret = 0;

	dir_dst_di = btrfs_lookup_dir_item(trans, root, path, key->objectid,
					   name, name_len, 1);
	if (IS_ERR(dir_dst_di)) {
		ret = PTR_ERR(dir_dst_di);
		goto out;
	} else if (dir_dst_di) {
		ret = delete_conflicting_dir_entry(trans, BTRFS_I(dir), path,
						   dir_dst_di, &log_key, log_type,
						   exists);
		if (ret < 0)
			goto out;
		dir_dst_matches = (ret == 1);
	}

	btrfs_release_path(path);

	index_dst_di = btrfs_lookup_dir_index_item(trans, root, path,
						   key->objectid, key->offset,
						   name, name_len, 1);
	if (IS_ERR(index_dst_di)) {
		ret = PTR_ERR(index_dst_di);
		goto out;
	} else if (index_dst_di) {
		ret = delete_conflicting_dir_entry(trans, BTRFS_I(dir), path,
						   index_dst_di, &log_key,
						   log_type, exists);
		if (ret < 0)
			goto out;
		index_dst_matches = (ret == 1);
	}

	btrfs_release_path(path);

	if (dir_dst_matches && index_dst_matches) {
		ret = 0;
		update_size = false;
		goto out;
	}

	/*
	 * Check if the inode reference exists in the log for the given name,
	 * inode and parent inode
	 */
	search_key.objectid = log_key.objectid;
	search_key.type = BTRFS_INODE_REF_KEY;
	search_key.offset = key->objectid;
	ret = backref_in_log(root->log_root, &search_key, 0, name, name_len);
	if (ret < 0) {
	        goto out;
	} else if (ret) {
	        /* The dentry will be added later. */
	        ret = 0;
	        update_size = false;
	        goto out;
	}

	search_key.objectid = log_key.objectid;
	search_key.type = BTRFS_INODE_EXTREF_KEY;
	search_key.offset = key->objectid;
	ret = backref_in_log(root->log_root, &search_key, key->objectid, name,
			     name_len);
	if (ret < 0) {
		goto out;
	} else if (ret) {
		/* The dentry will be added later. */
		ret = 0;
		update_size = false;
		goto out;
	}
	btrfs_release_path(path);
	ret = insert_one_name(trans, root, key->objectid, key->offset,
			      name, name_len, &log_key);
	if (ret && ret != -ENOENT && ret != -EEXIST)
		goto out;
	if (!ret)
		name_added = true;
	update_size = false;
	ret = 0;

out:
	if (!ret && update_size) {
		btrfs_i_size_write(BTRFS_I(dir), dir->i_size + name_len * 2);
		ret = btrfs_update_inode(trans, root, BTRFS_I(dir));
	}
	kfree(name);
	iput(dir);
	if (!ret && name_added)
		ret = 1;
	return ret;
}

/* Replay one dir item from a BTRFS_DIR_INDEX_KEY key. */
static noinline int replay_one_dir_item(struct btrfs_trans_handle *trans,
					struct btrfs_root *root,
					struct btrfs_path *path,
					struct extent_buffer *eb, int slot,
					struct btrfs_key *key)
{
	int ret;
	struct btrfs_dir_item *di;

	/* We only log dir index keys, which only contain a single dir item. */
	ASSERT(key->type == BTRFS_DIR_INDEX_KEY);

	di = btrfs_item_ptr(eb, slot, struct btrfs_dir_item);
	ret = replay_one_name(trans, root, path, eb, di, key);
	if (ret < 0)
		return ret;

	/*
	 * If this entry refers to a non-directory (directories can not have a
	 * link count > 1) and it was added in the transaction that was not
	 * committed, make sure we fixup the link count of the inode the entry
	 * points to. Otherwise something like the following would result in a
	 * directory pointing to an inode with a wrong link that does not account
	 * for this dir entry:
	 *
	 * mkdir testdir
	 * touch testdir/foo
	 * touch testdir/bar
	 * sync
	 *
	 * ln testdir/bar testdir/bar_link
	 * ln testdir/foo testdir/foo_link
	 * xfs_io -c "fsync" testdir/bar
	 *
	 * <power failure>
	 *
	 * mount fs, log replay happens
	 *
	 * File foo would remain with a link count of 1 when it has two entries
	 * pointing to it in the directory testdir. This would make it impossible
	 * to ever delete the parent directory has it would result in stale
	 * dentries that can never be deleted.
	 */
	if (ret == 1 && btrfs_dir_type(eb, di) != BTRFS_FT_DIR) {
		struct btrfs_path *fixup_path;
		struct btrfs_key di_key;

		fixup_path = btrfs_alloc_path();
		if (!fixup_path)
			return -ENOMEM;

		btrfs_dir_item_key_to_cpu(eb, di, &di_key);
		ret = link_to_fixup_dir(trans, root, fixup_path, di_key.objectid);
		btrfs_free_path(fixup_path);
	}

	return ret;
}

/*
 * directory replay has two parts.  There are the standard directory
 * items in the log copied from the subvolume, and range items
 * created in the log while the subvolume was logged.
 *
 * The range items tell us which parts of the key space the log
 * is authoritative for.  During replay, if a key in the subvolume
 * directory is in a logged range item, but not actually in the log
 * that means it was deleted from the directory before the fsync
 * and should be removed.
 */
static noinline int find_dir_range(struct btrfs_root *root,
				   struct btrfs_path *path,
				   u64 dirid,
				   u64 *start_ret, u64 *end_ret)
{
	struct btrfs_key key;
	u64 found_end;
	struct btrfs_dir_log_item *item;
	int ret;
	int nritems;

	if (*start_ret == (u64)-1)
		return 1;

	key.objectid = dirid;
	key.type = BTRFS_DIR_LOG_INDEX_KEY;
	key.offset = *start_ret;

	ret = btrfs_search_slot(NULL, root, &key, path, 0, 0);
	if (ret < 0)
		goto out;
	if (ret > 0) {
		if (path->slots[0] == 0)
			goto out;
		path->slots[0]--;
	}
	if (ret != 0)
		btrfs_item_key_to_cpu(path->nodes[0], &key, path->slots[0]);

	if (key.type != BTRFS_DIR_LOG_INDEX_KEY || key.objectid != dirid) {
		ret = 1;
		goto next;
	}
	item = btrfs_item_ptr(path->nodes[0], path->slots[0],
			      struct btrfs_dir_log_item);
	found_end = btrfs_dir_log_end(path->nodes[0], item);

	if (*start_ret >= key.offset && *start_ret <= found_end) {
		ret = 0;
		*start_ret = key.offset;
		*end_ret = found_end;
		goto out;
	}
	ret = 1;
next:
	/* check the next slot in the tree to see if it is a valid item */
	nritems = btrfs_header_nritems(path->nodes[0]);
	path->slots[0]++;
	if (path->slots[0] >= nritems) {
		ret = btrfs_next_leaf(root, path);
		if (ret)
			goto out;
	}

	btrfs_item_key_to_cpu(path->nodes[0], &key, path->slots[0]);

	if (key.type != BTRFS_DIR_LOG_INDEX_KEY || key.objectid != dirid) {
		ret = 1;
		goto out;
	}
	item = btrfs_item_ptr(path->nodes[0], path->slots[0],
			      struct btrfs_dir_log_item);
	found_end = btrfs_dir_log_end(path->nodes[0], item);
	*start_ret = key.offset;
	*end_ret = found_end;
	ret = 0;
out:
	btrfs_release_path(path);
	return ret;
}

/*
 * this looks for a given directory item in the log.  If the directory
 * item is not in the log, the item is removed and the inode it points
 * to is unlinked
 */
static noinline int check_item_in_log(struct btrfs_trans_handle *trans,
				      struct btrfs_root *log,
				      struct btrfs_path *path,
				      struct btrfs_path *log_path,
				      struct inode *dir,
				      struct btrfs_key *dir_key)
{
	struct btrfs_root *root = BTRFS_I(dir)->root;
	int ret;
	struct extent_buffer *eb;
	int slot;
	struct btrfs_dir_item *di;
	int name_len;
	char *name;
	struct inode *inode = NULL;
	struct btrfs_key location;

	/*
	 * Currenly we only log dir index keys. Even if we replay a log created
	 * by an older kernel that logged both dir index and dir item keys, all
	 * we need to do is process the dir index keys, we (and our caller) can
	 * safely ignore dir item keys (key type BTRFS_DIR_ITEM_KEY).
	 */
	ASSERT(dir_key->type == BTRFS_DIR_INDEX_KEY);

	eb = path->nodes[0];
	slot = path->slots[0];
	di = btrfs_item_ptr(eb, slot, struct btrfs_dir_item);
	name_len = btrfs_dir_name_len(eb, di);
	name = kmalloc(name_len, GFP_NOFS);
	if (!name) {
		ret = -ENOMEM;
		goto out;
	}

	read_extent_buffer(eb, name, (unsigned long)(di + 1), name_len);

	if (log) {
		struct btrfs_dir_item *log_di;

		log_di = btrfs_lookup_dir_index_item(trans, log, log_path,
						     dir_key->objectid,
						     dir_key->offset,
						     name, name_len, 0);
		if (IS_ERR(log_di)) {
			ret = PTR_ERR(log_di);
			goto out;
		} else if (log_di) {
			/* The dentry exists in the log, we have nothing to do. */
			ret = 0;
			goto out;
		}
	}

	btrfs_dir_item_key_to_cpu(eb, di, &location);
	btrfs_release_path(path);
	btrfs_release_path(log_path);
	inode = read_one_inode(root, location.objectid);
	if (!inode) {
		ret = -EIO;
		goto out;
	}

	ret = link_to_fixup_dir(trans, root, path, location.objectid);
	if (ret)
		goto out;

	inc_nlink(inode);
	ret = unlink_inode_for_log_replay(trans, BTRFS_I(dir), BTRFS_I(inode),
					  name, name_len);
	/*
	 * Unlike dir item keys, dir index keys can only have one name (entry) in
	 * them, as there are no key collisions since each key has a unique offset
	 * (an index number), so we're done.
	 */
out:
	btrfs_release_path(path);
	btrfs_release_path(log_path);
	kfree(name);
	iput(inode);
	return ret;
}

static int replay_xattr_deletes(struct btrfs_trans_handle *trans,
			      struct btrfs_root *root,
			      struct btrfs_root *log,
			      struct btrfs_path *path,
			      const u64 ino)
{
	struct btrfs_key search_key;
	struct btrfs_path *log_path;
	int i;
	int nritems;
	int ret;

	log_path = btrfs_alloc_path();
	if (!log_path)
		return -ENOMEM;

	search_key.objectid = ino;
	search_key.type = BTRFS_XATTR_ITEM_KEY;
	search_key.offset = 0;
again:
	ret = btrfs_search_slot(NULL, root, &search_key, path, 0, 0);
	if (ret < 0)
		goto out;
process_leaf:
	nritems = btrfs_header_nritems(path->nodes[0]);
	for (i = path->slots[0]; i < nritems; i++) {
		struct btrfs_key key;
		struct btrfs_dir_item *di;
		struct btrfs_dir_item *log_di;
		u32 total_size;
		u32 cur;

		btrfs_item_key_to_cpu(path->nodes[0], &key, i);
		if (key.objectid != ino || key.type != BTRFS_XATTR_ITEM_KEY) {
			ret = 0;
			goto out;
		}

		di = btrfs_item_ptr(path->nodes[0], i, struct btrfs_dir_item);
		total_size = btrfs_item_size(path->nodes[0], i);
		cur = 0;
		while (cur < total_size) {
			u16 name_len = btrfs_dir_name_len(path->nodes[0], di);
			u16 data_len = btrfs_dir_data_len(path->nodes[0], di);
			u32 this_len = sizeof(*di) + name_len + data_len;
			char *name;

			name = kmalloc(name_len, GFP_NOFS);
			if (!name) {
				ret = -ENOMEM;
				goto out;
			}
			read_extent_buffer(path->nodes[0], name,
					   (unsigned long)(di + 1), name_len);

			log_di = btrfs_lookup_xattr(NULL, log, log_path, ino,
						    name, name_len, 0);
			btrfs_release_path(log_path);
			if (!log_di) {
				/* Doesn't exist in log tree, so delete it. */
				btrfs_release_path(path);
				di = btrfs_lookup_xattr(trans, root, path, ino,
							name, name_len, -1);
				kfree(name);
				if (IS_ERR(di)) {
					ret = PTR_ERR(di);
					goto out;
				}
				ASSERT(di);
				ret = btrfs_delete_one_dir_name(trans, root,
								path, di);
				if (ret)
					goto out;
				btrfs_release_path(path);
				search_key = key;
				goto again;
			}
			kfree(name);
			if (IS_ERR(log_di)) {
				ret = PTR_ERR(log_di);
				goto out;
			}
			cur += this_len;
			di = (struct btrfs_dir_item *)((char *)di + this_len);
		}
	}
	ret = btrfs_next_leaf(root, path);
	if (ret > 0)
		ret = 0;
	else if (ret == 0)
		goto process_leaf;
out:
	btrfs_free_path(log_path);
	btrfs_release_path(path);
	return ret;
}


/*
 * deletion replay happens before we copy any new directory items
 * out of the log or out of backreferences from inodes.  It
 * scans the log to find ranges of keys that log is authoritative for,
 * and then scans the directory to find items in those ranges that are
 * not present in the log.
 *
 * Anything we don't find in the log is unlinked and removed from the
 * directory.
 */
static noinline int replay_dir_deletes(struct btrfs_trans_handle *trans,
				       struct btrfs_root *root,
				       struct btrfs_root *log,
				       struct btrfs_path *path,
				       u64 dirid, int del_all)
{
	u64 range_start;
	u64 range_end;
	int ret = 0;
	struct btrfs_key dir_key;
	struct btrfs_key found_key;
	struct btrfs_path *log_path;
	struct inode *dir;

	dir_key.objectid = dirid;
	dir_key.type = BTRFS_DIR_INDEX_KEY;
	log_path = btrfs_alloc_path();
	if (!log_path)
		return -ENOMEM;

	dir = read_one_inode(root, dirid);
	/* it isn't an error if the inode isn't there, that can happen
	 * because we replay the deletes before we copy in the inode item
	 * from the log
	 */
	if (!dir) {
		btrfs_free_path(log_path);
		return 0;
	}

	range_start = 0;
	range_end = 0;
	while (1) {
		if (del_all)
			range_end = (u64)-1;
		else {
			ret = find_dir_range(log, path, dirid,
					     &range_start, &range_end);
			if (ret < 0)
				goto out;
			else if (ret > 0)
				break;
		}

		dir_key.offset = range_start;
		while (1) {
			int nritems;
			ret = btrfs_search_slot(NULL, root, &dir_key, path,
						0, 0);
			if (ret < 0)
				goto out;

			nritems = btrfs_header_nritems(path->nodes[0]);
			if (path->slots[0] >= nritems) {
				ret = btrfs_next_leaf(root, path);
				if (ret == 1)
					break;
				else if (ret < 0)
					goto out;
			}
			btrfs_item_key_to_cpu(path->nodes[0], &found_key,
					      path->slots[0]);
			if (found_key.objectid != dirid ||
			    found_key.type != dir_key.type) {
				ret = 0;
				goto out;
			}

			if (found_key.offset > range_end)
				break;

			ret = check_item_in_log(trans, log, path,
						log_path, dir,
						&found_key);
			if (ret)
				goto out;
			if (found_key.offset == (u64)-1)
				break;
			dir_key.offset = found_key.offset + 1;
		}
		btrfs_release_path(path);
		if (range_end == (u64)-1)
			break;
		range_start = range_end + 1;
	}
	ret = 0;
out:
	btrfs_release_path(path);
	btrfs_free_path(log_path);
	iput(dir);
	return ret;
}

/*
 * the process_func used to replay items from the log tree.  This
 * gets called in two different stages.  The first stage just looks
 * for inodes and makes sure they are all copied into the subvolume.
 *
 * The second stage copies all the other item types from the log into
 * the subvolume.  The two stage approach is slower, but gets rid of
 * lots of complexity around inodes referencing other inodes that exist
 * only in the log (references come from either directory items or inode
 * back refs).
 */
static int replay_one_buffer(struct btrfs_root *log, struct extent_buffer *eb,
			     struct walk_control *wc, u64 gen, int level)
{
	int nritems;
	struct btrfs_path *path;
	struct btrfs_root *root = wc->replay_dest;
	struct btrfs_key key;
	int i;
	int ret;

	ret = btrfs_read_extent_buffer(eb, gen, level, NULL);
	if (ret)
		return ret;

	level = btrfs_header_level(eb);

	if (level != 0)
		return 0;

	path = btrfs_alloc_path();
	if (!path)
		return -ENOMEM;

	nritems = btrfs_header_nritems(eb);
	for (i = 0; i < nritems; i++) {
		btrfs_item_key_to_cpu(eb, &key, i);

		/* inode keys are done during the first stage */
		if (key.type == BTRFS_INODE_ITEM_KEY &&
		    wc->stage == LOG_WALK_REPLAY_INODES) {
			struct btrfs_inode_item *inode_item;
			u32 mode;

			inode_item = btrfs_item_ptr(eb, i,
					    struct btrfs_inode_item);
			/*
			 * If we have a tmpfile (O_TMPFILE) that got fsync'ed
			 * and never got linked before the fsync, skip it, as
			 * replaying it is pointless since it would be deleted
			 * later. We skip logging tmpfiles, but it's always
			 * possible we are replaying a log created with a kernel
			 * that used to log tmpfiles.
			 */
			if (btrfs_inode_nlink(eb, inode_item) == 0) {
				wc->ignore_cur_inode = true;
				continue;
			} else {
				wc->ignore_cur_inode = false;
			}
			ret = replay_xattr_deletes(wc->trans, root, log,
						   path, key.objectid);
			if (ret)
				break;
			mode = btrfs_inode_mode(eb, inode_item);
			if (S_ISDIR(mode)) {
				ret = replay_dir_deletes(wc->trans,
					 root, log, path, key.objectid, 0);
				if (ret)
					break;
			}
			ret = overwrite_item(wc->trans, root, path,
					     eb, i, &key);
			if (ret)
				break;

			/*
			 * Before replaying extents, truncate the inode to its
			 * size. We need to do it now and not after log replay
			 * because before an fsync we can have prealloc extents
			 * added beyond the inode's i_size. If we did it after,
			 * through orphan cleanup for example, we would drop
			 * those prealloc extents just after replaying them.
			 */
			if (S_ISREG(mode)) {
				struct btrfs_drop_extents_args drop_args = { 0 };
				struct inode *inode;
				u64 from;

				inode = read_one_inode(root, key.objectid);
				if (!inode) {
					ret = -EIO;
					break;
				}
				from = ALIGN(i_size_read(inode),
					     root->fs_info->sectorsize);
				drop_args.start = from;
				drop_args.end = (u64)-1;
				drop_args.drop_cache = true;
				ret = btrfs_drop_extents(wc->trans, root,
							 BTRFS_I(inode),
							 &drop_args);
				if (!ret) {
					inode_sub_bytes(inode,
							drop_args.bytes_found);
					/* Update the inode's nbytes. */
					ret = btrfs_update_inode(wc->trans,
							root, BTRFS_I(inode));
				}
				iput(inode);
				if (ret)
					break;
			}

			ret = link_to_fixup_dir(wc->trans, root,
						path, key.objectid);
			if (ret)
				break;
		}

		if (wc->ignore_cur_inode)
			continue;

		if (key.type == BTRFS_DIR_INDEX_KEY &&
		    wc->stage == LOG_WALK_REPLAY_DIR_INDEX) {
			ret = replay_one_dir_item(wc->trans, root, path,
						  eb, i, &key);
			if (ret)
				break;
		}

		if (wc->stage < LOG_WALK_REPLAY_ALL)
			continue;

		/* these keys are simply copied */
		if (key.type == BTRFS_XATTR_ITEM_KEY) {
			ret = overwrite_item(wc->trans, root, path,
					     eb, i, &key);
			if (ret)
				break;
		} else if (key.type == BTRFS_INODE_REF_KEY ||
			   key.type == BTRFS_INODE_EXTREF_KEY) {
			ret = add_inode_ref(wc->trans, root, log, path,
					    eb, i, &key);
			if (ret && ret != -ENOENT)
				break;
			ret = 0;
		} else if (key.type == BTRFS_EXTENT_DATA_KEY) {
			ret = replay_one_extent(wc->trans, root, path,
						eb, i, &key);
			if (ret)
				break;
		}
		/*
		 * We don't log BTRFS_DIR_ITEM_KEY keys anymore, only the
		 * BTRFS_DIR_INDEX_KEY items which we use to derive the
		 * BTRFS_DIR_ITEM_KEY items. If we are replaying a log from an
		 * older kernel with such keys, ignore them.
		 */
	}
	btrfs_free_path(path);
	return ret;
}

/*
 * Correctly adjust the reserved bytes occupied by a log tree extent buffer
 */
static void unaccount_log_buffer(struct btrfs_fs_info *fs_info, u64 start)
{
	struct btrfs_block_group *cache;

	cache = btrfs_lookup_block_group(fs_info, start);
	if (!cache) {
		btrfs_err(fs_info, "unable to find block group for %llu", start);
		return;
	}

	spin_lock(&cache->space_info->lock);
	spin_lock(&cache->lock);
	cache->reserved -= fs_info->nodesize;
	cache->space_info->bytes_reserved -= fs_info->nodesize;
	spin_unlock(&cache->lock);
	spin_unlock(&cache->space_info->lock);

	btrfs_put_block_group(cache);
}

static noinline int walk_down_log_tree(struct btrfs_trans_handle *trans,
				   struct btrfs_root *root,
				   struct btrfs_path *path, int *level,
				   struct walk_control *wc)
{
	struct btrfs_fs_info *fs_info = root->fs_info;
	u64 bytenr;
	u64 ptr_gen;
	struct extent_buffer *next;
	struct extent_buffer *cur;
	u32 blocksize;
	int ret = 0;

	while (*level > 0) {
		struct btrfs_key first_key;

		cur = path->nodes[*level];

		WARN_ON(btrfs_header_level(cur) != *level);

		if (path->slots[*level] >=
		    btrfs_header_nritems(cur))
			break;

		bytenr = btrfs_node_blockptr(cur, path->slots[*level]);
		ptr_gen = btrfs_node_ptr_generation(cur, path->slots[*level]);
		btrfs_node_key_to_cpu(cur, &first_key, path->slots[*level]);
		blocksize = fs_info->nodesize;

		next = btrfs_find_create_tree_block(fs_info, bytenr,
						    btrfs_header_owner(cur),
						    *level - 1);
		if (IS_ERR(next))
			return PTR_ERR(next);

		if (*level == 1) {
			ret = wc->process_func(root, next, wc, ptr_gen,
					       *level - 1);
			if (ret) {
				free_extent_buffer(next);
				return ret;
			}

			path->slots[*level]++;
			if (wc->free) {
				ret = btrfs_read_extent_buffer(next, ptr_gen,
							*level - 1, &first_key);
				if (ret) {
					free_extent_buffer(next);
					return ret;
				}

				if (trans) {
					btrfs_tree_lock(next);
					btrfs_clean_tree_block(next);
					btrfs_wait_tree_block_writeback(next);
					btrfs_tree_unlock(next);
					ret = btrfs_pin_reserved_extent(trans,
							bytenr, blocksize);
					if (ret) {
						free_extent_buffer(next);
						return ret;
					}
					btrfs_redirty_list_add(
						trans->transaction, next);
				} else {
					if (test_and_clear_bit(EXTENT_BUFFER_DIRTY, &next->bflags))
						clear_extent_buffer_dirty(next);
					unaccount_log_buffer(fs_info, bytenr);
				}
			}
			free_extent_buffer(next);
			continue;
		}
		ret = btrfs_read_extent_buffer(next, ptr_gen, *level - 1, &first_key);
		if (ret) {
			free_extent_buffer(next);
			return ret;
		}

		if (path->nodes[*level-1])
			free_extent_buffer(path->nodes[*level-1]);
		path->nodes[*level-1] = next;
		*level = btrfs_header_level(next);
		path->slots[*level] = 0;
		cond_resched();
	}
	path->slots[*level] = btrfs_header_nritems(path->nodes[*level]);

	cond_resched();
	return 0;
}

static noinline int walk_up_log_tree(struct btrfs_trans_handle *trans,
				 struct btrfs_root *root,
				 struct btrfs_path *path, int *level,
				 struct walk_control *wc)
{
	struct btrfs_fs_info *fs_info = root->fs_info;
	int i;
	int slot;
	int ret;

	for (i = *level; i < BTRFS_MAX_LEVEL - 1 && path->nodes[i]; i++) {
		slot = path->slots[i];
		if (slot + 1 < btrfs_header_nritems(path->nodes[i])) {
			path->slots[i]++;
			*level = i;
			WARN_ON(*level == 0);
			return 0;
		} else {
			ret = wc->process_func(root, path->nodes[*level], wc,
				 btrfs_header_generation(path->nodes[*level]),
				 *level);
			if (ret)
				return ret;

			if (wc->free) {
				struct extent_buffer *next;

				next = path->nodes[*level];

				if (trans) {
					btrfs_tree_lock(next);
					btrfs_clean_tree_block(next);
					btrfs_wait_tree_block_writeback(next);
					btrfs_tree_unlock(next);
					ret = btrfs_pin_reserved_extent(trans,
						     path->nodes[*level]->start,
						     path->nodes[*level]->len);
					if (ret)
						return ret;
					btrfs_redirty_list_add(trans->transaction,
							       next);
				} else {
					if (test_and_clear_bit(EXTENT_BUFFER_DIRTY, &next->bflags))
						clear_extent_buffer_dirty(next);

					unaccount_log_buffer(fs_info,
						path->nodes[*level]->start);
				}
			}
			free_extent_buffer(path->nodes[*level]);
			path->nodes[*level] = NULL;
			*level = i + 1;
		}
	}
	return 1;
}

/*
 * drop the reference count on the tree rooted at 'snap'.  This traverses
 * the tree freeing any blocks that have a ref count of zero after being
 * decremented.
 */
static int walk_log_tree(struct btrfs_trans_handle *trans,
			 struct btrfs_root *log, struct walk_control *wc)
{
	struct btrfs_fs_info *fs_info = log->fs_info;
	int ret = 0;
	int wret;
	int level;
	struct btrfs_path *path;
	int orig_level;

	path = btrfs_alloc_path();
	if (!path)
		return -ENOMEM;

	level = btrfs_header_level(log->node);
	orig_level = level;
	path->nodes[level] = log->node;
	atomic_inc(&log->node->refs);
	path->slots[level] = 0;

	while (1) {
		wret = walk_down_log_tree(trans, log, path, &level, wc);
		if (wret > 0)
			break;
		if (wret < 0) {
			ret = wret;
			goto out;
		}

		wret = walk_up_log_tree(trans, log, path, &level, wc);
		if (wret > 0)
			break;
		if (wret < 0) {
			ret = wret;
			goto out;
		}
	}

	/* was the root node processed? if not, catch it here */
	if (path->nodes[orig_level]) {
		ret = wc->process_func(log, path->nodes[orig_level], wc,
			 btrfs_header_generation(path->nodes[orig_level]),
			 orig_level);
		if (ret)
			goto out;
		if (wc->free) {
			struct extent_buffer *next;

			next = path->nodes[orig_level];

			if (trans) {
				btrfs_tree_lock(next);
				btrfs_clean_tree_block(next);
				btrfs_wait_tree_block_writeback(next);
				btrfs_tree_unlock(next);
				ret = btrfs_pin_reserved_extent(trans,
						next->start, next->len);
				if (ret)
					goto out;
				btrfs_redirty_list_add(trans->transaction, next);
			} else {
				if (test_and_clear_bit(EXTENT_BUFFER_DIRTY, &next->bflags))
					clear_extent_buffer_dirty(next);
				unaccount_log_buffer(fs_info, next->start);
			}
		}
	}

out:
	btrfs_free_path(path);
	return ret;
}

/*
 * helper function to update the item for a given subvolumes log root
 * in the tree of log roots
 */
static int update_log_root(struct btrfs_trans_handle *trans,
			   struct btrfs_root *log,
			   struct btrfs_root_item *root_item)
{
	struct btrfs_fs_info *fs_info = log->fs_info;
	int ret;

	if (log->log_transid == 1) {
		/* insert root item on the first sync */
		ret = btrfs_insert_root(trans, fs_info->log_root_tree,
				&log->root_key, root_item);
	} else {
		ret = btrfs_update_root(trans, fs_info->log_root_tree,
				&log->root_key, root_item);
	}
	return ret;
}

static void wait_log_commit(struct btrfs_root *root, int transid)
{
	DEFINE_WAIT(wait);
	int index = transid % 2;

	/*
	 * we only allow two pending log transactions at a time,
	 * so we know that if ours is more than 2 older than the
	 * current transaction, we're done
	 */
	for (;;) {
		prepare_to_wait(&root->log_commit_wait[index],
				&wait, TASK_UNINTERRUPTIBLE);

		if (!(root->log_transid_committed < transid &&
		      atomic_read(&root->log_commit[index])))
			break;

		mutex_unlock(&root->log_mutex);
		schedule();
		mutex_lock(&root->log_mutex);
	}
	finish_wait(&root->log_commit_wait[index], &wait);
}

static void wait_for_writer(struct btrfs_root *root)
{
	DEFINE_WAIT(wait);

	for (;;) {
		prepare_to_wait(&root->log_writer_wait, &wait,
				TASK_UNINTERRUPTIBLE);
		if (!atomic_read(&root->log_writers))
			break;

		mutex_unlock(&root->log_mutex);
		schedule();
		mutex_lock(&root->log_mutex);
	}
	finish_wait(&root->log_writer_wait, &wait);
}

static inline void btrfs_remove_log_ctx(struct btrfs_root *root,
					struct btrfs_log_ctx *ctx)
{
	mutex_lock(&root->log_mutex);
	list_del_init(&ctx->list);
	mutex_unlock(&root->log_mutex);
}

/* 
 * Invoked in log mutex context, or be sure there is no other task which
 * can access the list.
 */
static inline void btrfs_remove_all_log_ctxs(struct btrfs_root *root,
					     int index, int error)
{
	struct btrfs_log_ctx *ctx;
	struct btrfs_log_ctx *safe;

	list_for_each_entry_safe(ctx, safe, &root->log_ctxs[index], list) {
		list_del_init(&ctx->list);
		ctx->log_ret = error;
	}
}

/*
 * btrfs_sync_log does sends a given tree log down to the disk and
 * updates the super blocks to record it.  When this call is done,
 * you know that any inodes previously logged are safely on disk only
 * if it returns 0.
 *
 * Any other return value means you need to call btrfs_commit_transaction.
 * Some of the edge cases for fsyncing directories that have had unlinks
 * or renames done in the past mean that sometimes the only safe
 * fsync is to commit the whole FS.  When btrfs_sync_log returns -EAGAIN,
 * that has happened.
 */
int btrfs_sync_log(struct btrfs_trans_handle *trans,
		   struct btrfs_root *root, struct btrfs_log_ctx *ctx)
{
	int index1;
	int index2;
	int mark;
	int ret;
	struct btrfs_fs_info *fs_info = root->fs_info;
	struct btrfs_root *log = root->log_root;
	struct btrfs_root *log_root_tree = fs_info->log_root_tree;
	struct btrfs_root_item new_root_item;
	int log_transid = 0;
	struct btrfs_log_ctx root_log_ctx;
	struct blk_plug plug;
	u64 log_root_start;
	u64 log_root_level;

	mutex_lock(&root->log_mutex);
	log_transid = ctx->log_transid;
	if (root->log_transid_committed >= log_transid) {
		mutex_unlock(&root->log_mutex);
		return ctx->log_ret;
	}

	index1 = log_transid % 2;
	if (atomic_read(&root->log_commit[index1])) {
		wait_log_commit(root, log_transid);
		mutex_unlock(&root->log_mutex);
		return ctx->log_ret;
	}
	ASSERT(log_transid == root->log_transid);
	atomic_set(&root->log_commit[index1], 1);

	/* wait for previous tree log sync to complete */
	if (atomic_read(&root->log_commit[(index1 + 1) % 2]))
		wait_log_commit(root, log_transid - 1);

	while (1) {
		int batch = atomic_read(&root->log_batch);
		/* when we're on an ssd, just kick the log commit out */
		if (!btrfs_test_opt(fs_info, SSD) &&
		    test_bit(BTRFS_ROOT_MULTI_LOG_TASKS, &root->state)) {
			mutex_unlock(&root->log_mutex);
			schedule_timeout_uninterruptible(1);
			mutex_lock(&root->log_mutex);
		}
		wait_for_writer(root);
		if (batch == atomic_read(&root->log_batch))
			break;
	}

	/* bail out if we need to do a full commit */
	if (btrfs_need_log_full_commit(trans)) {
		ret = -EAGAIN;
		mutex_unlock(&root->log_mutex);
		goto out;
	}

	if (log_transid % 2 == 0)
		mark = EXTENT_DIRTY;
	else
		mark = EXTENT_NEW;

	/* we start IO on  all the marked extents here, but we don't actually
	 * wait for them until later.
	 */
	blk_start_plug(&plug);
	ret = btrfs_write_marked_extents(fs_info, &log->dirty_log_pages, mark);
	/*
	 * -EAGAIN happens when someone, e.g., a concurrent transaction
	 *  commit, writes a dirty extent in this tree-log commit. This
	 *  concurrent write will create a hole writing out the extents,
	 *  and we cannot proceed on a zoned filesystem, requiring
	 *  sequential writing. While we can bail out to a full commit
	 *  here, but we can continue hoping the concurrent writing fills
	 *  the hole.
	 */
	if (ret == -EAGAIN && btrfs_is_zoned(fs_info))
		ret = 0;
	if (ret) {
		blk_finish_plug(&plug);
		btrfs_abort_transaction(trans, ret);
		btrfs_set_log_full_commit(trans);
		mutex_unlock(&root->log_mutex);
		goto out;
	}

	/*
	 * We _must_ update under the root->log_mutex in order to make sure we
	 * have a consistent view of the log root we are trying to commit at
	 * this moment.
	 *
	 * We _must_ copy this into a local copy, because we are not holding the
	 * log_root_tree->log_mutex yet.  This is important because when we
	 * commit the log_root_tree we must have a consistent view of the
	 * log_root_tree when we update the super block to point at the
	 * log_root_tree bytenr.  If we update the log_root_tree here we'll race
	 * with the commit and possibly point at the new block which we may not
	 * have written out.
	 */
	btrfs_set_root_node(&log->root_item, log->node);
	memcpy(&new_root_item, &log->root_item, sizeof(new_root_item));

	root->log_transid++;
	log->log_transid = root->log_transid;
	root->log_start_pid = 0;
	/*
	 * IO has been started, blocks of the log tree have WRITTEN flag set
	 * in their headers. new modifications of the log will be written to
	 * new positions. so it's safe to allow log writers to go in.
	 */
	mutex_unlock(&root->log_mutex);

	if (btrfs_is_zoned(fs_info)) {
		mutex_lock(&fs_info->tree_root->log_mutex);
		if (!log_root_tree->node) {
			ret = btrfs_alloc_log_tree_node(trans, log_root_tree);
			if (ret) {
				mutex_unlock(&fs_info->tree_root->log_mutex);
				blk_finish_plug(&plug);
				goto out;
			}
		}
		mutex_unlock(&fs_info->tree_root->log_mutex);
	}

	btrfs_init_log_ctx(&root_log_ctx, NULL);

	mutex_lock(&log_root_tree->log_mutex);

	index2 = log_root_tree->log_transid % 2;
	list_add_tail(&root_log_ctx.list, &log_root_tree->log_ctxs[index2]);
	root_log_ctx.log_transid = log_root_tree->log_transid;

	/*
	 * Now we are safe to update the log_root_tree because we're under the
	 * log_mutex, and we're a current writer so we're holding the commit
	 * open until we drop the log_mutex.
	 */
	ret = update_log_root(trans, log, &new_root_item);
	if (ret) {
		if (!list_empty(&root_log_ctx.list))
			list_del_init(&root_log_ctx.list);

		blk_finish_plug(&plug);
		btrfs_set_log_full_commit(trans);

		if (ret != -ENOSPC) {
			btrfs_abort_transaction(trans, ret);
			mutex_unlock(&log_root_tree->log_mutex);
			goto out;
		}
		btrfs_wait_tree_log_extents(log, mark);
		mutex_unlock(&log_root_tree->log_mutex);
		ret = -EAGAIN;
		goto out;
	}

	if (log_root_tree->log_transid_committed >= root_log_ctx.log_transid) {
		blk_finish_plug(&plug);
		list_del_init(&root_log_ctx.list);
		mutex_unlock(&log_root_tree->log_mutex);
		ret = root_log_ctx.log_ret;
		goto out;
	}

	index2 = root_log_ctx.log_transid % 2;
	if (atomic_read(&log_root_tree->log_commit[index2])) {
		blk_finish_plug(&plug);
		ret = btrfs_wait_tree_log_extents(log, mark);
		wait_log_commit(log_root_tree,
				root_log_ctx.log_transid);
		mutex_unlock(&log_root_tree->log_mutex);
		if (!ret)
			ret = root_log_ctx.log_ret;
		goto out;
	}
	ASSERT(root_log_ctx.log_transid == log_root_tree->log_transid);
	atomic_set(&log_root_tree->log_commit[index2], 1);

	if (atomic_read(&log_root_tree->log_commit[(index2 + 1) % 2])) {
		wait_log_commit(log_root_tree,
				root_log_ctx.log_transid - 1);
	}

	/*
	 * now that we've moved on to the tree of log tree roots,
	 * check the full commit flag again
	 */
	if (btrfs_need_log_full_commit(trans)) {
		blk_finish_plug(&plug);
		btrfs_wait_tree_log_extents(log, mark);
		mutex_unlock(&log_root_tree->log_mutex);
		ret = -EAGAIN;
		goto out_wake_log_root;
	}

	ret = btrfs_write_marked_extents(fs_info,
					 &log_root_tree->dirty_log_pages,
					 EXTENT_DIRTY | EXTENT_NEW);
	blk_finish_plug(&plug);
	/*
	 * As described above, -EAGAIN indicates a hole in the extents. We
	 * cannot wait for these write outs since the waiting cause a
	 * deadlock. Bail out to the full commit instead.
	 */
	if (ret == -EAGAIN && btrfs_is_zoned(fs_info)) {
		btrfs_set_log_full_commit(trans);
		btrfs_wait_tree_log_extents(log, mark);
		mutex_unlock(&log_root_tree->log_mutex);
		goto out_wake_log_root;
	} else if (ret) {
		btrfs_set_log_full_commit(trans);
		btrfs_abort_transaction(trans, ret);
		mutex_unlock(&log_root_tree->log_mutex);
		goto out_wake_log_root;
	}
	ret = btrfs_wait_tree_log_extents(log, mark);
	if (!ret)
		ret = btrfs_wait_tree_log_extents(log_root_tree,
						  EXTENT_NEW | EXTENT_DIRTY);
	if (ret) {
		btrfs_set_log_full_commit(trans);
		mutex_unlock(&log_root_tree->log_mutex);
		goto out_wake_log_root;
	}

	log_root_start = log_root_tree->node->start;
	log_root_level = btrfs_header_level(log_root_tree->node);
	log_root_tree->log_transid++;
	mutex_unlock(&log_root_tree->log_mutex);

	/*
	 * Here we are guaranteed that nobody is going to write the superblock
	 * for the current transaction before us and that neither we do write
	 * our superblock before the previous transaction finishes its commit
	 * and writes its superblock, because:
	 *
	 * 1) We are holding a handle on the current transaction, so no body
	 *    can commit it until we release the handle;
	 *
	 * 2) Before writing our superblock we acquire the tree_log_mutex, so
	 *    if the previous transaction is still committing, and hasn't yet
	 *    written its superblock, we wait for it to do it, because a
	 *    transaction commit acquires the tree_log_mutex when the commit
	 *    begins and releases it only after writing its superblock.
	 */
	mutex_lock(&fs_info->tree_log_mutex);

	/*
	 * The previous transaction writeout phase could have failed, and thus
	 * marked the fs in an error state.  We must not commit here, as we
	 * could have updated our generation in the super_for_commit and
	 * writing the super here would result in transid mismatches.  If there
	 * is an error here just bail.
	 */
	if (BTRFS_FS_ERROR(fs_info)) {
		ret = -EIO;
		btrfs_set_log_full_commit(trans);
		btrfs_abort_transaction(trans, ret);
		mutex_unlock(&fs_info->tree_log_mutex);
		goto out_wake_log_root;
	}

	btrfs_set_super_log_root(fs_info->super_for_commit, log_root_start);
	btrfs_set_super_log_root_level(fs_info->super_for_commit, log_root_level);
	ret = write_all_supers(fs_info, 1);
	mutex_unlock(&fs_info->tree_log_mutex);
	if (ret) {
		btrfs_set_log_full_commit(trans);
		btrfs_abort_transaction(trans, ret);
		goto out_wake_log_root;
	}

	/*
	 * We know there can only be one task here, since we have not yet set
	 * root->log_commit[index1] to 0 and any task attempting to sync the
	 * log must wait for the previous log transaction to commit if it's
	 * still in progress or wait for the current log transaction commit if
	 * someone else already started it. We use <= and not < because the
	 * first log transaction has an ID of 0.
	 */
	ASSERT(root->last_log_commit <= log_transid);
	root->last_log_commit = log_transid;

out_wake_log_root:
	mutex_lock(&log_root_tree->log_mutex);
	btrfs_remove_all_log_ctxs(log_root_tree, index2, ret);

	log_root_tree->log_transid_committed++;
	atomic_set(&log_root_tree->log_commit[index2], 0);
	mutex_unlock(&log_root_tree->log_mutex);

	/*
	 * The barrier before waitqueue_active (in cond_wake_up) is needed so
	 * all the updates above are seen by the woken threads. It might not be
	 * necessary, but proving that seems to be hard.
	 */
	cond_wake_up(&log_root_tree->log_commit_wait[index2]);
out:
	mutex_lock(&root->log_mutex);
	btrfs_remove_all_log_ctxs(root, index1, ret);
	root->log_transid_committed++;
	atomic_set(&root->log_commit[index1], 0);
	mutex_unlock(&root->log_mutex);

	/*
	 * The barrier before waitqueue_active (in cond_wake_up) is needed so
	 * all the updates above are seen by the woken threads. It might not be
	 * necessary, but proving that seems to be hard.
	 */
	cond_wake_up(&root->log_commit_wait[index1]);
	return ret;
}

static void free_log_tree(struct btrfs_trans_handle *trans,
			  struct btrfs_root *log)
{
	int ret;
	struct walk_control wc = {
		.free = 1,
		.process_func = process_one_buffer
	};

	if (log->node) {
		ret = walk_log_tree(trans, log, &wc);
		if (ret) {
			/*
			 * We weren't able to traverse the entire log tree, the
			 * typical scenario is getting an -EIO when reading an
			 * extent buffer of the tree, due to a previous writeback
			 * failure of it.
			 */
			set_bit(BTRFS_FS_STATE_LOG_CLEANUP_ERROR,
				&log->fs_info->fs_state);

			/*
			 * Some extent buffers of the log tree may still be dirty
			 * and not yet written back to storage, because we may
			 * have updates to a log tree without syncing a log tree,
			 * such as during rename and link operations. So flush
			 * them out and wait for their writeback to complete, so
			 * that we properly cleanup their state and pages.
			 */
			btrfs_write_marked_extents(log->fs_info,
						   &log->dirty_log_pages,
						   EXTENT_DIRTY | EXTENT_NEW);
			btrfs_wait_tree_log_extents(log,
						    EXTENT_DIRTY | EXTENT_NEW);

			if (trans)
				btrfs_abort_transaction(trans, ret);
			else
				btrfs_handle_fs_error(log->fs_info, ret, NULL);
		}
	}

	clear_extent_bits(&log->dirty_log_pages, 0, (u64)-1,
			  EXTENT_DIRTY | EXTENT_NEW | EXTENT_NEED_WAIT);
	extent_io_tree_release(&log->log_csum_range);

	btrfs_put_root(log);
}

/*
 * free all the extents used by the tree log.  This should be called
 * at commit time of the full transaction
 */
int btrfs_free_log(struct btrfs_trans_handle *trans, struct btrfs_root *root)
{
	if (root->log_root) {
		free_log_tree(trans, root->log_root);
		root->log_root = NULL;
		clear_bit(BTRFS_ROOT_HAS_LOG_TREE, &root->state);
	}
	return 0;
}

int btrfs_free_log_root_tree(struct btrfs_trans_handle *trans,
			     struct btrfs_fs_info *fs_info)
{
	if (fs_info->log_root_tree) {
		free_log_tree(trans, fs_info->log_root_tree);
		fs_info->log_root_tree = NULL;
		clear_bit(BTRFS_ROOT_HAS_LOG_TREE, &fs_info->tree_root->state);
	}
	return 0;
}

/*
 * Check if an inode was logged in the current transaction. This correctly deals
 * with the case where the inode was logged but has a logged_trans of 0, which
 * happens if the inode is evicted and loaded again, as logged_trans is an in
 * memory only field (not persisted).
 *
 * Returns 1 if the inode was logged before in the transaction, 0 if it was not,
 * and < 0 on error.
 */
static int inode_logged(struct btrfs_trans_handle *trans,
			struct btrfs_inode *inode,
			struct btrfs_path *path_in)
{
	struct btrfs_path *path = path_in;
	struct btrfs_key key;
	int ret;

	if (inode->logged_trans == trans->transid)
		return 1;

	/*
	 * If logged_trans is not 0, then we know the inode logged was not logged
	 * in this transaction, so we can return false right away.
	 */
	if (inode->logged_trans > 0)
		return 0;
<<<<<<< HEAD

	/*
	 * If no log tree was created for this root in this transaction, then
	 * the inode can not have been logged in this transaction. In that case
	 * set logged_trans to anything greater than 0 and less than the current
	 * transaction's ID, to avoid the search below in a future call in case
	 * a log tree gets created after this.
	 */
	if (!test_bit(BTRFS_ROOT_HAS_LOG_TREE, &inode->root->state)) {
		inode->logged_trans = trans->transid - 1;
		return 0;
	}

	/*
	 * We have a log tree and the inode's logged_trans is 0. We can't tell
	 * for sure if the inode was logged before in this transaction by looking
	 * only at logged_trans. We could be pessimistic and assume it was, but
	 * that can lead to unnecessarily logging an inode during rename and link
	 * operations, and then further updating the log in followup rename and
	 * link operations, specially if it's a directory, which adds latency
	 * visible to applications doing a series of rename or link operations.
	 *
	 * A logged_trans of 0 here can mean several things:
	 *
	 * 1) The inode was never logged since the filesystem was mounted, and may
	 *    or may have not been evicted and loaded again;
	 *
	 * 2) The inode was logged in a previous transaction, then evicted and
	 *    then loaded again;
	 *
	 * 3) The inode was logged in the current transaction, then evicted and
	 *    then loaded again.
	 *
	 * For cases 1) and 2) we don't want to return true, but we need to detect
	 * case 3) and return true. So we do a search in the log root for the inode
	 * item.
	 */
	key.objectid = btrfs_ino(inode);
	key.type = BTRFS_INODE_ITEM_KEY;
	key.offset = 0;

	if (!path) {
		path = btrfs_alloc_path();
		if (!path)
			return -ENOMEM;
	}

	ret = btrfs_search_slot(NULL, inode->root->log_root, &key, path, 0, 0);

	if (path_in)
		btrfs_release_path(path);
	else
		btrfs_free_path(path);

	/*
	 * Logging an inode always results in logging its inode item. So if we
	 * did not find the item we know the inode was not logged for sure.
	 */
	if (ret < 0) {
		return ret;
	} else if (ret > 0) {
		/*
		 * Set logged_trans to a value greater than 0 and less then the
		 * current transaction to avoid doing the search in future calls.
		 */
		inode->logged_trans = trans->transid - 1;
		return 0;
	}

	/*
	 * The inode was previously logged and then evicted, set logged_trans to
	 * the current transacion's ID, to avoid future tree searches as long as
	 * the inode is not evicted again.
	 */
	inode->logged_trans = trans->transid;

	/*
	 * If it's a directory, then we must set last_dir_index_offset to the
	 * maximum possible value, so that the next attempt to log the inode does
	 * not skip checking if dir index keys found in modified subvolume tree
	 * leaves have been logged before, otherwise it would result in attempts
	 * to insert duplicate dir index keys in the log tree. This must be done
	 * because last_dir_index_offset is an in-memory only field, not persisted
	 * in the inode item or any other on-disk structure, so its value is lost
	 * once the inode is evicted.
	 */
	if (S_ISDIR(inode->vfs_inode.i_mode))
		inode->last_dir_index_offset = (u64)-1;

	return 1;
}

/*
 * Delete a directory entry from the log if it exists.
 *
 * Returns < 0 on error
 *           1 if the entry does not exists
 *           0 if the entry existed and was successfully deleted
 */
static int del_logged_dentry(struct btrfs_trans_handle *trans,
			     struct btrfs_root *log,
			     struct btrfs_path *path,
			     u64 dir_ino,
			     const char *name, int name_len,
			     u64 index)
{
	struct btrfs_dir_item *di;

	/*
	 * We only log dir index items of a directory, so we don't need to look
	 * for dir item keys.
	 */
	di = btrfs_lookup_dir_index_item(trans, log, path, dir_ino,
					 index, name, name_len, -1);
	if (IS_ERR(di))
		return PTR_ERR(di);
	else if (!di)
		return 1;

	/*
=======

	/*
	 * If no log tree was created for this root in this transaction, then
	 * the inode can not have been logged in this transaction. In that case
	 * set logged_trans to anything greater than 0 and less than the current
	 * transaction's ID, to avoid the search below in a future call in case
	 * a log tree gets created after this.
	 */
	if (!test_bit(BTRFS_ROOT_HAS_LOG_TREE, &inode->root->state)) {
		inode->logged_trans = trans->transid - 1;
		return 0;
	}

	/*
	 * We have a log tree and the inode's logged_trans is 0. We can't tell
	 * for sure if the inode was logged before in this transaction by looking
	 * only at logged_trans. We could be pessimistic and assume it was, but
	 * that can lead to unnecessarily logging an inode during rename and link
	 * operations, and then further updating the log in followup rename and
	 * link operations, specially if it's a directory, which adds latency
	 * visible to applications doing a series of rename or link operations.
	 *
	 * A logged_trans of 0 here can mean several things:
	 *
	 * 1) The inode was never logged since the filesystem was mounted, and may
	 *    or may have not been evicted and loaded again;
	 *
	 * 2) The inode was logged in a previous transaction, then evicted and
	 *    then loaded again;
	 *
	 * 3) The inode was logged in the current transaction, then evicted and
	 *    then loaded again.
	 *
	 * For cases 1) and 2) we don't want to return true, but we need to detect
	 * case 3) and return true. So we do a search in the log root for the inode
	 * item.
	 */
	key.objectid = btrfs_ino(inode);
	key.type = BTRFS_INODE_ITEM_KEY;
	key.offset = 0;

	if (!path) {
		path = btrfs_alloc_path();
		if (!path)
			return -ENOMEM;
	}

	ret = btrfs_search_slot(NULL, inode->root->log_root, &key, path, 0, 0);

	if (path_in)
		btrfs_release_path(path);
	else
		btrfs_free_path(path);

	/*
	 * Logging an inode always results in logging its inode item. So if we
	 * did not find the item we know the inode was not logged for sure.
	 */
	if (ret < 0) {
		return ret;
	} else if (ret > 0) {
		/*
		 * Set logged_trans to a value greater than 0 and less then the
		 * current transaction to avoid doing the search in future calls.
		 */
		inode->logged_trans = trans->transid - 1;
		return 0;
	}

	/*
	 * The inode was previously logged and then evicted, set logged_trans to
	 * the current transacion's ID, to avoid future tree searches as long as
	 * the inode is not evicted again.
	 */
	inode->logged_trans = trans->transid;

	/*
	 * If it's a directory, then we must set last_dir_index_offset to the
	 * maximum possible value, so that the next attempt to log the inode does
	 * not skip checking if dir index keys found in modified subvolume tree
	 * leaves have been logged before, otherwise it would result in attempts
	 * to insert duplicate dir index keys in the log tree. This must be done
	 * because last_dir_index_offset is an in-memory only field, not persisted
	 * in the inode item or any other on-disk structure, so its value is lost
	 * once the inode is evicted.
	 */
	if (S_ISDIR(inode->vfs_inode.i_mode))
		inode->last_dir_index_offset = (u64)-1;

	return 1;
}

/*
 * Delete a directory entry from the log if it exists.
 *
 * Returns < 0 on error
 *           1 if the entry does not exists
 *           0 if the entry existed and was successfully deleted
 */
static int del_logged_dentry(struct btrfs_trans_handle *trans,
			     struct btrfs_root *log,
			     struct btrfs_path *path,
			     u64 dir_ino,
			     const char *name, int name_len,
			     u64 index)
{
	struct btrfs_dir_item *di;

	/*
	 * We only log dir index items of a directory, so we don't need to look
	 * for dir item keys.
	 */
	di = btrfs_lookup_dir_index_item(trans, log, path, dir_ino,
					 index, name, name_len, -1);
	if (IS_ERR(di))
		return PTR_ERR(di);
	else if (!di)
		return 1;

	/*
>>>>>>> 88084a3d
	 * We do not need to update the size field of the directory's
	 * inode item because on log replay we update the field to reflect
	 * all existing entries in the directory (see overwrite_item()).
	 */
	return btrfs_delete_one_dir_name(trans, log, path, di);
}

/*
 * If both a file and directory are logged, and unlinks or renames are
 * mixed in, we have a few interesting corners:
 *
 * create file X in dir Y
 * link file X to X.link in dir Y
 * fsync file X
 * unlink file X but leave X.link
 * fsync dir Y
 *
 * After a crash we would expect only X.link to exist.  But file X
 * didn't get fsync'd again so the log has back refs for X and X.link.
 *
 * We solve this by removing directory entries and inode backrefs from the
 * log when a file that was logged in the current transaction is
 * unlinked.  Any later fsync will include the updated log entries, and
 * we'll be able to reconstruct the proper directory items from backrefs.
 *
 * This optimizations allows us to avoid relogging the entire inode
 * or the entire directory.
 */
void btrfs_del_dir_entries_in_log(struct btrfs_trans_handle *trans,
				  struct btrfs_root *root,
				  const char *name, int name_len,
				  struct btrfs_inode *dir, u64 index)
{
	struct btrfs_path *path;
	int ret;

	ret = inode_logged(trans, dir, NULL);
	if (ret == 0)
<<<<<<< HEAD
		return;
	else if (ret < 0) {
		btrfs_set_log_full_commit(trans);
		return;
=======
		return;
	else if (ret < 0) {
		btrfs_set_log_full_commit(trans);
		return;
>>>>>>> 88084a3d
	}

	ret = join_running_log_trans(root);
	if (ret)
		return;

	mutex_lock(&dir->log_mutex);

	path = btrfs_alloc_path();
	if (!path) {
		ret = -ENOMEM;
		goto out_unlock;
	}

	ret = del_logged_dentry(trans, root->log_root, path, btrfs_ino(dir),
				name, name_len, index);
	btrfs_free_path(path);
out_unlock:
	mutex_unlock(&dir->log_mutex);
	if (ret < 0)
		btrfs_set_log_full_commit(trans);
	btrfs_end_log_trans(root);
}

/* see comments for btrfs_del_dir_entries_in_log */
void btrfs_del_inode_ref_in_log(struct btrfs_trans_handle *trans,
				struct btrfs_root *root,
				const char *name, int name_len,
				struct btrfs_inode *inode, u64 dirid)
{
	struct btrfs_root *log;
	u64 index;
	int ret;

	ret = inode_logged(trans, inode, NULL);
	if (ret == 0)
<<<<<<< HEAD
		return;
	else if (ret < 0) {
		btrfs_set_log_full_commit(trans);
		return;
=======
		return;
	else if (ret < 0) {
		btrfs_set_log_full_commit(trans);
		return;
>>>>>>> 88084a3d
	}

	ret = join_running_log_trans(root);
	if (ret)
		return;
	log = root->log_root;
	mutex_lock(&inode->log_mutex);

	ret = btrfs_del_inode_ref(trans, log, name, name_len, btrfs_ino(inode),
				  dirid, &index);
	mutex_unlock(&inode->log_mutex);
	if (ret < 0 && ret != -ENOENT)
		btrfs_set_log_full_commit(trans);
	btrfs_end_log_trans(root);
}

/*
 * creates a range item in the log for 'dirid'.  first_offset and
 * last_offset tell us which parts of the key space the log should
 * be considered authoritative for.
 */
static noinline int insert_dir_log_key(struct btrfs_trans_handle *trans,
				       struct btrfs_root *log,
				       struct btrfs_path *path,
				       u64 dirid,
				       u64 first_offset, u64 last_offset)
{
	int ret;
	struct btrfs_key key;
	struct btrfs_dir_log_item *item;

	key.objectid = dirid;
	key.offset = first_offset;
	key.type = BTRFS_DIR_LOG_INDEX_KEY;
	ret = btrfs_insert_empty_item(trans, log, path, &key, sizeof(*item));
	/*
	 * -EEXIST is fine and can happen sporadically when we are logging a
	 * directory and have concurrent insertions in the subvolume's tree for
	 * items from other inodes and that result in pushing off some dir items
	 * from one leaf to another in order to accommodate for the new items.
	 * This results in logging the same dir index range key.
	 */
	if (ret && ret != -EEXIST)
		return ret;

	item = btrfs_item_ptr(path->nodes[0], path->slots[0],
			      struct btrfs_dir_log_item);
	if (ret == -EEXIST) {
		const u64 curr_end = btrfs_dir_log_end(path->nodes[0], item);

		/*
		 * btrfs_del_dir_entries_in_log() might have been called during
		 * an unlink between the initial insertion of this key and the
		 * current update, or we might be logging a single entry deletion
		 * during a rename, so set the new last_offset to the max value.
		 */
		last_offset = max(last_offset, curr_end);
	}
	btrfs_set_dir_log_end(path->nodes[0], item, last_offset);
	btrfs_mark_buffer_dirty(path->nodes[0]);
	btrfs_release_path(path);
	return 0;
}

static int flush_dir_items_batch(struct btrfs_trans_handle *trans,
				 struct btrfs_root *log,
				 struct extent_buffer *src,
				 struct btrfs_path *dst_path,
				 int start_slot,
				 int count)
{
	char *ins_data = NULL;
	struct btrfs_item_batch batch;
	struct extent_buffer *dst;
	unsigned long src_offset;
	unsigned long dst_offset;
	struct btrfs_key key;
	u32 item_size;
	int ret;
	int i;

	ASSERT(count > 0);
	batch.nr = count;

	if (count == 1) {
		btrfs_item_key_to_cpu(src, &key, start_slot);
		item_size = btrfs_item_size(src, start_slot);
		batch.keys = &key;
		batch.data_sizes = &item_size;
		batch.total_data_size = item_size;
	} else {
		struct btrfs_key *ins_keys;
		u32 *ins_sizes;

		ins_data = kmalloc(count * sizeof(u32) +
				   count * sizeof(struct btrfs_key), GFP_NOFS);
		if (!ins_data)
			return -ENOMEM;

		ins_sizes = (u32 *)ins_data;
		ins_keys = (struct btrfs_key *)(ins_data + count * sizeof(u32));
		batch.keys = ins_keys;
		batch.data_sizes = ins_sizes;
		batch.total_data_size = 0;

		for (i = 0; i < count; i++) {
			const int slot = start_slot + i;

			btrfs_item_key_to_cpu(src, &ins_keys[i], slot);
			ins_sizes[i] = btrfs_item_size(src, slot);
			batch.total_data_size += ins_sizes[i];
		}
	}

	ret = btrfs_insert_empty_items(trans, log, dst_path, &batch);
	if (ret)
		goto out;

	dst = dst_path->nodes[0];
	/*
	 * Copy all the items in bulk, in a single copy operation. Item data is
	 * organized such that it's placed at the end of a leaf and from right
	 * to left. For example, the data for the second item ends at an offset
	 * that matches the offset where the data for the first item starts, the
	 * data for the third item ends at an offset that matches the offset
	 * where the data of the second items starts, and so on.
	 * Therefore our source and destination start offsets for copy match the
	 * offsets of the last items (highest slots).
	 */
	dst_offset = btrfs_item_ptr_offset(dst, dst_path->slots[0] + count - 1);
	src_offset = btrfs_item_ptr_offset(src, start_slot + count - 1);
	copy_extent_buffer(dst, src, dst_offset, src_offset, batch.total_data_size);
	btrfs_release_path(dst_path);
out:
	kfree(ins_data);

	return ret;
}

static int process_dir_items_leaf(struct btrfs_trans_handle *trans,
				  struct btrfs_inode *inode,
				  struct btrfs_path *path,
				  struct btrfs_path *dst_path,
				  struct btrfs_log_ctx *ctx,
				  u64 *last_old_dentry_offset)
{
	struct btrfs_root *log = inode->root->log_root;
	struct extent_buffer *src = path->nodes[0];
	const int nritems = btrfs_header_nritems(src);
	const u64 ino = btrfs_ino(inode);
	bool last_found = false;
	int batch_start = 0;
	int batch_size = 0;
	int i;

	for (i = path->slots[0]; i < nritems; i++) {
		struct btrfs_dir_item *di;
		struct btrfs_key key;
		int ret;

		btrfs_item_key_to_cpu(src, &key, i);

		if (key.objectid != ino || key.type != BTRFS_DIR_INDEX_KEY) {
			last_found = true;
			break;
		}

		di = btrfs_item_ptr(src, i, struct btrfs_dir_item);
		ctx->last_dir_item_offset = key.offset;

		/*
		 * Skip ranges of items that consist only of dir item keys created
		 * in past transactions. However if we find a gap, we must log a
		 * dir index range item for that gap, so that index keys in that
		 * gap are deleted during log replay.
		 */
		if (btrfs_dir_transid(src, di) < trans->transid) {
			if (key.offset > *last_old_dentry_offset + 1) {
				ret = insert_dir_log_key(trans, log, dst_path,
						 ino, *last_old_dentry_offset + 1,
						 key.offset - 1);
				if (ret < 0)
					return ret;
			}

			*last_old_dentry_offset = key.offset;
			continue;
		}
		/*
		 * We must make sure that when we log a directory entry, the
		 * corresponding inode, after log replay, has a matching link
		 * count. For example:
		 *
		 * touch foo
		 * mkdir mydir
		 * sync
		 * ln foo mydir/bar
		 * xfs_io -c "fsync" mydir
		 * <crash>
		 * <mount fs and log replay>
		 *
		 * Would result in a fsync log that when replayed, our file inode
		 * would have a link count of 1, but we get two directory entries
		 * pointing to the same inode. After removing one of the names,
		 * it would not be possible to remove the other name, which
		 * resulted always in stale file handle errors, and would not be
		 * possible to rmdir the parent directory, since its i_size could
		 * never be decremented to the value BTRFS_EMPTY_DIR_SIZE,
		 * resulting in -ENOTEMPTY errors.
		 */
		if (!ctx->log_new_dentries) {
			struct btrfs_key di_key;

			btrfs_dir_item_key_to_cpu(src, di, &di_key);
			if (di_key.type != BTRFS_ROOT_ITEM_KEY)
				ctx->log_new_dentries = true;
		}

		if (!ctx->logged_before)
			goto add_to_batch;

		/*
		 * If we were logged before and have logged dir items, we can skip
		 * checking if any item with a key offset larger than the last one
		 * we logged is in the log tree, saving time and avoiding adding
		 * contention on the log tree. We can only rely on the value of
		 * last_dir_index_offset when we know for sure that the inode was
		 * previously logged in the current transaction.
		 */
		if (key.offset > inode->last_dir_index_offset)
			goto add_to_batch;
		/*
		 * Check if the key was already logged before. If not we can add
		 * it to a batch for bulk insertion.
		 */
		ret = btrfs_search_slot(NULL, log, &key, dst_path, 0, 0);
		if (ret < 0) {
			return ret;
		} else if (ret > 0) {
			btrfs_release_path(dst_path);
			goto add_to_batch;
		}

		/*
		 * Item exists in the log. Overwrite the item in the log if it
		 * has different content or do nothing if it has exactly the same
		 * content. And then flush the current batch if any - do it after
		 * overwriting the current item, or we would deadlock otherwise,
		 * since we are holding a path for the existing item.
		 */
		ret = do_overwrite_item(trans, log, dst_path, src, i, &key);
		if (ret < 0)
			return ret;

		if (batch_size > 0) {
			ret = flush_dir_items_batch(trans, log, src, dst_path,
						    batch_start, batch_size);
			if (ret < 0)
				return ret;
			batch_size = 0;
		}
		continue;
add_to_batch:
		if (batch_size == 0)
			batch_start = i;
		batch_size++;
	}

	if (batch_size > 0) {
		int ret;

		ret = flush_dir_items_batch(trans, log, src, dst_path,
					    batch_start, batch_size);
		if (ret < 0)
			return ret;
	}

	return last_found ? 1 : 0;
}

/*
 * log all the items included in the current transaction for a given
 * directory.  This also creates the range items in the log tree required
 * to replay anything deleted before the fsync
 */
static noinline int log_dir_items(struct btrfs_trans_handle *trans,
			  struct btrfs_inode *inode,
			  struct btrfs_path *path,
			  struct btrfs_path *dst_path,
			  struct btrfs_log_ctx *ctx,
			  u64 min_offset, u64 *last_offset_ret)
{
	struct btrfs_key min_key;
	struct btrfs_root *root = inode->root;
	struct btrfs_root *log = root->log_root;
	int err = 0;
	int ret;
	u64 last_old_dentry_offset = min_offset - 1;
	u64 last_offset = (u64)-1;
	u64 ino = btrfs_ino(inode);

	min_key.objectid = ino;
	min_key.type = BTRFS_DIR_INDEX_KEY;
	min_key.offset = min_offset;

	ret = btrfs_search_forward(root, &min_key, path, trans->transid);

	/*
	 * we didn't find anything from this transaction, see if there
	 * is anything at all
	 */
	if (ret != 0 || min_key.objectid != ino ||
	    min_key.type != BTRFS_DIR_INDEX_KEY) {
		min_key.objectid = ino;
		min_key.type = BTRFS_DIR_INDEX_KEY;
		min_key.offset = (u64)-1;
		btrfs_release_path(path);
		ret = btrfs_search_slot(NULL, root, &min_key, path, 0, 0);
		if (ret < 0) {
			btrfs_release_path(path);
			return ret;
		}
		ret = btrfs_previous_item(root, path, ino, BTRFS_DIR_INDEX_KEY);

		/* if ret == 0 there are items for this type,
		 * create a range to tell us the last key of this type.
		 * otherwise, there are no items in this directory after
		 * *min_offset, and we create a range to indicate that.
		 */
		if (ret == 0) {
			struct btrfs_key tmp;

			btrfs_item_key_to_cpu(path->nodes[0], &tmp,
					      path->slots[0]);
			if (tmp.type == BTRFS_DIR_INDEX_KEY)
				last_old_dentry_offset = tmp.offset;
		}
		goto done;
	}

	/* go backward to find any previous key */
	ret = btrfs_previous_item(root, path, ino, BTRFS_DIR_INDEX_KEY);
	if (ret == 0) {
		struct btrfs_key tmp;

		btrfs_item_key_to_cpu(path->nodes[0], &tmp, path->slots[0]);
		/*
		 * The dir index key before the first one we found that needs to
		 * be logged might be in a previous leaf, and there might be a
		 * gap between these keys, meaning that we had deletions that
		 * happened. So the key range item we log (key type
		 * BTRFS_DIR_LOG_INDEX_KEY) must cover a range that starts at the
		 * previous key's offset plus 1, so that those deletes are replayed.
		 */
		if (tmp.type == BTRFS_DIR_INDEX_KEY)
			last_old_dentry_offset = tmp.offset;
	}
	btrfs_release_path(path);

	/*
	 * Find the first key from this transaction again.  See the note for
	 * log_new_dir_dentries, if we're logging a directory recursively we
	 * won't be holding its i_mutex, which means we can modify the directory
	 * while we're logging it.  If we remove an entry between our first
	 * search and this search we'll not find the key again and can just
	 * bail.
	 */
search:
	ret = btrfs_search_slot(NULL, root, &min_key, path, 0, 0);
	if (ret != 0)
		goto done;

	/*
	 * we have a block from this transaction, log every item in it
	 * from our directory
	 */
	while (1) {
		ret = process_dir_items_leaf(trans, inode, path, dst_path, ctx,
					     &last_old_dentry_offset);
		if (ret != 0) {
			if (ret < 0)
				err = ret;
			goto done;
		}
		path->slots[0] = btrfs_header_nritems(path->nodes[0]);

		/*
		 * look ahead to the next item and see if it is also
		 * from this directory and from this transaction
		 */
		ret = btrfs_next_leaf(root, path);
		if (ret) {
			if (ret == 1)
				last_offset = (u64)-1;
			else
				err = ret;
			goto done;
		}
		btrfs_item_key_to_cpu(path->nodes[0], &min_key, path->slots[0]);
		if (min_key.objectid != ino || min_key.type != BTRFS_DIR_INDEX_KEY) {
			last_offset = (u64)-1;
			goto done;
		}
		if (btrfs_header_generation(path->nodes[0]) != trans->transid) {
			/*
			 * The next leaf was not changed in the current transaction
			 * and has at least one dir index key.
			 * We check for the next key because there might have been
			 * one or more deletions between the last key we logged and
			 * that next key. So the key range item we log (key type
			 * BTRFS_DIR_LOG_INDEX_KEY) must end at the next key's
			 * offset minus 1, so that those deletes are replayed.
			 */
			last_offset = min_key.offset - 1;
			goto done;
		}
		if (need_resched()) {
			btrfs_release_path(path);
			cond_resched();
			goto search;
		}
	}
done:
	btrfs_release_path(path);
	btrfs_release_path(dst_path);

	if (err == 0) {
		*last_offset_ret = last_offset;
		/*
		 * In case the leaf was changed in the current transaction but
		 * all its dir items are from a past transaction, the last item
		 * in the leaf is a dir item and there's no gap between that last
		 * dir item and the first one on the next leaf (which did not
		 * change in the current transaction), then we don't need to log
		 * a range, last_old_dentry_offset is == to last_offset.
		 */
		ASSERT(last_old_dentry_offset <= last_offset);
		if (last_old_dentry_offset < last_offset) {
			ret = insert_dir_log_key(trans, log, path, ino,
						 last_old_dentry_offset + 1,
						 last_offset);
			if (ret)
				err = ret;
		}
	}
	return err;
}

/*
 * logging directories is very similar to logging inodes, We find all the items
 * from the current transaction and write them to the log.
 *
 * The recovery code scans the directory in the subvolume, and if it finds a
 * key in the range logged that is not present in the log tree, then it means
 * that dir entry was unlinked during the transaction.
 *
 * In order for that scan to work, we must include one key smaller than
 * the smallest logged by this transaction and one key larger than the largest
 * key logged by this transaction.
 */
static noinline int log_directory_changes(struct btrfs_trans_handle *trans,
			  struct btrfs_inode *inode,
			  struct btrfs_path *path,
			  struct btrfs_path *dst_path,
			  struct btrfs_log_ctx *ctx)
{
	u64 min_key;
	u64 max_key;
	int ret;

	min_key = BTRFS_DIR_START_INDEX;
	max_key = 0;
	ctx->last_dir_item_offset = inode->last_dir_index_offset;

	while (1) {
		ret = log_dir_items(trans, inode, path, dst_path,
				ctx, min_key, &max_key);
		if (ret)
			return ret;
		if (max_key == (u64)-1)
			break;
		min_key = max_key + 1;
	}

	inode->last_dir_index_offset = ctx->last_dir_item_offset;

	return 0;
}

/*
 * a helper function to drop items from the log before we relog an
 * inode.  max_key_type indicates the highest item type to remove.
 * This cannot be run for file data extents because it does not
 * free the extents they point to.
 */
static int drop_inode_items(struct btrfs_trans_handle *trans,
				  struct btrfs_root *log,
				  struct btrfs_path *path,
				  struct btrfs_inode *inode,
				  int max_key_type)
{
	int ret;
	struct btrfs_key key;
	struct btrfs_key found_key;
	int start_slot;

	key.objectid = btrfs_ino(inode);
	key.type = max_key_type;
	key.offset = (u64)-1;

	while (1) {
		ret = btrfs_search_slot(trans, log, &key, path, -1, 1);
		BUG_ON(ret == 0); /* Logic error */
		if (ret < 0)
			break;

		if (path->slots[0] == 0)
			break;

		path->slots[0]--;
		btrfs_item_key_to_cpu(path->nodes[0], &found_key,
				      path->slots[0]);

		if (found_key.objectid != key.objectid)
			break;

		found_key.offset = 0;
		found_key.type = 0;
		ret = btrfs_bin_search(path->nodes[0], &found_key, &start_slot);
		if (ret < 0)
			break;

		ret = btrfs_del_items(trans, log, path, start_slot,
				      path->slots[0] - start_slot + 1);
		/*
		 * If start slot isn't 0 then we don't need to re-search, we've
		 * found the last guy with the objectid in this tree.
		 */
		if (ret || start_slot != 0)
			break;
		btrfs_release_path(path);
	}
	btrfs_release_path(path);
	if (ret > 0)
		ret = 0;
	return ret;
}

static int truncate_inode_items(struct btrfs_trans_handle *trans,
				struct btrfs_root *log_root,
				struct btrfs_inode *inode,
				u64 new_size, u32 min_type)
{
	struct btrfs_truncate_control control = {
		.new_size = new_size,
		.ino = btrfs_ino(inode),
		.min_type = min_type,
		.skip_ref_updates = true,
	};

	return btrfs_truncate_inode_items(trans, log_root, &control);
}

static void fill_inode_item(struct btrfs_trans_handle *trans,
			    struct extent_buffer *leaf,
			    struct btrfs_inode_item *item,
			    struct inode *inode, int log_inode_only,
			    u64 logged_isize)
{
	struct btrfs_map_token token;
	u64 flags;

	btrfs_init_map_token(&token, leaf);

	if (log_inode_only) {
		/* set the generation to zero so the recover code
		 * can tell the difference between an logging
		 * just to say 'this inode exists' and a logging
		 * to say 'update this inode with these values'
		 */
		btrfs_set_token_inode_generation(&token, item, 0);
		btrfs_set_token_inode_size(&token, item, logged_isize);
	} else {
		btrfs_set_token_inode_generation(&token, item,
						 BTRFS_I(inode)->generation);
		btrfs_set_token_inode_size(&token, item, inode->i_size);
	}

	btrfs_set_token_inode_uid(&token, item, i_uid_read(inode));
	btrfs_set_token_inode_gid(&token, item, i_gid_read(inode));
	btrfs_set_token_inode_mode(&token, item, inode->i_mode);
	btrfs_set_token_inode_nlink(&token, item, inode->i_nlink);

	btrfs_set_token_timespec_sec(&token, &item->atime,
				     inode->i_atime.tv_sec);
	btrfs_set_token_timespec_nsec(&token, &item->atime,
				      inode->i_atime.tv_nsec);

	btrfs_set_token_timespec_sec(&token, &item->mtime,
				     inode->i_mtime.tv_sec);
	btrfs_set_token_timespec_nsec(&token, &item->mtime,
				      inode->i_mtime.tv_nsec);

	btrfs_set_token_timespec_sec(&token, &item->ctime,
				     inode->i_ctime.tv_sec);
	btrfs_set_token_timespec_nsec(&token, &item->ctime,
				      inode->i_ctime.tv_nsec);

	/*
	 * We do not need to set the nbytes field, in fact during a fast fsync
	 * its value may not even be correct, since a fast fsync does not wait
	 * for ordered extent completion, which is where we update nbytes, it
	 * only waits for writeback to complete. During log replay as we find
	 * file extent items and replay them, we adjust the nbytes field of the
	 * inode item in subvolume tree as needed (see overwrite_item()).
	 */

	btrfs_set_token_inode_sequence(&token, item, inode_peek_iversion(inode));
	btrfs_set_token_inode_transid(&token, item, trans->transid);
	btrfs_set_token_inode_rdev(&token, item, inode->i_rdev);
	flags = btrfs_inode_combine_flags(BTRFS_I(inode)->flags,
					  BTRFS_I(inode)->ro_flags);
	btrfs_set_token_inode_flags(&token, item, flags);
	btrfs_set_token_inode_block_group(&token, item, 0);
}

static int log_inode_item(struct btrfs_trans_handle *trans,
			  struct btrfs_root *log, struct btrfs_path *path,
			  struct btrfs_inode *inode, bool inode_item_dropped)
{
	struct btrfs_inode_item *inode_item;
	int ret;

	/*
	 * If we are doing a fast fsync and the inode was logged before in the
	 * current transaction, then we know the inode was previously logged and
	 * it exists in the log tree. For performance reasons, in this case use
	 * btrfs_search_slot() directly with ins_len set to 0 so that we never
	 * attempt a write lock on the leaf's parent, which adds unnecessary lock
	 * contention in case there are concurrent fsyncs for other inodes of the
	 * same subvolume. Using btrfs_insert_empty_item() when the inode item
	 * already exists can also result in unnecessarily splitting a leaf.
	 */
	if (!inode_item_dropped && inode->logged_trans == trans->transid) {
		ret = btrfs_search_slot(trans, log, &inode->location, path, 0, 1);
		ASSERT(ret <= 0);
		if (ret > 0)
			ret = -ENOENT;
	} else {
		/*
		 * This means it is the first fsync in the current transaction,
		 * so the inode item is not in the log and we need to insert it.
		 * We can never get -EEXIST because we are only called for a fast
		 * fsync and in case an inode eviction happens after the inode was
		 * logged before in the current transaction, when we load again
		 * the inode, we set BTRFS_INODE_NEEDS_FULL_SYNC on its runtime
		 * flags and set ->logged_trans to 0.
		 */
		ret = btrfs_insert_empty_item(trans, log, path, &inode->location,
					      sizeof(*inode_item));
		ASSERT(ret != -EEXIST);
	}
	if (ret)
		return ret;
	inode_item = btrfs_item_ptr(path->nodes[0], path->slots[0],
				    struct btrfs_inode_item);
	fill_inode_item(trans, path->nodes[0], inode_item, &inode->vfs_inode,
			0, 0);
	btrfs_release_path(path);
	return 0;
}

static int log_csums(struct btrfs_trans_handle *trans,
		     struct btrfs_inode *inode,
		     struct btrfs_root *log_root,
		     struct btrfs_ordered_sum *sums)
{
	const u64 lock_end = sums->bytenr + sums->len - 1;
	struct extent_state *cached_state = NULL;
	int ret;

	/*
	 * If this inode was not used for reflink operations in the current
	 * transaction with new extents, then do the fast path, no need to
	 * worry about logging checksum items with overlapping ranges.
	 */
	if (inode->last_reflink_trans < trans->transid)
		return btrfs_csum_file_blocks(trans, log_root, sums);

	/*
	 * Serialize logging for checksums. This is to avoid racing with the
	 * same checksum being logged by another task that is logging another
	 * file which happens to refer to the same extent as well. Such races
	 * can leave checksum items in the log with overlapping ranges.
	 */
	ret = lock_extent_bits(&log_root->log_csum_range, sums->bytenr,
			       lock_end, &cached_state);
	if (ret)
		return ret;
	/*
	 * Due to extent cloning, we might have logged a csum item that covers a
	 * subrange of a cloned extent, and later we can end up logging a csum
	 * item for a larger subrange of the same extent or the entire range.
	 * This would leave csum items in the log tree that cover the same range
	 * and break the searches for checksums in the log tree, resulting in
	 * some checksums missing in the fs/subvolume tree. So just delete (or
	 * trim and adjust) any existing csum items in the log for this range.
	 */
	ret = btrfs_del_csums(trans, log_root, sums->bytenr, sums->len);
	if (!ret)
		ret = btrfs_csum_file_blocks(trans, log_root, sums);

	unlock_extent_cached(&log_root->log_csum_range, sums->bytenr, lock_end,
			     &cached_state);

	return ret;
}

static noinline int copy_items(struct btrfs_trans_handle *trans,
			       struct btrfs_inode *inode,
			       struct btrfs_path *dst_path,
			       struct btrfs_path *src_path,
			       int start_slot, int nr, int inode_only,
			       u64 logged_isize)
{
	struct btrfs_root *log = inode->root->log_root;
	struct btrfs_file_extent_item *extent;
	struct extent_buffer *src = src_path->nodes[0];
	int ret = 0;
	struct btrfs_key *ins_keys;
	u32 *ins_sizes;
	struct btrfs_item_batch batch;
	char *ins_data;
	int i;
	int dst_index;
	const bool skip_csum = (inode->flags & BTRFS_INODE_NODATASUM);
	const u64 i_size = i_size_read(&inode->vfs_inode);

	ins_data = kmalloc(nr * sizeof(struct btrfs_key) +
			   nr * sizeof(u32), GFP_NOFS);
	if (!ins_data)
		return -ENOMEM;

	ins_sizes = (u32 *)ins_data;
	ins_keys = (struct btrfs_key *)(ins_data + nr * sizeof(u32));
	batch.keys = ins_keys;
	batch.data_sizes = ins_sizes;
	batch.total_data_size = 0;
	batch.nr = 0;

	dst_index = 0;
	for (i = 0; i < nr; i++) {
		const int src_slot = start_slot + i;
		struct btrfs_root *csum_root;
		struct btrfs_ordered_sum *sums;
		struct btrfs_ordered_sum *sums_next;
		LIST_HEAD(ordered_sums);
		u64 disk_bytenr;
		u64 disk_num_bytes;
		u64 extent_offset;
		u64 extent_num_bytes;
		bool is_old_extent;

		btrfs_item_key_to_cpu(src, &ins_keys[dst_index], src_slot);

		if (ins_keys[dst_index].type != BTRFS_EXTENT_DATA_KEY)
			goto add_to_batch;

		extent = btrfs_item_ptr(src, src_slot,
					struct btrfs_file_extent_item);

		is_old_extent = (btrfs_file_extent_generation(src, extent) <
				 trans->transid);

		/*
		 * Don't copy extents from past generations. That would make us
		 * log a lot more metadata for common cases like doing only a
		 * few random writes into a file and then fsync it for the first
		 * time or after the full sync flag is set on the inode. We can
		 * get leaves full of extent items, most of which are from past
		 * generations, so we can skip them - as long as the inode has
		 * not been the target of a reflink operation in this transaction,
		 * as in that case it might have had file extent items with old
		 * generations copied into it. We also must always log prealloc
		 * extents that start at or beyond eof, otherwise we would lose
		 * them on log replay.
		 */
		if (is_old_extent &&
		    ins_keys[dst_index].offset < i_size &&
		    inode->last_reflink_trans < trans->transid)
			continue;

		if (skip_csum)
			goto add_to_batch;

		/* Only regular extents have checksums. */
		if (btrfs_file_extent_type(src, extent) != BTRFS_FILE_EXTENT_REG)
			goto add_to_batch;

		/*
		 * If it's an extent created in a past transaction, then its
		 * checksums are already accessible from the committed csum tree,
		 * no need to log them.
		 */
		if (is_old_extent)
			goto add_to_batch;

		disk_bytenr = btrfs_file_extent_disk_bytenr(src, extent);
		/* If it's an explicit hole, there are no checksums. */
		if (disk_bytenr == 0)
			goto add_to_batch;

		disk_num_bytes = btrfs_file_extent_disk_num_bytes(src, extent);

		if (btrfs_file_extent_compression(src, extent)) {
			extent_offset = 0;
			extent_num_bytes = disk_num_bytes;
		} else {
			extent_offset = btrfs_file_extent_offset(src, extent);
			extent_num_bytes = btrfs_file_extent_num_bytes(src, extent);
		}

		csum_root = btrfs_csum_root(trans->fs_info, disk_bytenr);
		disk_bytenr += extent_offset;
		ret = btrfs_lookup_csums_range(csum_root, disk_bytenr,
					       disk_bytenr + extent_num_bytes - 1,
					       &ordered_sums, 0);
		if (ret)
			goto out;

		list_for_each_entry_safe(sums, sums_next, &ordered_sums, list) {
			if (!ret)
				ret = log_csums(trans, inode, log, sums);
			list_del(&sums->list);
			kfree(sums);
		}
		if (ret)
			goto out;

add_to_batch:
		ins_sizes[dst_index] = btrfs_item_size(src, src_slot);
		batch.total_data_size += ins_sizes[dst_index];
		batch.nr++;
		dst_index++;
	}

	/*
	 * We have a leaf full of old extent items that don't need to be logged,
	 * so we don't need to do anything.
	 */
	if (batch.nr == 0)
		goto out;

	ret = btrfs_insert_empty_items(trans, log, dst_path, &batch);
	if (ret)
		goto out;

	dst_index = 0;
	for (i = 0; i < nr; i++) {
		const int src_slot = start_slot + i;
		const int dst_slot = dst_path->slots[0] + dst_index;
		struct btrfs_key key;
		unsigned long src_offset;
		unsigned long dst_offset;

		/*
		 * We're done, all the remaining items in the source leaf
		 * correspond to old file extent items.
		 */
		if (dst_index >= batch.nr)
			break;
<<<<<<< HEAD

		btrfs_item_key_to_cpu(src, &key, src_slot);

		if (key.type != BTRFS_EXTENT_DATA_KEY)
			goto copy_item;

		extent = btrfs_item_ptr(src, src_slot,
					struct btrfs_file_extent_item);

		/* See the comment in the previous loop, same logic. */
		if (btrfs_file_extent_generation(src, extent) < trans->transid &&
		    key.offset < i_size &&
		    inode->last_reflink_trans < trans->transid)
			continue;

copy_item:
		dst_offset = btrfs_item_ptr_offset(dst_path->nodes[0], dst_slot);
		src_offset = btrfs_item_ptr_offset(src, src_slot);

=======

		btrfs_item_key_to_cpu(src, &key, src_slot);

		if (key.type != BTRFS_EXTENT_DATA_KEY)
			goto copy_item;

		extent = btrfs_item_ptr(src, src_slot,
					struct btrfs_file_extent_item);

		/* See the comment in the previous loop, same logic. */
		if (btrfs_file_extent_generation(src, extent) < trans->transid &&
		    key.offset < i_size &&
		    inode->last_reflink_trans < trans->transid)
			continue;

copy_item:
		dst_offset = btrfs_item_ptr_offset(dst_path->nodes[0], dst_slot);
		src_offset = btrfs_item_ptr_offset(src, src_slot);

>>>>>>> 88084a3d
		if (key.type == BTRFS_INODE_ITEM_KEY) {
			struct btrfs_inode_item *inode_item;

			inode_item = btrfs_item_ptr(dst_path->nodes[0], dst_slot,
						    struct btrfs_inode_item);
			fill_inode_item(trans, dst_path->nodes[0], inode_item,
					&inode->vfs_inode,
					inode_only == LOG_INODE_EXISTS,
					logged_isize);
		} else {
			copy_extent_buffer(dst_path->nodes[0], src, dst_offset,
					   src_offset, ins_sizes[dst_index]);
		}

		dst_index++;
	}

	btrfs_mark_buffer_dirty(dst_path->nodes[0]);
	btrfs_release_path(dst_path);
out:
	kfree(ins_data);

	return ret;
}

static int extent_cmp(void *priv, const struct list_head *a,
		      const struct list_head *b)
{
	const struct extent_map *em1, *em2;

	em1 = list_entry(a, struct extent_map, list);
	em2 = list_entry(b, struct extent_map, list);

	if (em1->start < em2->start)
		return -1;
	else if (em1->start > em2->start)
		return 1;
	return 0;
}

static int log_extent_csums(struct btrfs_trans_handle *trans,
			    struct btrfs_inode *inode,
			    struct btrfs_root *log_root,
			    const struct extent_map *em,
			    struct btrfs_log_ctx *ctx)
{
	struct btrfs_ordered_extent *ordered;
	struct btrfs_root *csum_root;
	u64 csum_offset;
	u64 csum_len;
	u64 mod_start = em->mod_start;
	u64 mod_len = em->mod_len;
	LIST_HEAD(ordered_sums);
	int ret = 0;

	if (inode->flags & BTRFS_INODE_NODATASUM ||
	    test_bit(EXTENT_FLAG_PREALLOC, &em->flags) ||
	    em->block_start == EXTENT_MAP_HOLE)
		return 0;

	list_for_each_entry(ordered, &ctx->ordered_extents, log_list) {
		const u64 ordered_end = ordered->file_offset + ordered->num_bytes;
		const u64 mod_end = mod_start + mod_len;
		struct btrfs_ordered_sum *sums;

		if (mod_len == 0)
			break;

		if (ordered_end <= mod_start)
			continue;
		if (mod_end <= ordered->file_offset)
			break;

		/*
		 * We are going to copy all the csums on this ordered extent, so
		 * go ahead and adjust mod_start and mod_len in case this ordered
		 * extent has already been logged.
		 */
		if (ordered->file_offset > mod_start) {
			if (ordered_end >= mod_end)
				mod_len = ordered->file_offset - mod_start;
			/*
			 * If we have this case
			 *
			 * |--------- logged extent ---------|
			 *       |----- ordered extent ----|
			 *
			 * Just don't mess with mod_start and mod_len, we'll
			 * just end up logging more csums than we need and it
			 * will be ok.
			 */
		} else {
			if (ordered_end < mod_end) {
				mod_len = mod_end - ordered_end;
				mod_start = ordered_end;
			} else {
				mod_len = 0;
			}
		}

		/*
		 * To keep us from looping for the above case of an ordered
		 * extent that falls inside of the logged extent.
		 */
		if (test_and_set_bit(BTRFS_ORDERED_LOGGED_CSUM, &ordered->flags))
			continue;

		list_for_each_entry(sums, &ordered->list, list) {
			ret = log_csums(trans, inode, log_root, sums);
			if (ret)
				return ret;
		}
	}

	/* We're done, found all csums in the ordered extents. */
	if (mod_len == 0)
		return 0;

	/* If we're compressed we have to save the entire range of csums. */
	if (em->compress_type) {
		csum_offset = 0;
		csum_len = max(em->block_len, em->orig_block_len);
	} else {
		csum_offset = mod_start - em->start;
		csum_len = mod_len;
	}

	/* block start is already adjusted for the file extent offset. */
	csum_root = btrfs_csum_root(trans->fs_info, em->block_start);
	ret = btrfs_lookup_csums_range(csum_root,
				       em->block_start + csum_offset,
				       em->block_start + csum_offset +
				       csum_len - 1, &ordered_sums, 0);
	if (ret)
		return ret;

	while (!list_empty(&ordered_sums)) {
		struct btrfs_ordered_sum *sums = list_entry(ordered_sums.next,
						   struct btrfs_ordered_sum,
						   list);
		if (!ret)
			ret = log_csums(trans, inode, log_root, sums);
		list_del(&sums->list);
		kfree(sums);
	}

	return ret;
}

static int log_one_extent(struct btrfs_trans_handle *trans,
			  struct btrfs_inode *inode,
			  const struct extent_map *em,
			  struct btrfs_path *path,
			  struct btrfs_log_ctx *ctx)
{
	struct btrfs_drop_extents_args drop_args = { 0 };
	struct btrfs_root *log = inode->root->log_root;
	struct btrfs_file_extent_item fi = { 0 };
	struct extent_buffer *leaf;
	struct btrfs_key key;
	u64 extent_offset = em->start - em->orig_start;
	u64 block_len;
	int ret;

	btrfs_set_stack_file_extent_generation(&fi, trans->transid);
	if (test_bit(EXTENT_FLAG_PREALLOC, &em->flags))
		btrfs_set_stack_file_extent_type(&fi, BTRFS_FILE_EXTENT_PREALLOC);
	else
		btrfs_set_stack_file_extent_type(&fi, BTRFS_FILE_EXTENT_REG);

	block_len = max(em->block_len, em->orig_block_len);
	if (em->compress_type != BTRFS_COMPRESS_NONE) {
		btrfs_set_stack_file_extent_disk_bytenr(&fi, em->block_start);
		btrfs_set_stack_file_extent_disk_num_bytes(&fi, block_len);
	} else if (em->block_start < EXTENT_MAP_LAST_BYTE) {
		btrfs_set_stack_file_extent_disk_bytenr(&fi, em->block_start -
							extent_offset);
		btrfs_set_stack_file_extent_disk_num_bytes(&fi, block_len);
	}

	btrfs_set_stack_file_extent_offset(&fi, extent_offset);
	btrfs_set_stack_file_extent_num_bytes(&fi, em->len);
	btrfs_set_stack_file_extent_ram_bytes(&fi, em->ram_bytes);
	btrfs_set_stack_file_extent_compression(&fi, em->compress_type);

	ret = log_extent_csums(trans, inode, log, em, ctx);
	if (ret)
		return ret;

	/*
	 * If this is the first time we are logging the inode in the current
	 * transaction, we can avoid btrfs_drop_extents(), which is expensive
	 * because it does a deletion search, which always acquires write locks
	 * for extent buffers at levels 2, 1 and 0. This not only wastes time
	 * but also adds significant contention in a log tree, since log trees
	 * are small, with a root at level 2 or 3 at most, due to their short
	 * life span.
	 */
	if (ctx->logged_before) {
		drop_args.path = path;
		drop_args.start = em->start;
		drop_args.end = em->start + em->len;
		drop_args.replace_extent = true;
		drop_args.extent_item_size = sizeof(fi);
		ret = btrfs_drop_extents(trans, log, inode, &drop_args);
		if (ret)
			return ret;
	}

	if (!drop_args.extent_inserted) {
		key.objectid = btrfs_ino(inode);
		key.type = BTRFS_EXTENT_DATA_KEY;
		key.offset = em->start;

		ret = btrfs_insert_empty_item(trans, log, path, &key,
					      sizeof(fi));
		if (ret)
			return ret;
	}
	leaf = path->nodes[0];
	write_extent_buffer(leaf, &fi,
			    btrfs_item_ptr_offset(leaf, path->slots[0]),
			    sizeof(fi));
	btrfs_mark_buffer_dirty(leaf);

	btrfs_release_path(path);

	return ret;
}

/*
 * Log all prealloc extents beyond the inode's i_size to make sure we do not
 * lose them after doing a full/fast fsync and replaying the log. We scan the
 * subvolume's root instead of iterating the inode's extent map tree because
 * otherwise we can log incorrect extent items based on extent map conversion.
 * That can happen due to the fact that extent maps are merged when they
 * are not in the extent map tree's list of modified extents.
 */
static int btrfs_log_prealloc_extents(struct btrfs_trans_handle *trans,
				      struct btrfs_inode *inode,
				      struct btrfs_path *path)
{
	struct btrfs_root *root = inode->root;
	struct btrfs_key key;
	const u64 i_size = i_size_read(&inode->vfs_inode);
	const u64 ino = btrfs_ino(inode);
	struct btrfs_path *dst_path = NULL;
	bool dropped_extents = false;
	u64 truncate_offset = i_size;
	struct extent_buffer *leaf;
	int slot;
	int ins_nr = 0;
	int start_slot;
	int ret;

	if (!(inode->flags & BTRFS_INODE_PREALLOC))
		return 0;

	key.objectid = ino;
	key.type = BTRFS_EXTENT_DATA_KEY;
	key.offset = i_size;
	ret = btrfs_search_slot(NULL, root, &key, path, 0, 0);
	if (ret < 0)
		goto out;

	/*
	 * We must check if there is a prealloc extent that starts before the
	 * i_size and crosses the i_size boundary. This is to ensure later we
	 * truncate down to the end of that extent and not to the i_size, as
	 * otherwise we end up losing part of the prealloc extent after a log
	 * replay and with an implicit hole if there is another prealloc extent
	 * that starts at an offset beyond i_size.
	 */
	ret = btrfs_previous_item(root, path, ino, BTRFS_EXTENT_DATA_KEY);
	if (ret < 0)
		goto out;

	if (ret == 0) {
		struct btrfs_file_extent_item *ei;

		leaf = path->nodes[0];
		slot = path->slots[0];
		ei = btrfs_item_ptr(leaf, slot, struct btrfs_file_extent_item);

		if (btrfs_file_extent_type(leaf, ei) ==
		    BTRFS_FILE_EXTENT_PREALLOC) {
			u64 extent_end;

			btrfs_item_key_to_cpu(leaf, &key, slot);
			extent_end = key.offset +
				btrfs_file_extent_num_bytes(leaf, ei);

			if (extent_end > i_size)
				truncate_offset = extent_end;
		}
	} else {
		ret = 0;
	}

	while (true) {
		leaf = path->nodes[0];
		slot = path->slots[0];

		if (slot >= btrfs_header_nritems(leaf)) {
			if (ins_nr > 0) {
				ret = copy_items(trans, inode, dst_path, path,
						 start_slot, ins_nr, 1, 0);
				if (ret < 0)
					goto out;
				ins_nr = 0;
			}
			ret = btrfs_next_leaf(root, path);
			if (ret < 0)
				goto out;
			if (ret > 0) {
				ret = 0;
				break;
			}
			continue;
		}

		btrfs_item_key_to_cpu(leaf, &key, slot);
		if (key.objectid > ino)
			break;
		if (WARN_ON_ONCE(key.objectid < ino) ||
		    key.type < BTRFS_EXTENT_DATA_KEY ||
		    key.offset < i_size) {
			path->slots[0]++;
			continue;
		}
		if (!dropped_extents) {
			/*
			 * Avoid logging extent items logged in past fsync calls
			 * and leading to duplicate keys in the log tree.
			 */
			ret = truncate_inode_items(trans, root->log_root, inode,
						   truncate_offset,
						   BTRFS_EXTENT_DATA_KEY);
			if (ret)
				goto out;
			dropped_extents = true;
		}
		if (ins_nr == 0)
			start_slot = slot;
		ins_nr++;
		path->slots[0]++;
		if (!dst_path) {
			dst_path = btrfs_alloc_path();
			if (!dst_path) {
				ret = -ENOMEM;
				goto out;
			}
		}
	}
	if (ins_nr > 0)
		ret = copy_items(trans, inode, dst_path, path,
				 start_slot, ins_nr, 1, 0);
out:
	btrfs_release_path(path);
	btrfs_free_path(dst_path);
	return ret;
}

static int btrfs_log_changed_extents(struct btrfs_trans_handle *trans,
				     struct btrfs_inode *inode,
				     struct btrfs_path *path,
				     struct btrfs_log_ctx *ctx)
{
	struct btrfs_ordered_extent *ordered;
	struct btrfs_ordered_extent *tmp;
	struct extent_map *em, *n;
	struct list_head extents;
	struct extent_map_tree *tree = &inode->extent_tree;
	int ret = 0;
	int num = 0;

	INIT_LIST_HEAD(&extents);

	write_lock(&tree->lock);

	list_for_each_entry_safe(em, n, &tree->modified_extents, list) {
		list_del_init(&em->list);
		/*
		 * Just an arbitrary number, this can be really CPU intensive
		 * once we start getting a lot of extents, and really once we
		 * have a bunch of extents we just want to commit since it will
		 * be faster.
		 */
		if (++num > 32768) {
			list_del_init(&tree->modified_extents);
			ret = -EFBIG;
			goto process;
		}

		if (em->generation < trans->transid)
			continue;

		/* We log prealloc extents beyond eof later. */
		if (test_bit(EXTENT_FLAG_PREALLOC, &em->flags) &&
		    em->start >= i_size_read(&inode->vfs_inode))
			continue;

		/* Need a ref to keep it from getting evicted from cache */
		refcount_inc(&em->refs);
		set_bit(EXTENT_FLAG_LOGGING, &em->flags);
		list_add_tail(&em->list, &extents);
		num++;
	}

	list_sort(NULL, &extents, extent_cmp);
process:
	while (!list_empty(&extents)) {
		em = list_entry(extents.next, struct extent_map, list);

		list_del_init(&em->list);

		/*
		 * If we had an error we just need to delete everybody from our
		 * private list.
		 */
		if (ret) {
			clear_em_logging(tree, em);
			free_extent_map(em);
			continue;
		}

		write_unlock(&tree->lock);

		ret = log_one_extent(trans, inode, em, path, ctx);
		write_lock(&tree->lock);
		clear_em_logging(tree, em);
		free_extent_map(em);
	}
	WARN_ON(!list_empty(&extents));
	write_unlock(&tree->lock);

	if (!ret)
		ret = btrfs_log_prealloc_extents(trans, inode, path);
	if (ret)
		return ret;

	/*
	 * We have logged all extents successfully, now make sure the commit of
	 * the current transaction waits for the ordered extents to complete
	 * before it commits and wipes out the log trees, otherwise we would
	 * lose data if an ordered extents completes after the transaction
	 * commits and a power failure happens after the transaction commit.
	 */
	list_for_each_entry_safe(ordered, tmp, &ctx->ordered_extents, log_list) {
		list_del_init(&ordered->log_list);
		set_bit(BTRFS_ORDERED_LOGGED, &ordered->flags);

		if (!test_bit(BTRFS_ORDERED_COMPLETE, &ordered->flags)) {
			spin_lock_irq(&inode->ordered_tree.lock);
			if (!test_bit(BTRFS_ORDERED_COMPLETE, &ordered->flags)) {
				set_bit(BTRFS_ORDERED_PENDING, &ordered->flags);
				atomic_inc(&trans->transaction->pending_ordered);
			}
			spin_unlock_irq(&inode->ordered_tree.lock);
		}
		btrfs_put_ordered_extent(ordered);
	}

	return 0;
}

static int logged_inode_size(struct btrfs_root *log, struct btrfs_inode *inode,
			     struct btrfs_path *path, u64 *size_ret)
{
	struct btrfs_key key;
	int ret;

	key.objectid = btrfs_ino(inode);
	key.type = BTRFS_INODE_ITEM_KEY;
	key.offset = 0;

	ret = btrfs_search_slot(NULL, log, &key, path, 0, 0);
	if (ret < 0) {
		return ret;
	} else if (ret > 0) {
		*size_ret = 0;
	} else {
		struct btrfs_inode_item *item;

		item = btrfs_item_ptr(path->nodes[0], path->slots[0],
				      struct btrfs_inode_item);
		*size_ret = btrfs_inode_size(path->nodes[0], item);
		/*
		 * If the in-memory inode's i_size is smaller then the inode
		 * size stored in the btree, return the inode's i_size, so
		 * that we get a correct inode size after replaying the log
		 * when before a power failure we had a shrinking truncate
		 * followed by addition of a new name (rename / new hard link).
		 * Otherwise return the inode size from the btree, to avoid
		 * data loss when replaying a log due to previously doing a
		 * write that expands the inode's size and logging a new name
		 * immediately after.
		 */
		if (*size_ret > inode->vfs_inode.i_size)
			*size_ret = inode->vfs_inode.i_size;
	}

	btrfs_release_path(path);
	return 0;
}

/*
 * At the moment we always log all xattrs. This is to figure out at log replay
 * time which xattrs must have their deletion replayed. If a xattr is missing
 * in the log tree and exists in the fs/subvol tree, we delete it. This is
 * because if a xattr is deleted, the inode is fsynced and a power failure
 * happens, causing the log to be replayed the next time the fs is mounted,
 * we want the xattr to not exist anymore (same behaviour as other filesystems
 * with a journal, ext3/4, xfs, f2fs, etc).
 */
static int btrfs_log_all_xattrs(struct btrfs_trans_handle *trans,
				struct btrfs_inode *inode,
				struct btrfs_path *path,
				struct btrfs_path *dst_path)
{
	struct btrfs_root *root = inode->root;
	int ret;
	struct btrfs_key key;
	const u64 ino = btrfs_ino(inode);
	int ins_nr = 0;
	int start_slot = 0;
	bool found_xattrs = false;

	if (test_bit(BTRFS_INODE_NO_XATTRS, &inode->runtime_flags))
		return 0;

	key.objectid = ino;
	key.type = BTRFS_XATTR_ITEM_KEY;
	key.offset = 0;

	ret = btrfs_search_slot(NULL, root, &key, path, 0, 0);
	if (ret < 0)
		return ret;

	while (true) {
		int slot = path->slots[0];
		struct extent_buffer *leaf = path->nodes[0];
		int nritems = btrfs_header_nritems(leaf);

		if (slot >= nritems) {
			if (ins_nr > 0) {
				ret = copy_items(trans, inode, dst_path, path,
						 start_slot, ins_nr, 1, 0);
				if (ret < 0)
					return ret;
				ins_nr = 0;
			}
			ret = btrfs_next_leaf(root, path);
			if (ret < 0)
				return ret;
			else if (ret > 0)
				break;
			continue;
		}

		btrfs_item_key_to_cpu(leaf, &key, slot);
		if (key.objectid != ino || key.type != BTRFS_XATTR_ITEM_KEY)
			break;

		if (ins_nr == 0)
			start_slot = slot;
		ins_nr++;
		path->slots[0]++;
		found_xattrs = true;
		cond_resched();
	}
	if (ins_nr > 0) {
		ret = copy_items(trans, inode, dst_path, path,
				 start_slot, ins_nr, 1, 0);
		if (ret < 0)
			return ret;
	}

	if (!found_xattrs)
		set_bit(BTRFS_INODE_NO_XATTRS, &inode->runtime_flags);

	return 0;
}

/*
 * When using the NO_HOLES feature if we punched a hole that causes the
 * deletion of entire leafs or all the extent items of the first leaf (the one
 * that contains the inode item and references) we may end up not processing
 * any extents, because there are no leafs with a generation matching the
 * current transaction that have extent items for our inode. So we need to find
 * if any holes exist and then log them. We also need to log holes after any
 * truncate operation that changes the inode's size.
 */
static int btrfs_log_holes(struct btrfs_trans_handle *trans,
			   struct btrfs_inode *inode,
			   struct btrfs_path *path)
{
	struct btrfs_root *root = inode->root;
	struct btrfs_fs_info *fs_info = root->fs_info;
	struct btrfs_key key;
	const u64 ino = btrfs_ino(inode);
	const u64 i_size = i_size_read(&inode->vfs_inode);
	u64 prev_extent_end = 0;
	int ret;

	if (!btrfs_fs_incompat(fs_info, NO_HOLES) || i_size == 0)
		return 0;

	key.objectid = ino;
	key.type = BTRFS_EXTENT_DATA_KEY;
	key.offset = 0;

	ret = btrfs_search_slot(NULL, root, &key, path, 0, 0);
	if (ret < 0)
		return ret;

	while (true) {
		struct extent_buffer *leaf = path->nodes[0];

		if (path->slots[0] >= btrfs_header_nritems(path->nodes[0])) {
			ret = btrfs_next_leaf(root, path);
			if (ret < 0)
				return ret;
			if (ret > 0) {
				ret = 0;
				break;
			}
			leaf = path->nodes[0];
		}

		btrfs_item_key_to_cpu(leaf, &key, path->slots[0]);
		if (key.objectid != ino || key.type != BTRFS_EXTENT_DATA_KEY)
			break;

		/* We have a hole, log it. */
		if (prev_extent_end < key.offset) {
			const u64 hole_len = key.offset - prev_extent_end;

			/*
			 * Release the path to avoid deadlocks with other code
			 * paths that search the root while holding locks on
			 * leafs from the log root.
			 */
			btrfs_release_path(path);
			ret = btrfs_insert_file_extent(trans, root->log_root,
						       ino, prev_extent_end, 0,
						       0, hole_len, 0, hole_len,
						       0, 0, 0);
			if (ret < 0)
				return ret;

			/*
			 * Search for the same key again in the root. Since it's
			 * an extent item and we are holding the inode lock, the
			 * key must still exist. If it doesn't just emit warning
			 * and return an error to fall back to a transaction
			 * commit.
			 */
			ret = btrfs_search_slot(NULL, root, &key, path, 0, 0);
			if (ret < 0)
				return ret;
			if (WARN_ON(ret > 0))
				return -ENOENT;
			leaf = path->nodes[0];
		}

		prev_extent_end = btrfs_file_extent_end(path);
		path->slots[0]++;
		cond_resched();
	}

	if (prev_extent_end < i_size) {
		u64 hole_len;

		btrfs_release_path(path);
		hole_len = ALIGN(i_size - prev_extent_end, fs_info->sectorsize);
		ret = btrfs_insert_file_extent(trans, root->log_root,
					       ino, prev_extent_end, 0, 0,
					       hole_len, 0, hole_len,
					       0, 0, 0);
		if (ret < 0)
			return ret;
	}

	return 0;
}

/*
 * When we are logging a new inode X, check if it doesn't have a reference that
 * matches the reference from some other inode Y created in a past transaction
 * and that was renamed in the current transaction. If we don't do this, then at
 * log replay time we can lose inode Y (and all its files if it's a directory):
 *
 * mkdir /mnt/x
 * echo "hello world" > /mnt/x/foobar
 * sync
 * mv /mnt/x /mnt/y
 * mkdir /mnt/x                 # or touch /mnt/x
 * xfs_io -c fsync /mnt/x
 * <power fail>
 * mount fs, trigger log replay
 *
 * After the log replay procedure, we would lose the first directory and all its
 * files (file foobar).
 * For the case where inode Y is not a directory we simply end up losing it:
 *
 * echo "123" > /mnt/foo
 * sync
 * mv /mnt/foo /mnt/bar
 * echo "abc" > /mnt/foo
 * xfs_io -c fsync /mnt/foo
 * <power fail>
 *
 * We also need this for cases where a snapshot entry is replaced by some other
 * entry (file or directory) otherwise we end up with an unreplayable log due to
 * attempts to delete the snapshot entry (entry of type BTRFS_ROOT_ITEM_KEY) as
 * if it were a regular entry:
 *
 * mkdir /mnt/x
 * btrfs subvolume snapshot /mnt /mnt/x/snap
 * btrfs subvolume delete /mnt/x/snap
 * rmdir /mnt/x
 * mkdir /mnt/x
 * fsync /mnt/x or fsync some new file inside it
 * <power fail>
 *
 * The snapshot delete, rmdir of x, mkdir of a new x and the fsync all happen in
 * the same transaction.
 */
static int btrfs_check_ref_name_override(struct extent_buffer *eb,
					 const int slot,
					 const struct btrfs_key *key,
					 struct btrfs_inode *inode,
					 u64 *other_ino, u64 *other_parent)
{
	int ret;
	struct btrfs_path *search_path;
	char *name = NULL;
	u32 name_len = 0;
	u32 item_size = btrfs_item_size(eb, slot);
	u32 cur_offset = 0;
	unsigned long ptr = btrfs_item_ptr_offset(eb, slot);

	search_path = btrfs_alloc_path();
	if (!search_path)
		return -ENOMEM;
	search_path->search_commit_root = 1;
	search_path->skip_locking = 1;

	while (cur_offset < item_size) {
		u64 parent;
		u32 this_name_len;
		u32 this_len;
		unsigned long name_ptr;
		struct btrfs_dir_item *di;

		if (key->type == BTRFS_INODE_REF_KEY) {
			struct btrfs_inode_ref *iref;

			iref = (struct btrfs_inode_ref *)(ptr + cur_offset);
			parent = key->offset;
			this_name_len = btrfs_inode_ref_name_len(eb, iref);
			name_ptr = (unsigned long)(iref + 1);
			this_len = sizeof(*iref) + this_name_len;
		} else {
			struct btrfs_inode_extref *extref;

			extref = (struct btrfs_inode_extref *)(ptr +
							       cur_offset);
			parent = btrfs_inode_extref_parent(eb, extref);
			this_name_len = btrfs_inode_extref_name_len(eb, extref);
			name_ptr = (unsigned long)&extref->name;
			this_len = sizeof(*extref) + this_name_len;
		}

		if (this_name_len > name_len) {
			char *new_name;

			new_name = krealloc(name, this_name_len, GFP_NOFS);
			if (!new_name) {
				ret = -ENOMEM;
				goto out;
			}
			name_len = this_name_len;
			name = new_name;
		}

		read_extent_buffer(eb, name, name_ptr, this_name_len);
		di = btrfs_lookup_dir_item(NULL, inode->root, search_path,
				parent, name, this_name_len, 0);
		if (di && !IS_ERR(di)) {
			struct btrfs_key di_key;

			btrfs_dir_item_key_to_cpu(search_path->nodes[0],
						  di, &di_key);
			if (di_key.type == BTRFS_INODE_ITEM_KEY) {
				if (di_key.objectid != key->objectid) {
					ret = 1;
					*other_ino = di_key.objectid;
					*other_parent = parent;
				} else {
					ret = 0;
				}
			} else {
				ret = -EAGAIN;
			}
			goto out;
		} else if (IS_ERR(di)) {
			ret = PTR_ERR(di);
			goto out;
		}
		btrfs_release_path(search_path);

		cur_offset += this_len;
	}
	ret = 0;
out:
	btrfs_free_path(search_path);
	kfree(name);
	return ret;
}

struct btrfs_ino_list {
	u64 ino;
	u64 parent;
	struct list_head list;
};

static int log_conflicting_inodes(struct btrfs_trans_handle *trans,
				  struct btrfs_root *root,
				  struct btrfs_path *path,
				  struct btrfs_log_ctx *ctx,
				  u64 ino, u64 parent)
{
	struct btrfs_ino_list *ino_elem;
	LIST_HEAD(inode_list);
	int ret = 0;

	ino_elem = kmalloc(sizeof(*ino_elem), GFP_NOFS);
	if (!ino_elem)
		return -ENOMEM;
	ino_elem->ino = ino;
	ino_elem->parent = parent;
	list_add_tail(&ino_elem->list, &inode_list);

	while (!list_empty(&inode_list)) {
		struct btrfs_fs_info *fs_info = root->fs_info;
		struct btrfs_key key;
		struct inode *inode;

		ino_elem = list_first_entry(&inode_list, struct btrfs_ino_list,
					    list);
		ino = ino_elem->ino;
		parent = ino_elem->parent;
		list_del(&ino_elem->list);
		kfree(ino_elem);
		if (ret)
			continue;

		btrfs_release_path(path);

		inode = btrfs_iget(fs_info->sb, ino, root);
		/*
		 * If the other inode that had a conflicting dir entry was
		 * deleted in the current transaction, we need to log its parent
		 * directory.
		 */
		if (IS_ERR(inode)) {
			ret = PTR_ERR(inode);
			if (ret == -ENOENT) {
				inode = btrfs_iget(fs_info->sb, parent, root);
				if (IS_ERR(inode)) {
					ret = PTR_ERR(inode);
				} else {
					ret = btrfs_log_inode(trans,
						      BTRFS_I(inode),
						      LOG_OTHER_INODE_ALL,
						      ctx);
					btrfs_add_delayed_iput(inode);
				}
			}
			continue;
		}
		/*
		 * If the inode was already logged skip it - otherwise we can
		 * hit an infinite loop. Example:
		 *
		 * From the commit root (previous transaction) we have the
		 * following inodes:
		 *
		 * inode 257 a directory
		 * inode 258 with references "zz" and "zz_link" on inode 257
		 * inode 259 with reference "a" on inode 257
		 *
		 * And in the current (uncommitted) transaction we have:
		 *
		 * inode 257 a directory, unchanged
		 * inode 258 with references "a" and "a2" on inode 257
		 * inode 259 with reference "zz_link" on inode 257
		 * inode 261 with reference "zz" on inode 257
		 *
		 * When logging inode 261 the following infinite loop could
		 * happen if we don't skip already logged inodes:
		 *
		 * - we detect inode 258 as a conflicting inode, with inode 261
		 *   on reference "zz", and log it;
		 *
		 * - we detect inode 259 as a conflicting inode, with inode 258
		 *   on reference "a", and log it;
		 *
		 * - we detect inode 258 as a conflicting inode, with inode 259
		 *   on reference "zz_link", and log it - again! After this we
		 *   repeat the above steps forever.
		 */
		spin_lock(&BTRFS_I(inode)->lock);
		/*
		 * Check the inode's logged_trans only instead of
		 * btrfs_inode_in_log(). This is because the last_log_commit of
		 * the inode is not updated when we only log that it exists (see
		 * btrfs_log_inode()).
		 */
		if (BTRFS_I(inode)->logged_trans == trans->transid) {
			spin_unlock(&BTRFS_I(inode)->lock);
			btrfs_add_delayed_iput(inode);
			continue;
		}
		spin_unlock(&BTRFS_I(inode)->lock);
		/*
		 * We are safe logging the other inode without acquiring its
		 * lock as long as we log with the LOG_INODE_EXISTS mode. We
		 * are safe against concurrent renames of the other inode as
		 * well because during a rename we pin the log and update the
		 * log with the new name before we unpin it.
		 */
		ret = btrfs_log_inode(trans, BTRFS_I(inode), LOG_OTHER_INODE, ctx);
		if (ret) {
			btrfs_add_delayed_iput(inode);
			continue;
		}

		key.objectid = ino;
		key.type = BTRFS_INODE_REF_KEY;
		key.offset = 0;
		ret = btrfs_search_slot(NULL, root, &key, path, 0, 0);
		if (ret < 0) {
			btrfs_add_delayed_iput(inode);
			continue;
		}

		while (true) {
			struct extent_buffer *leaf = path->nodes[0];
			int slot = path->slots[0];
			u64 other_ino = 0;
			u64 other_parent = 0;

			if (slot >= btrfs_header_nritems(leaf)) {
				ret = btrfs_next_leaf(root, path);
				if (ret < 0) {
					break;
				} else if (ret > 0) {
					ret = 0;
					break;
				}
				continue;
			}

			btrfs_item_key_to_cpu(leaf, &key, slot);
			if (key.objectid != ino ||
			    (key.type != BTRFS_INODE_REF_KEY &&
			     key.type != BTRFS_INODE_EXTREF_KEY)) {
				ret = 0;
				break;
			}

			ret = btrfs_check_ref_name_override(leaf, slot, &key,
					BTRFS_I(inode), &other_ino,
					&other_parent);
			if (ret < 0)
				break;
			if (ret > 0) {
				ino_elem = kmalloc(sizeof(*ino_elem), GFP_NOFS);
				if (!ino_elem) {
					ret = -ENOMEM;
					break;
				}
				ino_elem->ino = other_ino;
				ino_elem->parent = other_parent;
				list_add_tail(&ino_elem->list, &inode_list);
				ret = 0;
			}
			path->slots[0]++;
		}
		btrfs_add_delayed_iput(inode);
	}

	return ret;
}

static int copy_inode_items_to_log(struct btrfs_trans_handle *trans,
				   struct btrfs_inode *inode,
				   struct btrfs_key *min_key,
				   const struct btrfs_key *max_key,
				   struct btrfs_path *path,
				   struct btrfs_path *dst_path,
				   const u64 logged_isize,
				   const bool recursive_logging,
				   const int inode_only,
				   struct btrfs_log_ctx *ctx,
				   bool *need_log_inode_item)
{
	const u64 i_size = i_size_read(&inode->vfs_inode);
	struct btrfs_root *root = inode->root;
	int ins_start_slot = 0;
	int ins_nr = 0;
	int ret;

	while (1) {
		ret = btrfs_search_forward(root, min_key, path, trans->transid);
		if (ret < 0)
			return ret;
		if (ret > 0) {
			ret = 0;
			break;
		}
again:
		/* Note, ins_nr might be > 0 here, cleanup outside the loop */
		if (min_key->objectid != max_key->objectid)
			break;
		if (min_key->type > max_key->type)
			break;

		if (min_key->type == BTRFS_INODE_ITEM_KEY) {
			*need_log_inode_item = false;
		} else if (min_key->type == BTRFS_EXTENT_DATA_KEY &&
			   min_key->offset >= i_size) {
			/*
			 * Extents at and beyond eof are logged with
			 * btrfs_log_prealloc_extents().
			 * Only regular files have BTRFS_EXTENT_DATA_KEY keys,
			 * and no keys greater than that, so bail out.
			 */
			break;
		} else if ((min_key->type == BTRFS_INODE_REF_KEY ||
			    min_key->type == BTRFS_INODE_EXTREF_KEY) &&
			   inode->generation == trans->transid &&
			   !recursive_logging) {
			u64 other_ino = 0;
			u64 other_parent = 0;

			ret = btrfs_check_ref_name_override(path->nodes[0],
					path->slots[0], min_key, inode,
					&other_ino, &other_parent);
			if (ret < 0) {
				return ret;
			} else if (ret > 0 &&
				   other_ino != btrfs_ino(BTRFS_I(ctx->inode))) {
				if (ins_nr > 0) {
					ins_nr++;
				} else {
					ins_nr = 1;
					ins_start_slot = path->slots[0];
				}
				ret = copy_items(trans, inode, dst_path, path,
						 ins_start_slot, ins_nr,
						 inode_only, logged_isize);
				if (ret < 0)
					return ret;
				ins_nr = 0;

				ret = log_conflicting_inodes(trans, root, path,
						ctx, other_ino, other_parent);
				if (ret)
					return ret;
				btrfs_release_path(path);
				goto next_key;
			}
		} else if (min_key->type == BTRFS_XATTR_ITEM_KEY) {
			/* Skip xattrs, logged later with btrfs_log_all_xattrs() */
			if (ins_nr == 0)
				goto next_slot;
			ret = copy_items(trans, inode, dst_path, path,
					 ins_start_slot,
					 ins_nr, inode_only, logged_isize);
			if (ret < 0)
				return ret;
			ins_nr = 0;
			goto next_slot;
		}

		if (ins_nr && ins_start_slot + ins_nr == path->slots[0]) {
			ins_nr++;
			goto next_slot;
		} else if (!ins_nr) {
			ins_start_slot = path->slots[0];
			ins_nr = 1;
			goto next_slot;
		}

		ret = copy_items(trans, inode, dst_path, path, ins_start_slot,
				 ins_nr, inode_only, logged_isize);
		if (ret < 0)
			return ret;
		ins_nr = 1;
		ins_start_slot = path->slots[0];
next_slot:
		path->slots[0]++;
		if (path->slots[0] < btrfs_header_nritems(path->nodes[0])) {
			btrfs_item_key_to_cpu(path->nodes[0], min_key,
					      path->slots[0]);
			goto again;
		}
		if (ins_nr) {
			ret = copy_items(trans, inode, dst_path, path,
					 ins_start_slot, ins_nr, inode_only,
					 logged_isize);
			if (ret < 0)
				return ret;
			ins_nr = 0;
		}
		btrfs_release_path(path);
next_key:
		if (min_key->offset < (u64)-1) {
			min_key->offset++;
		} else if (min_key->type < max_key->type) {
			min_key->type++;
			min_key->offset = 0;
		} else {
			break;
		}

		/*
		 * We may process many leaves full of items for our inode, so
		 * avoid monopolizing a cpu for too long by rescheduling while
		 * not holding locks on any tree.
		 */
		cond_resched();
	}
	if (ins_nr) {
		ret = copy_items(trans, inode, dst_path, path, ins_start_slot,
				 ins_nr, inode_only, logged_isize);
		if (ret)
			return ret;
	}

	if (inode_only == LOG_INODE_ALL && S_ISREG(inode->vfs_inode.i_mode)) {
		/*
		 * Release the path because otherwise we might attempt to double
		 * lock the same leaf with btrfs_log_prealloc_extents() below.
		 */
		btrfs_release_path(path);
		ret = btrfs_log_prealloc_extents(trans, inode, dst_path);
	}

	return ret;
}

/* log a single inode in the tree log.
 * At least one parent directory for this inode must exist in the tree
 * or be logged already.
 *
 * Any items from this inode changed by the current transaction are copied
 * to the log tree.  An extra reference is taken on any extents in this
 * file, allowing us to avoid a whole pile of corner cases around logging
 * blocks that have been removed from the tree.
 *
 * See LOG_INODE_ALL and related defines for a description of what inode_only
 * does.
 *
 * This handles both files and directories.
 */
static int btrfs_log_inode(struct btrfs_trans_handle *trans,
			   struct btrfs_inode *inode,
			   int inode_only,
			   struct btrfs_log_ctx *ctx)
{
	struct btrfs_path *path;
	struct btrfs_path *dst_path;
	struct btrfs_key min_key;
	struct btrfs_key max_key;
	struct btrfs_root *log = inode->root->log_root;
	int ret;
	bool fast_search = false;
	u64 ino = btrfs_ino(inode);
	struct extent_map_tree *em_tree = &inode->extent_tree;
	u64 logged_isize = 0;
	bool need_log_inode_item = true;
	bool xattrs_logged = false;
	bool recursive_logging = false;
	bool inode_item_dropped = true;
	const bool orig_logged_before = ctx->logged_before;

	path = btrfs_alloc_path();
	if (!path)
		return -ENOMEM;
	dst_path = btrfs_alloc_path();
	if (!dst_path) {
		btrfs_free_path(path);
		return -ENOMEM;
	}

	min_key.objectid = ino;
	min_key.type = BTRFS_INODE_ITEM_KEY;
	min_key.offset = 0;

	max_key.objectid = ino;


	/* today the code can only do partial logging of directories */
	if (S_ISDIR(inode->vfs_inode.i_mode) ||
	    (!test_bit(BTRFS_INODE_NEEDS_FULL_SYNC,
		       &inode->runtime_flags) &&
	     inode_only >= LOG_INODE_EXISTS))
		max_key.type = BTRFS_XATTR_ITEM_KEY;
	else
		max_key.type = (u8)-1;
	max_key.offset = (u64)-1;

	/*
	 * Only run delayed items if we are a directory. We want to make sure
	 * all directory indexes hit the fs/subvolume tree so we can find them
	 * and figure out which index ranges have to be logged.
	 */
	if (S_ISDIR(inode->vfs_inode.i_mode)) {
		ret = btrfs_commit_inode_delayed_items(trans, inode);
		if (ret)
			goto out;
	}

	if (inode_only == LOG_OTHER_INODE || inode_only == LOG_OTHER_INODE_ALL) {
		recursive_logging = true;
		if (inode_only == LOG_OTHER_INODE)
			inode_only = LOG_INODE_EXISTS;
		else
			inode_only = LOG_INODE_ALL;
		mutex_lock_nested(&inode->log_mutex, SINGLE_DEPTH_NESTING);
	} else {
		mutex_lock(&inode->log_mutex);
	}

	/*
	 * For symlinks, we must always log their content, which is stored in an
	 * inline extent, otherwise we could end up with an empty symlink after
	 * log replay, which is invalid on linux (symlink(2) returns -ENOENT if
	 * one attempts to create an empty symlink).
	 * We don't need to worry about flushing delalloc, because when we create
	 * the inline extent when the symlink is created (we never have delalloc
	 * for symlinks).
	 */
	if (S_ISLNK(inode->vfs_inode.i_mode))
		inode_only = LOG_INODE_ALL;

	/*
	 * Before logging the inode item, cache the value returned by
	 * inode_logged(), because after that we have the need to figure out if
	 * the inode was previously logged in this transaction.
	 */
	ret = inode_logged(trans, inode, path);
	if (ret < 0)
		goto out_unlock;
	ctx->logged_before = (ret == 1);
	ret = 0;

	/*
	 * This is for cases where logging a directory could result in losing a
	 * a file after replaying the log. For example, if we move a file from a
	 * directory A to a directory B, then fsync directory A, we have no way
	 * to known the file was moved from A to B, so logging just A would
	 * result in losing the file after a log replay.
	 */
	if (S_ISDIR(inode->vfs_inode.i_mode) &&
	    inode_only == LOG_INODE_ALL &&
	    inode->last_unlink_trans >= trans->transid) {
		btrfs_set_log_full_commit(trans);
		ret = 1;
		goto out_unlock;
	}

	/*
	 * a brute force approach to making sure we get the most uptodate
	 * copies of everything.
	 */
	if (S_ISDIR(inode->vfs_inode.i_mode)) {
		int max_key_type = BTRFS_DIR_LOG_INDEX_KEY;

		clear_bit(BTRFS_INODE_COPY_EVERYTHING, &inode->runtime_flags);
		if (inode_only == LOG_INODE_EXISTS)
			max_key_type = BTRFS_XATTR_ITEM_KEY;
		if (ctx->logged_before)
			ret = drop_inode_items(trans, log, path, inode,
					       max_key_type);
	} else {
		if (inode_only == LOG_INODE_EXISTS && ctx->logged_before) {
			/*
			 * Make sure the new inode item we write to the log has
			 * the same isize as the current one (if it exists).
			 * This is necessary to prevent data loss after log
			 * replay, and also to prevent doing a wrong expanding
			 * truncate - for e.g. create file, write 4K into offset
			 * 0, fsync, write 4K into offset 4096, add hard link,
			 * fsync some other file (to sync log), power fail - if
			 * we use the inode's current i_size, after log replay
			 * we get a 8Kb file, with the last 4Kb extent as a hole
			 * (zeroes), as if an expanding truncate happened,
			 * instead of getting a file of 4Kb only.
			 */
			ret = logged_inode_size(log, inode, path, &logged_isize);
			if (ret)
				goto out_unlock;
		}
		if (test_bit(BTRFS_INODE_NEEDS_FULL_SYNC,
			     &inode->runtime_flags)) {
			if (inode_only == LOG_INODE_EXISTS) {
				max_key.type = BTRFS_XATTR_ITEM_KEY;
				if (ctx->logged_before)
					ret = drop_inode_items(trans, log, path,
							       inode, max_key.type);
			} else {
				clear_bit(BTRFS_INODE_NEEDS_FULL_SYNC,
					  &inode->runtime_flags);
				clear_bit(BTRFS_INODE_COPY_EVERYTHING,
					  &inode->runtime_flags);
				if (ctx->logged_before)
					ret = truncate_inode_items(trans, log,
								   inode, 0, 0);
			}
		} else if (test_and_clear_bit(BTRFS_INODE_COPY_EVERYTHING,
					      &inode->runtime_flags) ||
			   inode_only == LOG_INODE_EXISTS) {
			if (inode_only == LOG_INODE_ALL)
				fast_search = true;
			max_key.type = BTRFS_XATTR_ITEM_KEY;
			if (ctx->logged_before)
				ret = drop_inode_items(trans, log, path, inode,
						       max_key.type);
		} else {
			if (inode_only == LOG_INODE_ALL)
				fast_search = true;
			inode_item_dropped = false;
			goto log_extents;
		}

	}
	if (ret)
		goto out_unlock;

	ret = copy_inode_items_to_log(trans, inode, &min_key, &max_key,
				      path, dst_path, logged_isize,
				      recursive_logging, inode_only, ctx,
				      &need_log_inode_item);
	if (ret)
		goto out_unlock;

	btrfs_release_path(path);
	btrfs_release_path(dst_path);
	ret = btrfs_log_all_xattrs(trans, inode, path, dst_path);
	if (ret)
		goto out_unlock;
	xattrs_logged = true;
	if (max_key.type >= BTRFS_EXTENT_DATA_KEY && !fast_search) {
		btrfs_release_path(path);
		btrfs_release_path(dst_path);
		ret = btrfs_log_holes(trans, inode, path);
		if (ret)
			goto out_unlock;
	}
log_extents:
	btrfs_release_path(path);
	btrfs_release_path(dst_path);
	if (need_log_inode_item) {
		ret = log_inode_item(trans, log, dst_path, inode, inode_item_dropped);
		if (ret)
			goto out_unlock;
		/*
		 * If we are doing a fast fsync and the inode was logged before
		 * in this transaction, we don't need to log the xattrs because
		 * they were logged before. If xattrs were added, changed or
		 * deleted since the last time we logged the inode, then we have
		 * already logged them because the inode had the runtime flag
		 * BTRFS_INODE_COPY_EVERYTHING set.
		 */
		if (!xattrs_logged && inode->logged_trans < trans->transid) {
			ret = btrfs_log_all_xattrs(trans, inode, path, dst_path);
			if (ret)
				goto out_unlock;
			btrfs_release_path(path);
		}
	}
	if (fast_search) {
		ret = btrfs_log_changed_extents(trans, inode, dst_path, ctx);
		if (ret)
			goto out_unlock;
	} else if (inode_only == LOG_INODE_ALL) {
		struct extent_map *em, *n;

		write_lock(&em_tree->lock);
		list_for_each_entry_safe(em, n, &em_tree->modified_extents, list)
			list_del_init(&em->list);
		write_unlock(&em_tree->lock);
	}

	if (inode_only == LOG_INODE_ALL && S_ISDIR(inode->vfs_inode.i_mode)) {
		ret = log_directory_changes(trans, inode, path, dst_path, ctx);
		if (ret)
			goto out_unlock;
	}

	spin_lock(&inode->lock);
	inode->logged_trans = trans->transid;
	/*
	 * Don't update last_log_commit if we logged that an inode exists.
	 * We do this for three reasons:
	 *
	 * 1) We might have had buffered writes to this inode that were
	 *    flushed and had their ordered extents completed in this
	 *    transaction, but we did not previously log the inode with
	 *    LOG_INODE_ALL. Later the inode was evicted and after that
	 *    it was loaded again and this LOG_INODE_EXISTS log operation
	 *    happened. We must make sure that if an explicit fsync against
	 *    the inode is performed later, it logs the new extents, an
	 *    updated inode item, etc, and syncs the log. The same logic
	 *    applies to direct IO writes instead of buffered writes.
	 *
	 * 2) When we log the inode with LOG_INODE_EXISTS, its inode item
	 *    is logged with an i_size of 0 or whatever value was logged
	 *    before. If later the i_size of the inode is increased by a
	 *    truncate operation, the log is synced through an fsync of
	 *    some other inode and then finally an explicit fsync against
	 *    this inode is made, we must make sure this fsync logs the
	 *    inode with the new i_size, the hole between old i_size and
	 *    the new i_size, and syncs the log.
	 *
	 * 3) If we are logging that an ancestor inode exists as part of
	 *    logging a new name from a link or rename operation, don't update
	 *    its last_log_commit - otherwise if an explicit fsync is made
	 *    against an ancestor, the fsync considers the inode in the log
	 *    and doesn't sync the log, resulting in the ancestor missing after
	 *    a power failure unless the log was synced as part of an fsync
	 *    against any other unrelated inode.
	 */
	if (inode_only != LOG_INODE_EXISTS)
		inode->last_log_commit = inode->last_sub_trans;
	spin_unlock(&inode->lock);

	/*
	 * Reset the last_reflink_trans so that the next fsync does not need to
	 * go through the slower path when logging extents and their checksums.
	 */
	if (inode_only == LOG_INODE_ALL)
		inode->last_reflink_trans = 0;

out_unlock:
	mutex_unlock(&inode->log_mutex);
out:
	btrfs_free_path(path);
	btrfs_free_path(dst_path);

	if (recursive_logging)
		ctx->logged_before = orig_logged_before;

	return ret;
}

/*
 * Check if we need to log an inode. This is used in contexts where while
 * logging an inode we need to log another inode (either that it exists or in
 * full mode). This is used instead of btrfs_inode_in_log() because the later
 * requires the inode to be in the log and have the log transaction committed,
 * while here we do not care if the log transaction was already committed - our
 * caller will commit the log later - and we want to avoid logging an inode
 * multiple times when multiple tasks have joined the same log transaction.
 */
static bool need_log_inode(struct btrfs_trans_handle *trans,
			   struct btrfs_inode *inode)
{
	/*
	 * If a directory was not modified, no dentries added or removed, we can
	 * and should avoid logging it.
	 */
	if (S_ISDIR(inode->vfs_inode.i_mode) && inode->last_trans < trans->transid)
		return false;

	/*
	 * If this inode does not have new/updated/deleted xattrs since the last
	 * time it was logged and is flagged as logged in the current transaction,
	 * we can skip logging it. As for new/deleted names, those are updated in
	 * the log by link/unlink/rename operations.
	 * In case the inode was logged and then evicted and reloaded, its
	 * logged_trans will be 0, in which case we have to fully log it since
	 * logged_trans is a transient field, not persisted.
	 */
	if (inode->logged_trans == trans->transid &&
	    !test_bit(BTRFS_INODE_COPY_EVERYTHING, &inode->runtime_flags))
		return false;

	return true;
}

struct btrfs_dir_list {
	u64 ino;
	struct list_head list;
};

/*
 * Log the inodes of the new dentries of a directory. See log_dir_items() for
 * details about the why it is needed.
 * This is a recursive operation - if an existing dentry corresponds to a
 * directory, that directory's new entries are logged too (same behaviour as
 * ext3/4, xfs, f2fs, reiserfs, nilfs2). Note that when logging the inodes
 * the dentries point to we do not lock their i_mutex, otherwise lockdep
 * complains about the following circular lock dependency / possible deadlock:
 *
 *        CPU0                                        CPU1
 *        ----                                        ----
 * lock(&type->i_mutex_dir_key#3/2);
 *                                            lock(sb_internal#2);
 *                                            lock(&type->i_mutex_dir_key#3/2);
 * lock(&sb->s_type->i_mutex_key#14);
 *
 * Where sb_internal is the lock (a counter that works as a lock) acquired by
 * sb_start_intwrite() in btrfs_start_transaction().
 * Not locking i_mutex of the inodes is still safe because:
 *
 * 1) For regular files we log with a mode of LOG_INODE_EXISTS. It's possible
 *    that while logging the inode new references (names) are added or removed
 *    from the inode, leaving the logged inode item with a link count that does
 *    not match the number of logged inode reference items. This is fine because
 *    at log replay time we compute the real number of links and correct the
 *    link count in the inode item (see replay_one_buffer() and
 *    link_to_fixup_dir());
 *
 * 2) For directories we log with a mode of LOG_INODE_ALL. It's possible that
 *    while logging the inode's items new index items (key type
 *    BTRFS_DIR_INDEX_KEY) are added to fs/subvol tree and the logged inode item
 *    has a size that doesn't match the sum of the lengths of all the logged
 *    names - this is ok, not a problem, because at log replay time we set the
 *    directory's i_size to the correct value (see replay_one_name() and
 *    do_overwrite_item()).
 */
static int log_new_dir_dentries(struct btrfs_trans_handle *trans,
				struct btrfs_root *root,
				struct btrfs_inode *start_inode,
				struct btrfs_log_ctx *ctx)
{
	struct btrfs_fs_info *fs_info = root->fs_info;
	struct btrfs_path *path;
	LIST_HEAD(dir_list);
	struct btrfs_dir_list *dir_elem;
	int ret = 0;

	/*
	 * If we are logging a new name, as part of a link or rename operation,
	 * don't bother logging new dentries, as we just want to log the names
	 * of an inode and that any new parents exist.
	 */
	if (ctx->logging_new_name)
		return 0;

	path = btrfs_alloc_path();
	if (!path)
		return -ENOMEM;

	dir_elem = kmalloc(sizeof(*dir_elem), GFP_NOFS);
	if (!dir_elem) {
		btrfs_free_path(path);
		return -ENOMEM;
	}
	dir_elem->ino = btrfs_ino(start_inode);
	list_add_tail(&dir_elem->list, &dir_list);

	while (!list_empty(&dir_list)) {
		struct extent_buffer *leaf;
		struct btrfs_key min_key;
		int nritems;
		int i;

		dir_elem = list_first_entry(&dir_list, struct btrfs_dir_list,
					    list);
		if (ret)
			goto next_dir_inode;

		min_key.objectid = dir_elem->ino;
		min_key.type = BTRFS_DIR_INDEX_KEY;
		min_key.offset = 0;
again:
		btrfs_release_path(path);
		ret = btrfs_search_forward(root, &min_key, path, trans->transid);
		if (ret < 0) {
			goto next_dir_inode;
		} else if (ret > 0) {
			ret = 0;
			goto next_dir_inode;
		}

		leaf = path->nodes[0];
		nritems = btrfs_header_nritems(leaf);
		for (i = path->slots[0]; i < nritems; i++) {
			struct btrfs_dir_item *di;
			struct btrfs_key di_key;
			struct inode *di_inode;
			struct btrfs_dir_list *new_dir_elem;
			int log_mode = LOG_INODE_EXISTS;
			int type;

			btrfs_item_key_to_cpu(leaf, &min_key, i);
			if (min_key.objectid != dir_elem->ino ||
			    min_key.type != BTRFS_DIR_INDEX_KEY)
				goto next_dir_inode;

			di = btrfs_item_ptr(leaf, i, struct btrfs_dir_item);
			type = btrfs_dir_type(leaf, di);
			if (btrfs_dir_transid(leaf, di) < trans->transid)
				continue;
			btrfs_dir_item_key_to_cpu(leaf, di, &di_key);
			if (di_key.type == BTRFS_ROOT_ITEM_KEY)
				continue;

			btrfs_release_path(path);
			di_inode = btrfs_iget(fs_info->sb, di_key.objectid, root);
			if (IS_ERR(di_inode)) {
				ret = PTR_ERR(di_inode);
				goto next_dir_inode;
			}

			if (!need_log_inode(trans, BTRFS_I(di_inode))) {
				btrfs_add_delayed_iput(di_inode);
				break;
			}

			ctx->log_new_dentries = false;
			if (type == BTRFS_FT_DIR)
				log_mode = LOG_INODE_ALL;
			ret = btrfs_log_inode(trans, BTRFS_I(di_inode),
					      log_mode, ctx);
			btrfs_add_delayed_iput(di_inode);
			if (ret)
				goto next_dir_inode;
			if (ctx->log_new_dentries) {
				new_dir_elem = kmalloc(sizeof(*new_dir_elem),
						       GFP_NOFS);
				if (!new_dir_elem) {
					ret = -ENOMEM;
					goto next_dir_inode;
				}
				new_dir_elem->ino = di_key.objectid;
				list_add_tail(&new_dir_elem->list, &dir_list);
			}
			break;
		}
		if (min_key.offset < (u64)-1) {
			min_key.offset++;
			goto again;
		}
next_dir_inode:
		list_del(&dir_elem->list);
		kfree(dir_elem);
	}

	btrfs_free_path(path);
	return ret;
}

static int btrfs_log_all_parents(struct btrfs_trans_handle *trans,
				 struct btrfs_inode *inode,
				 struct btrfs_log_ctx *ctx)
{
	struct btrfs_fs_info *fs_info = trans->fs_info;
	int ret;
	struct btrfs_path *path;
	struct btrfs_key key;
	struct btrfs_root *root = inode->root;
	const u64 ino = btrfs_ino(inode);

	path = btrfs_alloc_path();
	if (!path)
		return -ENOMEM;
	path->skip_locking = 1;
	path->search_commit_root = 1;

	key.objectid = ino;
	key.type = BTRFS_INODE_REF_KEY;
	key.offset = 0;
	ret = btrfs_search_slot(NULL, root, &key, path, 0, 0);
	if (ret < 0)
		goto out;

	while (true) {
		struct extent_buffer *leaf = path->nodes[0];
		int slot = path->slots[0];
		u32 cur_offset = 0;
		u32 item_size;
		unsigned long ptr;

		if (slot >= btrfs_header_nritems(leaf)) {
			ret = btrfs_next_leaf(root, path);
			if (ret < 0)
				goto out;
			else if (ret > 0)
				break;
			continue;
		}

		btrfs_item_key_to_cpu(leaf, &key, slot);
		/* BTRFS_INODE_EXTREF_KEY is BTRFS_INODE_REF_KEY + 1 */
		if (key.objectid != ino || key.type > BTRFS_INODE_EXTREF_KEY)
			break;

		item_size = btrfs_item_size(leaf, slot);
		ptr = btrfs_item_ptr_offset(leaf, slot);
		while (cur_offset < item_size) {
			struct btrfs_key inode_key;
			struct inode *dir_inode;

			inode_key.type = BTRFS_INODE_ITEM_KEY;
			inode_key.offset = 0;

			if (key.type == BTRFS_INODE_EXTREF_KEY) {
				struct btrfs_inode_extref *extref;

				extref = (struct btrfs_inode_extref *)
					(ptr + cur_offset);
				inode_key.objectid = btrfs_inode_extref_parent(
					leaf, extref);
				cur_offset += sizeof(*extref);
				cur_offset += btrfs_inode_extref_name_len(leaf,
					extref);
			} else {
				inode_key.objectid = key.offset;
				cur_offset = item_size;
			}

			dir_inode = btrfs_iget(fs_info->sb, inode_key.objectid,
					       root);
			/*
			 * If the parent inode was deleted, return an error to
			 * fallback to a transaction commit. This is to prevent
			 * getting an inode that was moved from one parent A to
			 * a parent B, got its former parent A deleted and then
			 * it got fsync'ed, from existing at both parents after
			 * a log replay (and the old parent still existing).
			 * Example:
			 *
			 * mkdir /mnt/A
			 * mkdir /mnt/B
			 * touch /mnt/B/bar
			 * sync
			 * mv /mnt/B/bar /mnt/A/bar
			 * mv -T /mnt/A /mnt/B
			 * fsync /mnt/B/bar
			 * <power fail>
			 *
			 * If we ignore the old parent B which got deleted,
			 * after a log replay we would have file bar linked
			 * at both parents and the old parent B would still
			 * exist.
			 */
			if (IS_ERR(dir_inode)) {
				ret = PTR_ERR(dir_inode);
				goto out;
			}

			if (!need_log_inode(trans, BTRFS_I(dir_inode))) {
				btrfs_add_delayed_iput(dir_inode);
				continue;
			}

			ctx->log_new_dentries = false;
			ret = btrfs_log_inode(trans, BTRFS_I(dir_inode),
					      LOG_INODE_ALL, ctx);
			if (!ret && ctx->log_new_dentries)
				ret = log_new_dir_dentries(trans, root,
						   BTRFS_I(dir_inode), ctx);
			btrfs_add_delayed_iput(dir_inode);
			if (ret)
				goto out;
		}
		path->slots[0]++;
	}
	ret = 0;
out:
	btrfs_free_path(path);
	return ret;
}

static int log_new_ancestors(struct btrfs_trans_handle *trans,
			     struct btrfs_root *root,
			     struct btrfs_path *path,
			     struct btrfs_log_ctx *ctx)
{
	struct btrfs_key found_key;

	btrfs_item_key_to_cpu(path->nodes[0], &found_key, path->slots[0]);

	while (true) {
		struct btrfs_fs_info *fs_info = root->fs_info;
		struct extent_buffer *leaf = path->nodes[0];
		int slot = path->slots[0];
		struct btrfs_key search_key;
		struct inode *inode;
		u64 ino;
		int ret = 0;

		btrfs_release_path(path);

		ino = found_key.offset;

		search_key.objectid = found_key.offset;
		search_key.type = BTRFS_INODE_ITEM_KEY;
		search_key.offset = 0;
		inode = btrfs_iget(fs_info->sb, ino, root);
		if (IS_ERR(inode))
			return PTR_ERR(inode);

		if (BTRFS_I(inode)->generation >= trans->transid &&
		    need_log_inode(trans, BTRFS_I(inode)))
			ret = btrfs_log_inode(trans, BTRFS_I(inode),
					      LOG_INODE_EXISTS, ctx);
		btrfs_add_delayed_iput(inode);
		if (ret)
			return ret;

		if (search_key.objectid == BTRFS_FIRST_FREE_OBJECTID)
			break;

		search_key.type = BTRFS_INODE_REF_KEY;
		ret = btrfs_search_slot(NULL, root, &search_key, path, 0, 0);
		if (ret < 0)
			return ret;

		leaf = path->nodes[0];
		slot = path->slots[0];
		if (slot >= btrfs_header_nritems(leaf)) {
			ret = btrfs_next_leaf(root, path);
			if (ret < 0)
				return ret;
			else if (ret > 0)
				return -ENOENT;
			leaf = path->nodes[0];
			slot = path->slots[0];
		}

		btrfs_item_key_to_cpu(leaf, &found_key, slot);
		if (found_key.objectid != search_key.objectid ||
		    found_key.type != BTRFS_INODE_REF_KEY)
			return -ENOENT;
	}
	return 0;
}

static int log_new_ancestors_fast(struct btrfs_trans_handle *trans,
				  struct btrfs_inode *inode,
				  struct dentry *parent,
				  struct btrfs_log_ctx *ctx)
{
	struct btrfs_root *root = inode->root;
	struct dentry *old_parent = NULL;
	struct super_block *sb = inode->vfs_inode.i_sb;
	int ret = 0;

	while (true) {
		if (!parent || d_really_is_negative(parent) ||
		    sb != parent->d_sb)
			break;

		inode = BTRFS_I(d_inode(parent));
		if (root != inode->root)
			break;

		if (inode->generation >= trans->transid &&
		    need_log_inode(trans, inode)) {
			ret = btrfs_log_inode(trans, inode,
					      LOG_INODE_EXISTS, ctx);
			if (ret)
				break;
		}
		if (IS_ROOT(parent))
			break;

		parent = dget_parent(parent);
		dput(old_parent);
		old_parent = parent;
	}
	dput(old_parent);

	return ret;
}

static int log_all_new_ancestors(struct btrfs_trans_handle *trans,
				 struct btrfs_inode *inode,
				 struct dentry *parent,
				 struct btrfs_log_ctx *ctx)
{
	struct btrfs_root *root = inode->root;
	const u64 ino = btrfs_ino(inode);
	struct btrfs_path *path;
	struct btrfs_key search_key;
	int ret;

	/*
	 * For a single hard link case, go through a fast path that does not
	 * need to iterate the fs/subvolume tree.
	 */
	if (inode->vfs_inode.i_nlink < 2)
		return log_new_ancestors_fast(trans, inode, parent, ctx);

	path = btrfs_alloc_path();
	if (!path)
		return -ENOMEM;

	search_key.objectid = ino;
	search_key.type = BTRFS_INODE_REF_KEY;
	search_key.offset = 0;
again:
	ret = btrfs_search_slot(NULL, root, &search_key, path, 0, 0);
	if (ret < 0)
		goto out;
	if (ret == 0)
		path->slots[0]++;

	while (true) {
		struct extent_buffer *leaf = path->nodes[0];
		int slot = path->slots[0];
		struct btrfs_key found_key;

		if (slot >= btrfs_header_nritems(leaf)) {
			ret = btrfs_next_leaf(root, path);
			if (ret < 0)
				goto out;
			else if (ret > 0)
				break;
			continue;
		}

		btrfs_item_key_to_cpu(leaf, &found_key, slot);
		if (found_key.objectid != ino ||
		    found_key.type > BTRFS_INODE_EXTREF_KEY)
			break;

		/*
		 * Don't deal with extended references because they are rare
		 * cases and too complex to deal with (we would need to keep
		 * track of which subitem we are processing for each item in
		 * this loop, etc). So just return some error to fallback to
		 * a transaction commit.
		 */
		if (found_key.type == BTRFS_INODE_EXTREF_KEY) {
			ret = -EMLINK;
			goto out;
		}

		/*
		 * Logging ancestors needs to do more searches on the fs/subvol
		 * tree, so it releases the path as needed to avoid deadlocks.
		 * Keep track of the last inode ref key and resume from that key
		 * after logging all new ancestors for the current hard link.
		 */
		memcpy(&search_key, &found_key, sizeof(search_key));

		ret = log_new_ancestors(trans, root, path, ctx);
		if (ret)
			goto out;
		btrfs_release_path(path);
		goto again;
	}
	ret = 0;
out:
	btrfs_free_path(path);
	return ret;
}

/*
 * helper function around btrfs_log_inode to make sure newly created
 * parent directories also end up in the log.  A minimal inode and backref
 * only logging is done of any parent directories that are older than
 * the last committed transaction
 */
static int btrfs_log_inode_parent(struct btrfs_trans_handle *trans,
				  struct btrfs_inode *inode,
				  struct dentry *parent,
				  int inode_only,
				  struct btrfs_log_ctx *ctx)
{
	struct btrfs_root *root = inode->root;
	struct btrfs_fs_info *fs_info = root->fs_info;
	int ret = 0;
	bool log_dentries = false;

	if (btrfs_test_opt(fs_info, NOTREELOG)) {
		ret = 1;
		goto end_no_trans;
	}

	if (btrfs_root_refs(&root->root_item) == 0) {
		ret = 1;
		goto end_no_trans;
	}

	/*
	 * Skip already logged inodes or inodes corresponding to tmpfiles
	 * (since logging them is pointless, a link count of 0 means they
	 * will never be accessible).
	 */
	if ((btrfs_inode_in_log(inode, trans->transid) &&
	     list_empty(&ctx->ordered_extents)) ||
	    inode->vfs_inode.i_nlink == 0) {
		ret = BTRFS_NO_LOG_SYNC;
		goto end_no_trans;
	}

	ret = start_log_trans(trans, root, ctx);
	if (ret)
		goto end_no_trans;

	ret = btrfs_log_inode(trans, inode, inode_only, ctx);
	if (ret)
		goto end_trans;

	/*
	 * for regular files, if its inode is already on disk, we don't
	 * have to worry about the parents at all.  This is because
	 * we can use the last_unlink_trans field to record renames
	 * and other fun in this file.
	 */
	if (S_ISREG(inode->vfs_inode.i_mode) &&
	    inode->generation < trans->transid &&
	    inode->last_unlink_trans < trans->transid) {
		ret = 0;
		goto end_trans;
	}

	if (S_ISDIR(inode->vfs_inode.i_mode) && ctx->log_new_dentries)
		log_dentries = true;

	/*
	 * On unlink we must make sure all our current and old parent directory
	 * inodes are fully logged. This is to prevent leaving dangling
	 * directory index entries in directories that were our parents but are
	 * not anymore. Not doing this results in old parent directory being
	 * impossible to delete after log replay (rmdir will always fail with
	 * error -ENOTEMPTY).
	 *
	 * Example 1:
	 *
	 * mkdir testdir
	 * touch testdir/foo
	 * ln testdir/foo testdir/bar
	 * sync
	 * unlink testdir/bar
	 * xfs_io -c fsync testdir/foo
	 * <power failure>
	 * mount fs, triggers log replay
	 *
	 * If we don't log the parent directory (testdir), after log replay the
	 * directory still has an entry pointing to the file inode using the bar
	 * name, but a matching BTRFS_INODE_[REF|EXTREF]_KEY does not exist and
	 * the file inode has a link count of 1.
	 *
	 * Example 2:
	 *
	 * mkdir testdir
	 * touch foo
	 * ln foo testdir/foo2
	 * ln foo testdir/foo3
	 * sync
	 * unlink testdir/foo3
	 * xfs_io -c fsync foo
	 * <power failure>
	 * mount fs, triggers log replay
	 *
	 * Similar as the first example, after log replay the parent directory
	 * testdir still has an entry pointing to the inode file with name foo3
	 * but the file inode does not have a matching BTRFS_INODE_REF_KEY item
	 * and has a link count of 2.
	 */
	if (inode->last_unlink_trans >= trans->transid) {
		ret = btrfs_log_all_parents(trans, inode, ctx);
		if (ret)
			goto end_trans;
	}

	ret = log_all_new_ancestors(trans, inode, parent, ctx);
	if (ret)
		goto end_trans;

	if (log_dentries)
		ret = log_new_dir_dentries(trans, root, inode, ctx);
	else
		ret = 0;
end_trans:
	if (ret < 0) {
		btrfs_set_log_full_commit(trans);
		ret = 1;
	}

	if (ret)
		btrfs_remove_log_ctx(root, ctx);
	btrfs_end_log_trans(root);
end_no_trans:
	return ret;
}

/*
 * it is not safe to log dentry if the chunk root has added new
 * chunks.  This returns 0 if the dentry was logged, and 1 otherwise.
 * If this returns 1, you must commit the transaction to safely get your
 * data on disk.
 */
int btrfs_log_dentry_safe(struct btrfs_trans_handle *trans,
			  struct dentry *dentry,
			  struct btrfs_log_ctx *ctx)
{
	struct dentry *parent = dget_parent(dentry);
	int ret;

	ret = btrfs_log_inode_parent(trans, BTRFS_I(d_inode(dentry)), parent,
				     LOG_INODE_ALL, ctx);
	dput(parent);

	return ret;
}

/*
 * should be called during mount to recover any replay any log trees
 * from the FS
 */
int btrfs_recover_log_trees(struct btrfs_root *log_root_tree)
{
	int ret;
	struct btrfs_path *path;
	struct btrfs_trans_handle *trans;
	struct btrfs_key key;
	struct btrfs_key found_key;
	struct btrfs_root *log;
	struct btrfs_fs_info *fs_info = log_root_tree->fs_info;
	struct walk_control wc = {
		.process_func = process_one_buffer,
		.stage = LOG_WALK_PIN_ONLY,
	};

	path = btrfs_alloc_path();
	if (!path)
		return -ENOMEM;

	set_bit(BTRFS_FS_LOG_RECOVERING, &fs_info->flags);

	trans = btrfs_start_transaction(fs_info->tree_root, 0);
	if (IS_ERR(trans)) {
		ret = PTR_ERR(trans);
		goto error;
	}

	wc.trans = trans;
	wc.pin = 1;

	ret = walk_log_tree(trans, log_root_tree, &wc);
	if (ret) {
		btrfs_abort_transaction(trans, ret);
		goto error;
	}

again:
	key.objectid = BTRFS_TREE_LOG_OBJECTID;
	key.offset = (u64)-1;
	key.type = BTRFS_ROOT_ITEM_KEY;

	while (1) {
		ret = btrfs_search_slot(NULL, log_root_tree, &key, path, 0, 0);

		if (ret < 0) {
			btrfs_abort_transaction(trans, ret);
			goto error;
		}
		if (ret > 0) {
			if (path->slots[0] == 0)
				break;
			path->slots[0]--;
		}
		btrfs_item_key_to_cpu(path->nodes[0], &found_key,
				      path->slots[0]);
		btrfs_release_path(path);
		if (found_key.objectid != BTRFS_TREE_LOG_OBJECTID)
			break;

		log = btrfs_read_tree_root(log_root_tree, &found_key);
		if (IS_ERR(log)) {
			ret = PTR_ERR(log);
			btrfs_abort_transaction(trans, ret);
			goto error;
		}

		wc.replay_dest = btrfs_get_fs_root(fs_info, found_key.offset,
						   true);
		if (IS_ERR(wc.replay_dest)) {
			ret = PTR_ERR(wc.replay_dest);

			/*
			 * We didn't find the subvol, likely because it was
			 * deleted.  This is ok, simply skip this log and go to
			 * the next one.
			 *
			 * We need to exclude the root because we can't have
			 * other log replays overwriting this log as we'll read
			 * it back in a few more times.  This will keep our
			 * block from being modified, and we'll just bail for
			 * each subsequent pass.
			 */
			if (ret == -ENOENT)
				ret = btrfs_pin_extent_for_log_replay(trans,
							log->node->start,
							log->node->len);
			btrfs_put_root(log);

			if (!ret)
				goto next;
			btrfs_abort_transaction(trans, ret);
			goto error;
		}

		wc.replay_dest->log_root = log;
		ret = btrfs_record_root_in_trans(trans, wc.replay_dest);
		if (ret)
			/* The loop needs to continue due to the root refs */
			btrfs_abort_transaction(trans, ret);
		else
			ret = walk_log_tree(trans, log, &wc);

		if (!ret && wc.stage == LOG_WALK_REPLAY_ALL) {
			ret = fixup_inode_link_counts(trans, wc.replay_dest,
						      path);
			if (ret)
				btrfs_abort_transaction(trans, ret);
		}

		if (!ret && wc.stage == LOG_WALK_REPLAY_ALL) {
			struct btrfs_root *root = wc.replay_dest;

			btrfs_release_path(path);

			/*
			 * We have just replayed everything, and the highest
			 * objectid of fs roots probably has changed in case
			 * some inode_item's got replayed.
			 *
			 * root->objectid_mutex is not acquired as log replay
			 * could only happen during mount.
			 */
			ret = btrfs_init_root_free_objectid(root);
			if (ret)
				btrfs_abort_transaction(trans, ret);
		}

		wc.replay_dest->log_root = NULL;
		btrfs_put_root(wc.replay_dest);
		btrfs_put_root(log);

		if (ret)
			goto error;
next:
		if (found_key.offset == 0)
			break;
		key.offset = found_key.offset - 1;
	}
	btrfs_release_path(path);

	/* step one is to pin it all, step two is to replay just inodes */
	if (wc.pin) {
		wc.pin = 0;
		wc.process_func = replay_one_buffer;
		wc.stage = LOG_WALK_REPLAY_INODES;
		goto again;
	}
	/* step three is to replay everything */
	if (wc.stage < LOG_WALK_REPLAY_ALL) {
		wc.stage++;
		goto again;
	}

	btrfs_free_path(path);

	/* step 4: commit the transaction, which also unpins the blocks */
	ret = btrfs_commit_transaction(trans);
	if (ret)
		return ret;

	log_root_tree->log_root = NULL;
	clear_bit(BTRFS_FS_LOG_RECOVERING, &fs_info->flags);
	btrfs_put_root(log_root_tree);

	return 0;
error:
	if (wc.trans)
		btrfs_end_transaction(wc.trans);
	clear_bit(BTRFS_FS_LOG_RECOVERING, &fs_info->flags);
	btrfs_free_path(path);
	return ret;
}

/*
 * there are some corner cases where we want to force a full
 * commit instead of allowing a directory to be logged.
 *
 * They revolve around files there were unlinked from the directory, and
 * this function updates the parent directory so that a full commit is
 * properly done if it is fsync'd later after the unlinks are done.
 *
 * Must be called before the unlink operations (updates to the subvolume tree,
 * inodes, etc) are done.
 */
void btrfs_record_unlink_dir(struct btrfs_trans_handle *trans,
			     struct btrfs_inode *dir, struct btrfs_inode *inode,
			     int for_rename)
{
	/*
	 * when we're logging a file, if it hasn't been renamed
	 * or unlinked, and its inode is fully committed on disk,
	 * we don't have to worry about walking up the directory chain
	 * to log its parents.
	 *
	 * So, we use the last_unlink_trans field to put this transid
	 * into the file.  When the file is logged we check it and
	 * don't log the parents if the file is fully on disk.
	 */
	mutex_lock(&inode->log_mutex);
	inode->last_unlink_trans = trans->transid;
	mutex_unlock(&inode->log_mutex);

	/*
	 * if this directory was already logged any new
	 * names for this file/dir will get recorded
	 */
	if (dir->logged_trans == trans->transid)
		return;

	/*
	 * if the inode we're about to unlink was logged,
	 * the log will be properly updated for any new names
	 */
	if (inode->logged_trans == trans->transid)
		return;

	/*
	 * when renaming files across directories, if the directory
	 * there we're unlinking from gets fsync'd later on, there's
	 * no way to find the destination directory later and fsync it
	 * properly.  So, we have to be conservative and force commits
	 * so the new name gets discovered.
	 */
	if (for_rename)
		goto record;

	/* we can safely do the unlink without any special recording */
	return;

record:
	mutex_lock(&dir->log_mutex);
	dir->last_unlink_trans = trans->transid;
	mutex_unlock(&dir->log_mutex);
}

/*
 * Make sure that if someone attempts to fsync the parent directory of a deleted
 * snapshot, it ends up triggering a transaction commit. This is to guarantee
 * that after replaying the log tree of the parent directory's root we will not
 * see the snapshot anymore and at log replay time we will not see any log tree
 * corresponding to the deleted snapshot's root, which could lead to replaying
 * it after replaying the log tree of the parent directory (which would replay
 * the snapshot delete operation).
 *
 * Must be called before the actual snapshot destroy operation (updates to the
 * parent root and tree of tree roots trees, etc) are done.
 */
void btrfs_record_snapshot_destroy(struct btrfs_trans_handle *trans,
				   struct btrfs_inode *dir)
{
	mutex_lock(&dir->log_mutex);
	dir->last_unlink_trans = trans->transid;
	mutex_unlock(&dir->log_mutex);
}

/**
 * Update the log after adding a new name for an inode.
 *
 * @trans:              Transaction handle.
 * @old_dentry:         The dentry associated with the old name and the old
 *                      parent directory.
 * @old_dir:            The inode of the previous parent directory for the case
 *                      of a rename. For a link operation, it must be NULL.
 * @old_dir_index:      The index number associated with the old name, meaningful
 *                      only for rename operations (when @old_dir is not NULL).
 *                      Ignored for link operations.
 * @parent:             The dentry associated with the directory under which the
 *                      new name is located.
 *
 * Call this after adding a new name for an inode, as a result of a link or
 * rename operation, and it will properly update the log to reflect the new name.
 */
void btrfs_log_new_name(struct btrfs_trans_handle *trans,
			struct dentry *old_dentry, struct btrfs_inode *old_dir,
			u64 old_dir_index, struct dentry *parent)
{
	struct btrfs_inode *inode = BTRFS_I(d_inode(old_dentry));
	struct btrfs_root *root = inode->root;
	struct btrfs_log_ctx ctx;
	bool log_pinned = false;
	int ret;

	/*
	 * this will force the logging code to walk the dentry chain
	 * up for the file
	 */
	if (!S_ISDIR(inode->vfs_inode.i_mode))
		inode->last_unlink_trans = trans->transid;

	/*
	 * if this inode hasn't been logged and directory we're renaming it
	 * from hasn't been logged, we don't need to log it
	 */
	ret = inode_logged(trans, inode, NULL);
	if (ret < 0) {
		goto out;
	} else if (ret == 0) {
		if (!old_dir)
			return;
		/*
		 * If the inode was not logged and we are doing a rename (old_dir is not
		 * NULL), check if old_dir was logged - if it was not we can return and
		 * do nothing.
		 */
		ret = inode_logged(trans, old_dir, NULL);
		if (ret < 0)
			goto out;
		else if (ret == 0)
			return;
	}
	ret = 0;

	/*
	 * If we are doing a rename (old_dir is not NULL) from a directory that
	 * was previously logged, make sure that on log replay we get the old
	 * dir entry deleted. This is needed because we will also log the new
	 * name of the renamed inode, so we need to make sure that after log
	 * replay we don't end up with both the new and old dir entries existing.
	 */
	if (old_dir && old_dir->logged_trans == trans->transid) {
		struct btrfs_root *log = old_dir->root->log_root;
		struct btrfs_path *path;

		ASSERT(old_dir_index >= BTRFS_DIR_START_INDEX);

		/*
		 * We have two inodes to update in the log, the old directory and
		 * the inode that got renamed, so we must pin the log to prevent
		 * anyone from syncing the log until we have updated both inodes
		 * in the log.
		 */
		log_pinned = true;
		btrfs_pin_log_trans(root);

		path = btrfs_alloc_path();
		if (!path) {
			ret = -ENOMEM;
			goto out;
		}

		/*
		 * Other concurrent task might be logging the old directory,
		 * as it can be triggered when logging other inode that had or
		 * still has a dentry in the old directory. We lock the old
		 * directory's log_mutex to ensure the deletion of the old
		 * name is persisted, because during directory logging we
		 * delete all BTRFS_DIR_LOG_INDEX_KEY keys and the deletion of
		 * the old name's dir index item is in the delayed items, so
		 * it could be missed by an in progress directory logging.
		 */
		mutex_lock(&old_dir->log_mutex);
		ret = del_logged_dentry(trans, log, path, btrfs_ino(old_dir),
					old_dentry->d_name.name,
					old_dentry->d_name.len, old_dir_index);
		if (ret > 0) {
			/*
			 * The dentry does not exist in the log, so record its
			 * deletion.
			 */
			btrfs_release_path(path);
			ret = insert_dir_log_key(trans, log, path,
						 btrfs_ino(old_dir),
						 old_dir_index, old_dir_index);
		}
		mutex_unlock(&old_dir->log_mutex);

		btrfs_free_path(path);
		if (ret < 0)
			goto out;
	}

	btrfs_init_log_ctx(&ctx, &inode->vfs_inode);
	ctx.logging_new_name = true;
	/*
	 * We don't care about the return value. If we fail to log the new name
	 * then we know the next attempt to sync the log will fallback to a full
	 * transaction commit (due to a call to btrfs_set_log_full_commit()), so
	 * we don't need to worry about getting a log committed that has an
	 * inconsistent state after a rename operation.
	 */
	btrfs_log_inode_parent(trans, inode, parent, LOG_INODE_EXISTS, &ctx);
out:
	/*
	 * If an error happened mark the log for a full commit because it's not
	 * consistent and up to date or we couldn't find out if one of the
	 * inodes was logged before in this transaction. Do it before unpinning
	 * the log, to avoid any races with someone else trying to commit it.
	 */
	if (ret < 0)
		btrfs_set_log_full_commit(trans);
	if (log_pinned)
		btrfs_end_log_trans(root);
}
<|MERGE_RESOLUTION|>--- conflicted
+++ resolved
@@ -3483,7 +3483,6 @@
 	 */
 	if (inode->logged_trans > 0)
 		return 0;
-<<<<<<< HEAD
 
 	/*
 	 * If no log tree was created for this root in this transaction, then
@@ -3604,128 +3603,6 @@
 		return 1;
 
 	/*
-=======
-
-	/*
-	 * If no log tree was created for this root in this transaction, then
-	 * the inode can not have been logged in this transaction. In that case
-	 * set logged_trans to anything greater than 0 and less than the current
-	 * transaction's ID, to avoid the search below in a future call in case
-	 * a log tree gets created after this.
-	 */
-	if (!test_bit(BTRFS_ROOT_HAS_LOG_TREE, &inode->root->state)) {
-		inode->logged_trans = trans->transid - 1;
-		return 0;
-	}
-
-	/*
-	 * We have a log tree and the inode's logged_trans is 0. We can't tell
-	 * for sure if the inode was logged before in this transaction by looking
-	 * only at logged_trans. We could be pessimistic and assume it was, but
-	 * that can lead to unnecessarily logging an inode during rename and link
-	 * operations, and then further updating the log in followup rename and
-	 * link operations, specially if it's a directory, which adds latency
-	 * visible to applications doing a series of rename or link operations.
-	 *
-	 * A logged_trans of 0 here can mean several things:
-	 *
-	 * 1) The inode was never logged since the filesystem was mounted, and may
-	 *    or may have not been evicted and loaded again;
-	 *
-	 * 2) The inode was logged in a previous transaction, then evicted and
-	 *    then loaded again;
-	 *
-	 * 3) The inode was logged in the current transaction, then evicted and
-	 *    then loaded again.
-	 *
-	 * For cases 1) and 2) we don't want to return true, but we need to detect
-	 * case 3) and return true. So we do a search in the log root for the inode
-	 * item.
-	 */
-	key.objectid = btrfs_ino(inode);
-	key.type = BTRFS_INODE_ITEM_KEY;
-	key.offset = 0;
-
-	if (!path) {
-		path = btrfs_alloc_path();
-		if (!path)
-			return -ENOMEM;
-	}
-
-	ret = btrfs_search_slot(NULL, inode->root->log_root, &key, path, 0, 0);
-
-	if (path_in)
-		btrfs_release_path(path);
-	else
-		btrfs_free_path(path);
-
-	/*
-	 * Logging an inode always results in logging its inode item. So if we
-	 * did not find the item we know the inode was not logged for sure.
-	 */
-	if (ret < 0) {
-		return ret;
-	} else if (ret > 0) {
-		/*
-		 * Set logged_trans to a value greater than 0 and less then the
-		 * current transaction to avoid doing the search in future calls.
-		 */
-		inode->logged_trans = trans->transid - 1;
-		return 0;
-	}
-
-	/*
-	 * The inode was previously logged and then evicted, set logged_trans to
-	 * the current transacion's ID, to avoid future tree searches as long as
-	 * the inode is not evicted again.
-	 */
-	inode->logged_trans = trans->transid;
-
-	/*
-	 * If it's a directory, then we must set last_dir_index_offset to the
-	 * maximum possible value, so that the next attempt to log the inode does
-	 * not skip checking if dir index keys found in modified subvolume tree
-	 * leaves have been logged before, otherwise it would result in attempts
-	 * to insert duplicate dir index keys in the log tree. This must be done
-	 * because last_dir_index_offset is an in-memory only field, not persisted
-	 * in the inode item or any other on-disk structure, so its value is lost
-	 * once the inode is evicted.
-	 */
-	if (S_ISDIR(inode->vfs_inode.i_mode))
-		inode->last_dir_index_offset = (u64)-1;
-
-	return 1;
-}
-
-/*
- * Delete a directory entry from the log if it exists.
- *
- * Returns < 0 on error
- *           1 if the entry does not exists
- *           0 if the entry existed and was successfully deleted
- */
-static int del_logged_dentry(struct btrfs_trans_handle *trans,
-			     struct btrfs_root *log,
-			     struct btrfs_path *path,
-			     u64 dir_ino,
-			     const char *name, int name_len,
-			     u64 index)
-{
-	struct btrfs_dir_item *di;
-
-	/*
-	 * We only log dir index items of a directory, so we don't need to look
-	 * for dir item keys.
-	 */
-	di = btrfs_lookup_dir_index_item(trans, log, path, dir_ino,
-					 index, name, name_len, -1);
-	if (IS_ERR(di))
-		return PTR_ERR(di);
-	else if (!di)
-		return 1;
-
-	/*
->>>>>>> 88084a3d
 	 * We do not need to update the size field of the directory's
 	 * inode item because on log replay we update the field to reflect
 	 * all existing entries in the directory (see overwrite_item()).
@@ -3764,17 +3641,10 @@
 
 	ret = inode_logged(trans, dir, NULL);
 	if (ret == 0)
-<<<<<<< HEAD
 		return;
 	else if (ret < 0) {
 		btrfs_set_log_full_commit(trans);
 		return;
-=======
-		return;
-	else if (ret < 0) {
-		btrfs_set_log_full_commit(trans);
-		return;
->>>>>>> 88084a3d
 	}
 
 	ret = join_running_log_trans(root);
@@ -3811,17 +3681,10 @@
 
 	ret = inode_logged(trans, inode, NULL);
 	if (ret == 0)
-<<<<<<< HEAD
 		return;
 	else if (ret < 0) {
 		btrfs_set_log_full_commit(trans);
 		return;
-=======
-		return;
-	else if (ret < 0) {
-		btrfs_set_log_full_commit(trans);
-		return;
->>>>>>> 88084a3d
 	}
 
 	ret = join_running_log_trans(root);
@@ -4693,7 +4556,6 @@
 		 */
 		if (dst_index >= batch.nr)
 			break;
-<<<<<<< HEAD
 
 		btrfs_item_key_to_cpu(src, &key, src_slot);
 
@@ -4713,27 +4575,6 @@
 		dst_offset = btrfs_item_ptr_offset(dst_path->nodes[0], dst_slot);
 		src_offset = btrfs_item_ptr_offset(src, src_slot);
 
-=======
-
-		btrfs_item_key_to_cpu(src, &key, src_slot);
-
-		if (key.type != BTRFS_EXTENT_DATA_KEY)
-			goto copy_item;
-
-		extent = btrfs_item_ptr(src, src_slot,
-					struct btrfs_file_extent_item);
-
-		/* See the comment in the previous loop, same logic. */
-		if (btrfs_file_extent_generation(src, extent) < trans->transid &&
-		    key.offset < i_size &&
-		    inode->last_reflink_trans < trans->transid)
-			continue;
-
-copy_item:
-		dst_offset = btrfs_item_ptr_offset(dst_path->nodes[0], dst_slot);
-		src_offset = btrfs_item_ptr_offset(src, src_slot);
-
->>>>>>> 88084a3d
 		if (key.type == BTRFS_INODE_ITEM_KEY) {
 			struct btrfs_inode_item *inode_item;
 
