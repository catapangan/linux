Xilinx AXI VDMA engine, it does transfers between memory and video devices.
It can be configured to have one channel or two channels. If configured
as two channels, one is to transmit to the video device and another is
to receive from the video device.

Xilinx AXI DMA engine, it does transfers between memory and AXI4 stream
target devices. It can be configured to have one channel or two channels.
If configured as two channels, one is to transmit to the device and another
is to receive from the device.

Xilinx AXI CDMA engine, it does transfers between memory-mapped source
address and a memory-mapped destination address.

Required properties:
- compatible: Should be "xlnx,axi-vdma-1.00.a" or "xlnx,axi-dma-1.00.a" or
	      "xlnx,axi-cdma-1.00.a""
- #dma-cells: Should be <1>, see "dmas" property below
<<<<<<< HEAD
- reg: Should contain VDMA registers location and length.
- xlnx,addrwidth: Should be the vdma addressing size in bits(ex: 32 bits).
- dma-ranges: Should be as the following <dma_addr cpu_addr max_len>.
=======
- reg: Should contain DMA registers location and length.
>>>>>>> 523d939e
- dma-channel child node: Should have at least one channel and can have up to
	two channels per device. This node specifies the properties of each
	DMA channel (see child node properties below).
- clocks: Input clock specifier. Refer to common clock bindings.
- clock-names: List of input clocks
	For VDMA:
	Required elements: "s_axi_lite_aclk"
	Optional elements: "m_axi_mm2s_aclk" "m_axi_s2mm_aclk",
			   "m_axis_mm2s_aclk", "s_axis_s2mm_aclk"
	For CDMA:
	Required elements: "s_axi_lite_aclk", "m_axi_aclk"
	FOR AXIDMA:
	Required elements: "s_axi_lite_aclk"
	Optional elements: "m_axi_mm2s_aclk", "m_axi_s2mm_aclk",
			   "m_axi_sg_aclk"

Required properties for VDMA:
- xlnx,num-fstores: Should be the number of framebuffers as configured in h/w.

Optional properties:
- xlnx,include-sg: Tells configured for Scatter-mode in
	the hardware.
Optional properties for AXI DMA:
- xlnx,mcdma: Tells whether configured for multi-channel mode in the hardware.
Optional properties for VDMA:
- xlnx,flush-fsync: Tells which channel to Flush on Frame sync.
	It takes following values:
	{1}, flush both channels
	{2}, flush mm2s channel
	{3}, flush s2mm channel

Required child node properties:
- compatible:
	For VDMA: It should be either "xlnx,axi-vdma-mm2s-channel" or
	"xlnx,axi-vdma-s2mm-channel".
	For CDMA: It should be "xlnx,axi-cdma-channel".
	For AXIDMA: It should be either "xlnx,axi-dma-mm2s-channel" or
	"xlnx,axi-dma-s2mm-channel".
- interrupts: Should contain per channel VDMA interrupts.
- xlnx,datawidth: Should contain the stream data width, take values
	{32,64...1024}.

Optional child node properties:
- xlnx,include-dre: Tells hardware is configured for Data
	Realignment Engine.
Optional child node properties for VDMA:
- xlnx,genlock-mode: Tells Genlock synchronization is
	enabled/disabled in hardware.
Optional child node properties for AXI DMA:
-dma-channels: Number of dma channels in child node.

Example:
++++++++

axi_vdma_0: axivdma@40030000 {
	compatible = "xlnx,axi-vdma-1.00.a";
	#dma-cells = <1>;
	reg = < 0x40030000 0x10000 >;
	dma-ranges = <0x00000000 0x00000000 0x40000000>;
	xlnx,num-fstores = <0x8>;
	xlnx,flush-fsync = <0x1>;
	xlnx,addrwidth = <0x20>;
	clocks = <&clk 0>, <&clk 1>, <&clk 2>, <&clk 3>, <&clk 4>;
	clock-names = "s_axi_lite_aclk", "m_axi_mm2s_aclk", "m_axi_s2mm_aclk",
		      "m_axis_mm2s_aclk", "s_axis_s2mm_aclk";
	dma-channel@40030000 {
		compatible = "xlnx,axi-vdma-mm2s-channel";
		interrupts = < 0 54 4 >;
		xlnx,datawidth = <0x40>;
	} ;
	dma-channel@40030030 {
		compatible = "xlnx,axi-vdma-s2mm-channel";
		interrupts = < 0 53 4 >;
		xlnx,datawidth = <0x40>;
	} ;
} ;


* DMA client

Required properties:
- dmas: a list of <[Video DMA device phandle] [Channel ID]> pairs,
	where Channel ID is '0' for write/tx and '1' for read/rx
	channel if both channels are enabled.
	If only one channel is enabled either tx or rx the Channel ID is '0'.
- dma-names: a list of DMA channel names, one per "dmas" entry

Example:
++++++++

vdmatest_0: vdmatest@0 {
	compatible ="xlnx,axi-vdma-test-1.00.a";
	dmas = <&axi_vdma_0 0
		&axi_vdma_0 1>;
	dma-names = "vdma0", "vdma1";
} ;<|MERGE_RESOLUTION|>--- conflicted
+++ resolved
@@ -15,13 +15,9 @@
 - compatible: Should be "xlnx,axi-vdma-1.00.a" or "xlnx,axi-dma-1.00.a" or
 	      "xlnx,axi-cdma-1.00.a""
 - #dma-cells: Should be <1>, see "dmas" property below
-<<<<<<< HEAD
-- reg: Should contain VDMA registers location and length.
+- reg: Should contain DMA registers location and length.
 - xlnx,addrwidth: Should be the vdma addressing size in bits(ex: 32 bits).
 - dma-ranges: Should be as the following <dma_addr cpu_addr max_len>.
-=======
-- reg: Should contain DMA registers location and length.
->>>>>>> 523d939e
 - dma-channel child node: Should have at least one channel and can have up to
 	two channels per device. This node specifies the properties of each
 	DMA channel (see child node properties below).
