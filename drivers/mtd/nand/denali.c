/*
 * NAND Flash Controller Device Driver
 * Copyright © 2009-2010, Intel Corporation and its suppliers.
 *
 * This program is free software; you can redistribute it and/or modify it
 * under the terms and conditions of the GNU General Public License,
 * version 2, as published by the Free Software Foundation.
 *
 * This program is distributed in the hope it will be useful, but WITHOUT
 * ANY WARRANTY; without even the implied warranty of MERCHANTABILITY or
 * FITNESS FOR A PARTICULAR PURPOSE.  See the GNU General Public License for
 * more details.
 *
 * You should have received a copy of the GNU General Public License along with
 * this program; if not, write to the Free Software Foundation, Inc.,
 * 51 Franklin St - Fifth Floor, Boston, MA 02110-1301 USA.
 *
 */
#include <linux/interrupt.h>
#include <linux/delay.h>
#include <linux/dma-mapping.h>
#include <linux/wait.h>
#include <linux/mutex.h>
#include <linux/slab.h>
#include <linux/mtd/mtd.h>
#include <linux/module.h>
#include <linux/mtd/partitions.h>

#include "denali.h"

MODULE_LICENSE("GPL");

/* We define a module parameter that allows the user to override
 * the hardware and decide what timing mode should be used.
 */
#define NAND_DEFAULT_TIMINGS	-1

static int onfi_timing_mode = NAND_DEFAULT_TIMINGS;
module_param(onfi_timing_mode, int, S_IRUGO);
MODULE_PARM_DESC(onfi_timing_mode, "Overrides default ONFI setting."
			" -1 indicates use default timings");

#define DENALI_NAND_NAME    "denali-nand"

/* We define a macro here that combines all interrupts this driver uses into
 * a single constant value, for convenience. */
#define DENALI_IRQ_ALL	(INTR_STATUS__DMA_CMD_COMP | \
			INTR_STATUS__ECC_TRANSACTION_DONE | \
			INTR_STATUS__ECC_ERR | \
			INTR_STATUS__PROGRAM_FAIL | \
			INTR_STATUS__LOAD_COMP | \
			INTR_STATUS__PROGRAM_COMP | \
			INTR_STATUS__TIME_OUT | \
			INTR_STATUS__ERASE_FAIL | \
			INTR_STATUS__RST_COMP | \
			INTR_STATUS__ERASE_COMP | \
			INTR_STATUS__ECC_UNCOR_ERR)
/* And here we use a variable for interrupt mask, bcs we want to
 * change the irq mask during init.  That is, we want to enable R/B
 * interrupt during init, but not at other times */
static uint32_t denali_irq_mask = DENALI_IRQ_ALL;

/* indicates whether or not the internal value for the flash bank is
 * valid or not */
#define CHIP_SELECT_INVALID	-1

#define SUPPORT_8BITECC		1

/* This macro divides two integers and rounds fractional values up
 * to the nearest integer value. */
#define CEIL_DIV(X, Y) (((X)%(Y)) ? ((X)/(Y)+1) : ((X)/(Y)))

/* this macro allows us to convert from an MTD structure to our own
 * device context (denali) structure.
 */
#define mtd_to_denali(m) container_of(m, struct denali_nand_info, mtd)

/* These constants are defined by the driver to enable common driver
 * configuration options. */
#define SPARE_ACCESS		0x41
#define MAIN_ACCESS		0x42
#define MAIN_SPARE_ACCESS	0x43

#define DENALI_READ	0
#define DENALI_WRITE	0x100

/* types of device accesses. We can issue commands and get status */
#define COMMAND_CYCLE	0
#define ADDR_CYCLE	1
#define STATUS_CYCLE	2

/* this is a helper macro that allows us to
 * format the bank into the proper bits for the controller */
#define BANK(x) ((x) << 24)

/* forward declarations */
static void clear_interrupts(struct denali_nand_info *denali);
static uint32_t wait_for_irq(struct denali_nand_info *denali,
							uint32_t irq_mask);
static void denali_irq_enable(struct denali_nand_info *denali,
							uint32_t int_mask);
static uint32_t read_interrupt_status(struct denali_nand_info *denali);

/* Certain operations for the denali NAND controller use
 * an indexed mode to read/write data. The operation is
 * performed by writing the address value of the command
 * to the device memory followed by the data. This function
 * abstracts this common operation.
*/
static void index_addr(struct denali_nand_info *denali,
				uint32_t address, uint32_t data)
{
	iowrite32(address, denali->flash_mem);
	iowrite32(data, denali->flash_mem + 0x10);
}

/* Perform an indexed read of the device */
static void index_addr_read_data(struct denali_nand_info *denali,
				 uint32_t address, uint32_t *pdata)
{
	iowrite32(address, denali->flash_mem);
	*pdata = ioread32(denali->flash_mem + 0x10);
}

/* We need to buffer some data for some of the NAND core routines.
 * The operations manage buffering that data. */
static void reset_buf(struct denali_nand_info *denali)
{
	denali->buf.head = denali->buf.tail = 0;
}

static void write_byte_to_buf(struct denali_nand_info *denali, uint8_t byte)
{
	denali->buf.buf[denali->buf.tail++] = byte;
}

/* reads the status of the device */
static void read_status(struct denali_nand_info *denali)
{
	uint32_t cmd = 0x0;

	/* initialize the data buffer to store status */
	reset_buf(denali);

	cmd = ioread32(denali->flash_reg + WRITE_PROTECT);
	if (cmd)
		write_byte_to_buf(denali, NAND_STATUS_WP);
	else
		write_byte_to_buf(denali, 0);
}

/* resets a specific device connected to the core */
static void reset_bank(struct denali_nand_info *denali)
{
	uint32_t irq_status = 0;
	uint32_t irq_mask = INTR_STATUS__RST_COMP |
			    INTR_STATUS__TIME_OUT;

	clear_interrupts(denali);

	iowrite32(1 << denali->flash_bank, denali->flash_reg + DEVICE_RESET);

	irq_status = wait_for_irq(denali, irq_mask);

	if (irq_status & INTR_STATUS__TIME_OUT)
		dev_err(denali->dev, "reset bank failed.\n");
}

/* Reset the flash controller */
static uint16_t denali_nand_reset(struct denali_nand_info *denali)
{
	uint32_t i;

	dev_dbg(denali->dev, "%s, Line %d, Function: %s\n",
		       __FILE__, __LINE__, __func__);

	for (i = 0 ; i < denali->max_banks; i++)
		iowrite32(INTR_STATUS__RST_COMP | INTR_STATUS__TIME_OUT,
		denali->flash_reg + INTR_STATUS(i));

	for (i = 0 ; i < denali->max_banks; i++) {
		iowrite32(1 << i, denali->flash_reg + DEVICE_RESET);
		while (!(ioread32(denali->flash_reg +
				INTR_STATUS(i)) &
			(INTR_STATUS__RST_COMP | INTR_STATUS__TIME_OUT)))
			cpu_relax();
		if (ioread32(denali->flash_reg + INTR_STATUS(i)) &
			INTR_STATUS__TIME_OUT)
			dev_dbg(denali->dev,
			"NAND Reset operation timed out on bank %d\n", i);
	}

	for (i = 0; i < denali->max_banks; i++)
		iowrite32(INTR_STATUS__RST_COMP | INTR_STATUS__TIME_OUT,
			denali->flash_reg + INTR_STATUS(i));

	return PASS;
}

/* this routine calculates the ONFI timing values for a given mode and
 * programs the clocking register accordingly. The mode is determined by
 * the get_onfi_nand_para routine.
 */
static void nand_onfi_timing_set(struct denali_nand_info *denali,
								uint16_t mode)
{
	uint16_t Trea[6] = {40, 30, 25, 20, 20, 16};
	uint16_t Trp[6] = {50, 25, 17, 15, 12, 10};
	uint16_t Treh[6] = {30, 15, 15, 10, 10, 7};
	uint16_t Trc[6] = {100, 50, 35, 30, 25, 20};
	uint16_t Trhoh[6] = {0, 15, 15, 15, 15, 15};
	uint16_t Trloh[6] = {0, 0, 0, 0, 5, 5};
	uint16_t Tcea[6] = {100, 45, 30, 25, 25, 25};
	uint16_t Tadl[6] = {200, 100, 100, 100, 70, 70};
	uint16_t Trhw[6] = {200, 100, 100, 100, 100, 100};
	uint16_t Trhz[6] = {200, 100, 100, 100, 100, 100};
	uint16_t Twhr[6] = {120, 80, 80, 60, 60, 60};
	uint16_t Tcs[6] = {70, 35, 25, 25, 20, 15};

	uint16_t TclsRising = 1;
	uint16_t data_invalid_rhoh, data_invalid_rloh, data_invalid;
	uint16_t dv_window = 0;
	uint16_t en_lo, en_hi;
	uint16_t acc_clks;
	uint16_t addr_2_data, re_2_we, re_2_re, we_2_re, cs_cnt;

	dev_dbg(denali->dev, "%s, Line %d, Function: %s\n",
		       __FILE__, __LINE__, __func__);

	en_lo = CEIL_DIV(Trp[mode], CLK_X);
	en_hi = CEIL_DIV(Treh[mode], CLK_X);
#if ONFI_BLOOM_TIME
	if ((en_hi * CLK_X) < (Treh[mode] + 2))
		en_hi++;
#endif

	if ((en_lo + en_hi) * CLK_X < Trc[mode])
		en_lo += CEIL_DIV((Trc[mode] - (en_lo + en_hi) * CLK_X), CLK_X);

	if ((en_lo + en_hi) < CLK_MULTI)
		en_lo += CLK_MULTI - en_lo - en_hi;

	while (dv_window < 8) {
		data_invalid_rhoh = en_lo * CLK_X + Trhoh[mode];

		data_invalid_rloh = (en_lo + en_hi) * CLK_X + Trloh[mode];

		data_invalid =
		    data_invalid_rhoh <
		    data_invalid_rloh ? data_invalid_rhoh : data_invalid_rloh;

		dv_window = data_invalid - Trea[mode];

		if (dv_window < 8)
			en_lo++;
	}

	acc_clks = CEIL_DIV(Trea[mode], CLK_X);

	while (((acc_clks * CLK_X) - Trea[mode]) < 3)
		acc_clks++;

	if ((data_invalid - acc_clks * CLK_X) < 2)
		dev_warn(denali->dev, "%s, Line %d: Warning!\n",
			__FILE__, __LINE__);

	addr_2_data = CEIL_DIV(Tadl[mode], CLK_X);
	re_2_we = CEIL_DIV(Trhw[mode], CLK_X);
	re_2_re = CEIL_DIV(Trhz[mode], CLK_X);
	we_2_re = CEIL_DIV(Twhr[mode], CLK_X);
	cs_cnt = CEIL_DIV((Tcs[mode] - Trp[mode]), CLK_X);
	if (!TclsRising)
		cs_cnt = CEIL_DIV(Tcs[mode], CLK_X);
	if (cs_cnt == 0)
		cs_cnt = 1;

	if (Tcea[mode]) {
		while (((cs_cnt * CLK_X) + Trea[mode]) < Tcea[mode])
			cs_cnt++;
	}

#if MODE5_WORKAROUND
	if (mode == 5)
		acc_clks = 5;
#endif

	/* Sighting 3462430: Temporary hack for MT29F128G08CJABAWP:B */
	if ((ioread32(denali->flash_reg + MANUFACTURER_ID) == 0) &&
		(ioread32(denali->flash_reg + DEVICE_ID) == 0x88))
		acc_clks = 6;

	iowrite32(acc_clks, denali->flash_reg + ACC_CLKS);
	iowrite32(re_2_we, denali->flash_reg + RE_2_WE);
	iowrite32(re_2_re, denali->flash_reg + RE_2_RE);
	iowrite32(we_2_re, denali->flash_reg + WE_2_RE);
	iowrite32(addr_2_data, denali->flash_reg + ADDR_2_DATA);
	iowrite32(en_lo, denali->flash_reg + RDWR_EN_LO_CNT);
	iowrite32(en_hi, denali->flash_reg + RDWR_EN_HI_CNT);
	iowrite32(cs_cnt, denali->flash_reg + CS_SETUP_CNT);
}

/* queries the NAND device to see what ONFI modes it supports. */
static uint16_t get_onfi_nand_para(struct denali_nand_info *denali)
{
	int i;
	/* we needn't to do a reset here because driver has already
	 * reset all the banks before
	 * */
	if (!(ioread32(denali->flash_reg + ONFI_TIMING_MODE) &
		ONFI_TIMING_MODE__VALUE))
		return FAIL;

	for (i = 5; i > 0; i--) {
		if (ioread32(denali->flash_reg + ONFI_TIMING_MODE) &
			(0x01 << i))
			break;
	}

	nand_onfi_timing_set(denali, i);

	/* By now, all the ONFI devices we know support the page cache */
	/* rw feature. So here we enable the pipeline_rw_ahead feature */
	/* iowrite32(1, denali->flash_reg + CACHE_WRITE_ENABLE); */
	/* iowrite32(1, denali->flash_reg + CACHE_READ_ENABLE);  */

	return PASS;
}

static void get_samsung_nand_para(struct denali_nand_info *denali,
							uint8_t device_id)
{
	if (device_id == 0xd3) { /* Samsung K9WAG08U1A */
		/* Set timing register values according to datasheet */
		iowrite32(5, denali->flash_reg + ACC_CLKS);
		iowrite32(20, denali->flash_reg + RE_2_WE);
		iowrite32(12, denali->flash_reg + WE_2_RE);
		iowrite32(14, denali->flash_reg + ADDR_2_DATA);
		iowrite32(3, denali->flash_reg + RDWR_EN_LO_CNT);
		iowrite32(2, denali->flash_reg + RDWR_EN_HI_CNT);
		iowrite32(2, denali->flash_reg + CS_SETUP_CNT);
	}
}

static void get_toshiba_nand_para(struct denali_nand_info *denali)
{
	uint32_t tmp;

	/* Workaround to fix a controller bug which reports a wrong */
	/* spare area size for some kind of Toshiba NAND device */
	if ((ioread32(denali->flash_reg + DEVICE_MAIN_AREA_SIZE) == 4096) &&
		(ioread32(denali->flash_reg + DEVICE_SPARE_AREA_SIZE) == 64)) {
		iowrite32(216, denali->flash_reg + DEVICE_SPARE_AREA_SIZE);
		tmp = ioread32(denali->flash_reg + DEVICES_CONNECTED) *
			ioread32(denali->flash_reg + DEVICE_SPARE_AREA_SIZE);
		iowrite32(tmp,
				denali->flash_reg + LOGICAL_PAGE_SPARE_SIZE);
#if SUPPORT_15BITECC
		iowrite32(15, denali->flash_reg + ECC_CORRECTION);
#elif SUPPORT_8BITECC
		iowrite32(8, denali->flash_reg + ECC_CORRECTION);
#endif
	}
}

static void get_hynix_nand_para(struct denali_nand_info *denali,
							uint8_t device_id)
{
	uint32_t main_size, spare_size;

	switch (device_id) {
	case 0xD5: /* Hynix H27UAG8T2A, H27UBG8U5A or H27UCG8VFA */
	case 0xD7: /* Hynix H27UDG8VEM, H27UCG8UDM or H27UCG8V5A */
		iowrite32(128, denali->flash_reg + PAGES_PER_BLOCK);
		iowrite32(4096, denali->flash_reg + DEVICE_MAIN_AREA_SIZE);
		iowrite32(224, denali->flash_reg + DEVICE_SPARE_AREA_SIZE);
		main_size = 4096 *
			ioread32(denali->flash_reg + DEVICES_CONNECTED);
		spare_size = 224 *
			ioread32(denali->flash_reg + DEVICES_CONNECTED);
		iowrite32(main_size,
				denali->flash_reg + LOGICAL_PAGE_DATA_SIZE);
		iowrite32(spare_size,
				denali->flash_reg + LOGICAL_PAGE_SPARE_SIZE);
		iowrite32(0, denali->flash_reg + DEVICE_WIDTH);
#if SUPPORT_15BITECC
		iowrite32(15, denali->flash_reg + ECC_CORRECTION);
#elif SUPPORT_8BITECC
		iowrite32(8, denali->flash_reg + ECC_CORRECTION);
#endif
		break;
	default:
		dev_warn(denali->dev,
			"Spectra: Unknown Hynix NAND (Device ID: 0x%x)."
			"Will use default parameter values instead.\n",
			device_id);
	}
}

/* determines how many NAND chips are connected to the controller. Note for
 * Intel CE4100 devices we don't support more than one device.
 */
static void find_valid_banks(struct denali_nand_info *denali)
{
	uint32_t id[denali->max_banks];
	int i;

	denali->total_used_banks = 1;
	for (i = 0; i < denali->max_banks; i++) {
		index_addr(denali, (uint32_t)(MODE_11 | (i << 24) | 0), 0x90);
		index_addr(denali, (uint32_t)(MODE_11 | (i << 24) | 1), 0);
		index_addr_read_data(denali,
				(uint32_t)(MODE_11 | (i << 24) | 2), &id[i]);

		dev_dbg(denali->dev,
			"Return 1st ID for bank[%d]: %x\n", i, id[i]);

		if (i == 0) {
			if (!(id[i] & 0x0ff))
				break; /* WTF? */
		} else {
			if ((id[i] & 0x0ff) == (id[0] & 0x0ff))
				denali->total_used_banks++;
			else
				break;
		}
	}

	if (denali->platform == INTEL_CE4100) {
		/* Platform limitations of the CE4100 device limit
		 * users to a single chip solution for NAND.
		 * Multichip support is not enabled.
		 */
		if (denali->total_used_banks != 1) {
			dev_err(denali->dev,
					"Sorry, Intel CE4100 only supports "
					"a single NAND device.\n");
			BUG();
		}
	}
	dev_dbg(denali->dev,
		"denali->total_used_banks: %d\n", denali->total_used_banks);
}

/*
 * Use the configuration feature register to determine the maximum number of
 * banks that the hardware supports.
 */
static void detect_max_banks(struct denali_nand_info *denali)
{
	uint32_t features = ioread32(denali->flash_reg + FEATURES);

	denali->max_banks = 2 << (features & FEATURES__N_BANKS);
}

static void detect_partition_feature(struct denali_nand_info *denali)
{
	/* For MRST platform, denali->fwblks represent the
	 * number of blocks firmware is taken,
	 * FW is in protect partition and MTD driver has no
	 * permission to access it. So let driver know how many
	 * blocks it can't touch.
	 * */
	if (ioread32(denali->flash_reg + FEATURES) & FEATURES__PARTITION) {
		if ((ioread32(denali->flash_reg + PERM_SRC_ID(1)) &
			PERM_SRC_ID__SRCID) == SPECTRA_PARTITION_ID) {
			denali->fwblks =
			    ((ioread32(denali->flash_reg + MIN_MAX_BANK(1)) &
			      MIN_MAX_BANK__MIN_VALUE) *
			     denali->blksperchip)
			    +
			    (ioread32(denali->flash_reg + MIN_BLK_ADDR(1)) &
			    MIN_BLK_ADDR__VALUE);
		} else
			denali->fwblks = SPECTRA_START_BLOCK;
	} else
		denali->fwblks = SPECTRA_START_BLOCK;
}

static uint16_t denali_nand_timing_set(struct denali_nand_info *denali)
{
	uint16_t status = PASS;
	uint32_t id_bytes[8], addr;
	uint8_t i, maf_id, device_id;

	dev_dbg(denali->dev,
			"%s, Line %d, Function: %s\n",
			__FILE__, __LINE__, __func__);

	/* Use read id method to get device ID and other
	 * params. For some NAND chips, controller can't
	 * report the correct device ID by reading from
	 * DEVICE_ID register
	 * */
	addr = (uint32_t)MODE_11 | BANK(denali->flash_bank);
	index_addr(denali, (uint32_t)addr | 0, 0x90);
	index_addr(denali, (uint32_t)addr | 1, 0);
	for (i = 0; i < 8; i++)
		index_addr_read_data(denali, addr | 2, &id_bytes[i]);
	maf_id = id_bytes[0];
	device_id = id_bytes[1];

	if (ioread32(denali->flash_reg + ONFI_DEVICE_NO_OF_LUNS) &
		ONFI_DEVICE_NO_OF_LUNS__ONFI_DEVICE) { /* ONFI 1.0 NAND */
		if (FAIL == get_onfi_nand_para(denali))
			return FAIL;
	} else if (maf_id == 0xEC) { /* Samsung NAND */
		get_samsung_nand_para(denali, device_id);
	} else if (maf_id == 0x98) { /* Toshiba NAND */
		get_toshiba_nand_para(denali);
	} else if (maf_id == 0xAD) { /* Hynix NAND */
		get_hynix_nand_para(denali, device_id);
	}

	dev_info(denali->dev,
			"Dump timing register values:"
			"acc_clks: %d, re_2_we: %d, re_2_re: %d\n"
			"we_2_re: %d, addr_2_data: %d, rdwr_en_lo_cnt: %d\n"
			"rdwr_en_hi_cnt: %d, cs_setup_cnt: %d\n",
			ioread32(denali->flash_reg + ACC_CLKS),
			ioread32(denali->flash_reg + RE_2_WE),
			ioread32(denali->flash_reg + RE_2_RE),
			ioread32(denali->flash_reg + WE_2_RE),
			ioread32(denali->flash_reg + ADDR_2_DATA),
			ioread32(denali->flash_reg + RDWR_EN_LO_CNT),
			ioread32(denali->flash_reg + RDWR_EN_HI_CNT),
			ioread32(denali->flash_reg + CS_SETUP_CNT));

	find_valid_banks(denali);

	detect_partition_feature(denali);

	/* If the user specified to override the default timings
	 * with a specific ONFI mode, we apply those changes here.
	 */
	if (onfi_timing_mode != NAND_DEFAULT_TIMINGS)
		nand_onfi_timing_set(denali, onfi_timing_mode);

	return status;
}

static void denali_set_intr_modes(struct denali_nand_info *denali,
					uint16_t INT_ENABLE)
{
	dev_dbg(denali->dev, "%s, Line %d, Function: %s\n",
		       __FILE__, __LINE__, __func__);

	if (INT_ENABLE)
		iowrite32(1, denali->flash_reg + GLOBAL_INT_ENABLE);
	else
		iowrite32(0, denali->flash_reg + GLOBAL_INT_ENABLE);
}

/* validation function to verify that the controlling software is making
 * a valid request
 */
static inline bool is_flash_bank_valid(int flash_bank)
{
	return (flash_bank >= 0 && flash_bank < 4);
}

static void denali_irq_init(struct denali_nand_info *denali)
{
	uint32_t int_mask = 0;
	int i;

	/* Disable global interrupts */
	denali_set_intr_modes(denali, false);

	int_mask = denali_irq_mask;

	/* Clear all status bits */
	for (i = 0; i < denali->max_banks; ++i)
		iowrite32(0xFFFF, denali->flash_reg + INTR_STATUS(i));

	denali_irq_enable(denali, int_mask);
}

static void denali_irq_cleanup(int irqnum, struct denali_nand_info *denali)
{
	denali_set_intr_modes(denali, false);
	free_irq(irqnum, denali);
}

static void denali_irq_enable(struct denali_nand_info *denali,
							uint32_t int_mask)
{
	int i;

	for (i = 0; i < denali->max_banks; ++i)
		iowrite32(int_mask, denali->flash_reg + INTR_EN(i));
}

/* This function only returns when an interrupt that this driver cares about
 * occurs. This is to reduce the overhead of servicing interrupts
 */
static inline uint32_t denali_irq_detected(struct denali_nand_info *denali)
{
	return read_interrupt_status(denali) & denali_irq_mask;
}

/* Interrupts are cleared by writing a 1 to the appropriate status bit */
static inline void clear_interrupt(struct denali_nand_info *denali,
							uint32_t irq_mask)
{
	uint32_t intr_status_reg = 0;

	intr_status_reg = INTR_STATUS(denali->flash_bank);

	iowrite32(irq_mask, denali->flash_reg + intr_status_reg);
}

static void clear_interrupts(struct denali_nand_info *denali)
{
	uint32_t status = 0x0;
	spin_lock_irq(&denali->irq_lock);

	status = read_interrupt_status(denali);
	clear_interrupt(denali, status);

	denali->irq_status = 0x0;
	spin_unlock_irq(&denali->irq_lock);
}

static uint32_t read_interrupt_status(struct denali_nand_info *denali)
{
	uint32_t intr_status_reg = 0;

	intr_status_reg = INTR_STATUS(denali->flash_bank);

	return ioread32(denali->flash_reg + intr_status_reg);
}

/* This is the interrupt service routine. It handles all interrupts
 * sent to this device. Note that on CE4100, this is a shared
 * interrupt.
 */
static irqreturn_t denali_isr(int irq, void *dev_id)
{
	struct denali_nand_info *denali = dev_id;
	uint32_t irq_status = 0x0;
	irqreturn_t result = IRQ_NONE;

	spin_lock(&denali->irq_lock);

	/* check to see if a valid NAND chip has
	 * been selected.
	 */
	if (is_flash_bank_valid(denali->flash_bank)) {
		/* check to see if controller generated
		 * the interrupt, since this is a shared interrupt */
		irq_status = denali_irq_detected(denali);
		if (irq_status != 0) {
			/* handle interrupt */
			/* first acknowledge it */
			clear_interrupt(denali, irq_status);
			/* store the status in the device context for someone
			   to read */
			denali->irq_status |= irq_status;
			/* notify anyone who cares that it happened */
			complete(&denali->complete);
			/* tell the OS that we've handled this */
			result = IRQ_HANDLED;
		}
	}
	spin_unlock(&denali->irq_lock);
	return result;
}
#define BANK(x) ((x) << 24)

static uint32_t wait_for_irq(struct denali_nand_info *denali, uint32_t irq_mask)
{
	unsigned long comp_res = 0;
	uint32_t intr_status = 0;
	bool retry = false;
	unsigned long timeout = msecs_to_jiffies(1000);

	do {
		comp_res =
			wait_for_completion_timeout(&denali->complete, timeout);
		spin_lock_irq(&denali->irq_lock);
		intr_status = denali->irq_status;

		if (intr_status & irq_mask) {
			denali->irq_status &= ~irq_mask;
			spin_unlock_irq(&denali->irq_lock);
			/* our interrupt was detected */
			break;
		} else {
			/* these are not the interrupts you are looking for -
			 * need to wait again */
			spin_unlock_irq(&denali->irq_lock);
			retry = true;
		}
	} while (comp_res != 0);

	if (comp_res == 0) {
		/* timeout */
		pr_err("timeout occurred, status = 0x%x, mask = 0x%x\n",
				intr_status, irq_mask);

		intr_status = 0;
	}
	return intr_status;
}

/* This helper function setups the registers for ECC and whether or not
 * the spare area will be transferred. */
static void setup_ecc_for_xfer(struct denali_nand_info *denali, bool ecc_en,
				bool transfer_spare)
{
	int ecc_en_flag = 0, transfer_spare_flag = 0;

	/* set ECC, transfer spare bits if needed */
	ecc_en_flag = ecc_en ? ECC_ENABLE__FLAG : 0;
	transfer_spare_flag = transfer_spare ? TRANSFER_SPARE_REG__FLAG : 0;

	/* Enable spare area/ECC per user's request. */
	iowrite32(ecc_en_flag, denali->flash_reg + ECC_ENABLE);
	iowrite32(transfer_spare_flag,
			denali->flash_reg + TRANSFER_SPARE_REG);
}

/* sends a pipeline command operation to the controller. See the Denali NAND
 * controller's user guide for more information (section 4.2.3.6).
 */
static int denali_send_pipeline_cmd(struct denali_nand_info *denali,
							bool ecc_en,
							bool transfer_spare,
							int access_type,
							int op)
{
	int status = PASS;
	uint32_t addr = 0x0, cmd = 0x0, page_count = 1, irq_status = 0,
		 irq_mask = 0;

	if (op == DENALI_READ)
		irq_mask = INTR_STATUS__LOAD_COMP;
	else if (op == DENALI_WRITE)
		irq_mask = 0;
	else
		BUG();

	setup_ecc_for_xfer(denali, ecc_en, transfer_spare);

	/* clear interrupts */
	clear_interrupts(denali);

	addr = BANK(denali->flash_bank) | denali->page;

	if (op == DENALI_WRITE && access_type != SPARE_ACCESS) {
		cmd = MODE_01 | addr;
		iowrite32(cmd, denali->flash_mem);
	} else if (op == DENALI_WRITE && access_type == SPARE_ACCESS) {
		/* read spare area */
		cmd = MODE_10 | addr;
		index_addr(denali, (uint32_t)cmd, access_type);

		cmd = MODE_01 | addr;
		iowrite32(cmd, denali->flash_mem);
	} else if (op == DENALI_READ) {
		/* setup page read request for access type */
		cmd = MODE_10 | addr;
		index_addr(denali, (uint32_t)cmd, access_type);

		/* page 33 of the NAND controller spec indicates we should not
		   use the pipeline commands in Spare area only mode. So we
		   don't.
		 */
		if (access_type == SPARE_ACCESS) {
			cmd = MODE_01 | addr;
			iowrite32(cmd, denali->flash_mem);
		} else {
			index_addr(denali, (uint32_t)cmd,
					0x2000 | op | page_count);

			/* wait for command to be accepted
			 * can always use status0 bit as the
			 * mask is identical for each
			 * bank. */
			irq_status = wait_for_irq(denali, irq_mask);

			if (irq_status == 0) {
				dev_err(denali->dev,
						"cmd, page, addr on timeout "
						"(0x%x, 0x%x, 0x%x)\n",
						cmd, denali->page, addr);
				status = FAIL;
			} else {
				cmd = MODE_01 | addr;
				iowrite32(cmd, denali->flash_mem);
			}
		}
	}
	return status;
}

/* helper function that simply writes a buffer to the flash */
static int write_data_to_flash_mem(struct denali_nand_info *denali,
							const uint8_t *buf,
							int len)
{
	uint32_t i = 0, *buf32;

	/* verify that the len is a multiple of 4. see comment in
	 * read_data_from_flash_mem() */
	BUG_ON((len % 4) != 0);

	/* write the data to the flash memory */
	buf32 = (uint32_t *)buf;
	for (i = 0; i < len / 4; i++)
		iowrite32(*buf32++, denali->flash_mem + 0x10);
	return i*4; /* intent is to return the number of bytes read */
}

/* helper function that simply reads a buffer from the flash */
static int read_data_from_flash_mem(struct denali_nand_info *denali,
								uint8_t *buf,
								int len)
{
	uint32_t i = 0, *buf32;

	/* we assume that len will be a multiple of 4, if not
	 * it would be nice to know about it ASAP rather than
	 * have random failures...
	 * This assumption is based on the fact that this
	 * function is designed to be used to read flash pages,
	 * which are typically multiples of 4...
	 */

	BUG_ON((len % 4) != 0);

	/* transfer the data from the flash */
	buf32 = (uint32_t *)buf;
	for (i = 0; i < len / 4; i++)
		*buf32++ = ioread32(denali->flash_mem + 0x10);
	return i*4; /* intent is to return the number of bytes read */
}

/* writes OOB data to the device */
static int write_oob_data(struct mtd_info *mtd, uint8_t *buf, int page)
{
	struct denali_nand_info *denali = mtd_to_denali(mtd);
	uint32_t irq_status = 0;
	uint32_t irq_mask = INTR_STATUS__PROGRAM_COMP |
						INTR_STATUS__PROGRAM_FAIL;
	int status = 0;

	denali->page = page;

	if (denali_send_pipeline_cmd(denali, false, false, SPARE_ACCESS,
							DENALI_WRITE) == PASS) {
		write_data_to_flash_mem(denali, buf, mtd->oobsize);

		/* wait for operation to complete */
		irq_status = wait_for_irq(denali, irq_mask);

		if (irq_status == 0) {
			dev_err(denali->dev, "OOB write failed\n");
			status = -EIO;
		}

		/* set the device back to MAIN_ACCESS */
		{
			uint32_t addr;
			uint32_t cmd;
			addr = BANK(denali->flash_bank) | denali->page;
			cmd = MODE_10 | addr;
			index_addr(denali, (uint32_t)cmd, MAIN_ACCESS);
		}

	} else {
		dev_err(denali->dev, "unable to send pipeline command\n");
		status = -EIO;
	}
	return status;
}

/* reads OOB data from the device */
static void read_oob_data(struct mtd_info *mtd, uint8_t *buf, int page)
{
	struct denali_nand_info *denali = mtd_to_denali(mtd);
	uint32_t irq_mask = INTR_STATUS__LOAD_COMP,
			 irq_status = 0, addr = 0x0, cmd = 0x0;

	denali->page = page;

	if (denali_send_pipeline_cmd(denali, false, true, SPARE_ACCESS,
							DENALI_READ) == PASS) {
		read_data_from_flash_mem(denali, buf, mtd->oobsize);

		/* wait for command to be accepted
		 * can always use status0 bit as the mask is identical for each
		 * bank. */
		irq_status = wait_for_irq(denali, irq_mask);

		if (irq_status == 0)
			dev_err(denali->dev, "page on OOB timeout %d\n",
					denali->page);

		/* We set the device back to MAIN_ACCESS here as I observed
		 * instability with the controller if you do a block erase
		 * and the last transaction was a SPARE_ACCESS. Block erase
		 * is reliable (according to the MTD test infrastructure)
		 * if you are in MAIN_ACCESS.
		 */
		addr = BANK(denali->flash_bank) | denali->page;
		cmd = MODE_10 | addr;
		index_addr(denali, (uint32_t)cmd, MAIN_ACCESS);
	}
}

/* this function examines buffers to see if they contain data that
 * indicate that the buffer is part of an erased region of flash.
 */
static bool is_erased(uint8_t *buf, int len)
{
	int i = 0;
	for (i = 0; i < len; i++)
		if (buf[i] != 0xFF)
			return false;
	return true;
}
#define ECC_SECTOR_SIZE 512

#define ECC_SECTOR(x)	(((x) & ECC_ERROR_ADDRESS__SECTOR_NR) >> 12)
#define ECC_BYTE(x)	(((x) & ECC_ERROR_ADDRESS__OFFSET))
#define ECC_CORRECTION_VALUE(x) ((x) & ERR_CORRECTION_INFO__BYTEMASK)
#define ECC_ERROR_CORRECTABLE(x) (!((x) & ERR_CORRECTION_INFO__ERROR_TYPE))
#define ECC_ERR_DEVICE(x)	(((x) & ERR_CORRECTION_INFO__DEVICE_NR) >> 8)
#define ECC_LAST_ERR(x)		((x) & ERR_CORRECTION_INFO__LAST_ERR_INFO)

static bool handle_ecc(struct denali_nand_info *denali, uint8_t *buf,
		       uint32_t irq_status, unsigned int *max_bitflips)
{
	bool check_erased_page = false;
	unsigned int bitflips = 0;

	if (denali->have_hw_ecc_fixup &&
	    (irq_status & INTR_STATUS__ECC_UNCOR_ERR)) {
		clear_interrupts(denali);
		denali_set_intr_modes(denali, true);
		check_erased_page = true;
	} else if (irq_status & INTR_STATUS__ECC_ERR) {
		/* read the ECC errors. we'll ignore them for now */
		uint32_t err_address = 0, err_correction_info = 0;
		uint32_t err_byte = 0, err_sector = 0, err_device = 0;
		uint32_t err_correction_value = 0;
		denali_set_intr_modes(denali, false);

		do {
			err_address = ioread32(denali->flash_reg +
						ECC_ERROR_ADDRESS);
			err_sector = ECC_SECTOR(err_address);
			err_byte = ECC_BYTE(err_address);

			err_correction_info = ioread32(denali->flash_reg +
						ERR_CORRECTION_INFO);
			err_correction_value =
				ECC_CORRECTION_VALUE(err_correction_info);
			err_device = ECC_ERR_DEVICE(err_correction_info);

			if (ECC_ERROR_CORRECTABLE(err_correction_info)) {
				/* If err_byte is larger than ECC_SECTOR_SIZE,
				 * means error happened in OOB, so we ignore
				 * it. It's no need for us to correct it
				 * err_device is represented the NAND error
				 * bits are happened in if there are more
				 * than one NAND connected.
				 * */
				if (err_byte < ECC_SECTOR_SIZE) {
					int offset;
					offset = (err_sector *
							ECC_SECTOR_SIZE +
							err_byte) *
							denali->devnum +
							err_device;
					/* correct the ECC error */
					buf[offset] ^= err_correction_value;
					denali->mtd.ecc_stats.corrected++;
					bitflips++;
				}
			} else {
				/* if the error is not correctable, need to
				 * look at the page to see if it is an erased
				 * page. if so, then it's not a real ECC error
				 * */
				check_erased_page = true;
			}
		} while (!ECC_LAST_ERR(err_correction_info));
		/* Once handle all ecc errors, controller will triger
		 * a ECC_TRANSACTION_DONE interrupt, so here just wait
		 * for a while for this interrupt
		 * */
		while (!(read_interrupt_status(denali) &
				INTR_STATUS__ECC_TRANSACTION_DONE))
			cpu_relax();
		clear_interrupts(denali);
		denali_set_intr_modes(denali, true);
	}
	*max_bitflips = bitflips;
	return check_erased_page;
}

/* programs the controller to either enable/disable DMA transfers */
static void denali_enable_dma(struct denali_nand_info *denali, bool en)
{
	uint32_t reg_val = 0x0;

	if (en)
		reg_val = DMA_ENABLE__FLAG;

	iowrite32(reg_val, denali->flash_reg + DMA_ENABLE);
	ioread32(denali->flash_reg + DMA_ENABLE);
}

/* setups the HW to perform the data DMA */
static void denali_setup_dma(struct denali_nand_info *denali, int op)
{
	uint32_t mode = 0x0;
	const int page_count = 1;
	dma_addr_t addr = denali->buf.dma_buf;

	mode = MODE_10 | BANK(denali->flash_bank);

	/* DMA is a four step process */

	/* 1. setup transfer type and # of pages */
	index_addr(denali, mode | denali->page, 0x2000 | op | page_count);

	/* 2. set memory high address bits 23:8 */
	index_addr(denali, mode | ((uint16_t)(addr >> 16) << 8), 0x2200);

	/* 3. set memory low address bits 23:8 */
	index_addr(denali, mode | ((uint16_t)addr << 8), 0x2300);

	/* 4.  interrupt when complete, burst len = 64 bytes*/
	index_addr(denali, mode | 0x14000, 0x2400);
}

/* writes a page. user specifies type, and this function handles the
 * configuration details. */
static int write_page(struct mtd_info *mtd, struct nand_chip *chip,
			const uint8_t *buf, bool raw_xfer)
{
	struct denali_nand_info *denali = mtd_to_denali(mtd);

	dma_addr_t addr = denali->buf.dma_buf;
	size_t size = denali->mtd.writesize + denali->mtd.oobsize;

	uint32_t irq_status = 0;
	uint32_t irq_mask = INTR_STATUS__DMA_CMD_COMP |
						INTR_STATUS__PROGRAM_FAIL;

	/* if it is a raw xfer, we want to disable ecc, and send
	 * the spare area.
	 * !raw_xfer - enable ecc
	 * raw_xfer - transfer spare
	 */
	setup_ecc_for_xfer(denali, !raw_xfer, raw_xfer);

	/* copy buffer into DMA buffer */
	memcpy(denali->buf.buf, buf, mtd->writesize);

	if (raw_xfer) {
		/* transfer the data to the spare area */
		memcpy(denali->buf.buf + mtd->writesize,
			chip->oob_poi,
			mtd->oobsize);
	}

	dma_sync_single_for_device(denali->dev, addr, size, DMA_TO_DEVICE);

	clear_interrupts(denali);
	denali_enable_dma(denali, true);

	denali_setup_dma(denali, DENALI_WRITE);

	/* wait for operation to complete */
	irq_status = wait_for_irq(denali, irq_mask);

	if (irq_status == 0) {
		dev_err(denali->dev,
				"timeout on write_page (type = %d)\n",
				raw_xfer);
		denali->status =
			(irq_status & INTR_STATUS__PROGRAM_FAIL) ?
			NAND_STATUS_FAIL : PASS;
	}

	denali_enable_dma(denali, false);
	dma_sync_single_for_cpu(denali->dev, addr, size, DMA_TO_DEVICE);

	return 0;
}

/* NAND core entry points */

/* this is the callback that the NAND core calls to write a page. Since
 * writing a page with ECC or without is similar, all the work is done
 * by write_page above.
 * */
static int denali_write_page(struct mtd_info *mtd, struct nand_chip *chip,
				const uint8_t *buf, int oob_required)
{
	/* for regular page writes, we let HW handle all the ECC
	 * data written to the device. */
	return write_page(mtd, chip, buf, false);
}

/* This is the callback that the NAND core calls to write a page without ECC.
 * raw access is similar to ECC page writes, so all the work is done in the
 * write_page() function above.
 */
static int denali_write_page_raw(struct mtd_info *mtd, struct nand_chip *chip,
					const uint8_t *buf, int oob_required)
{
	/* for raw page writes, we want to disable ECC and simply write
	   whatever data is in the buffer. */
	return write_page(mtd, chip, buf, true);
}

static int denali_write_oob(struct mtd_info *mtd, struct nand_chip *chip,
			    int page)
{
	return write_oob_data(mtd, chip->oob_poi, page);
}

static int denali_read_oob(struct mtd_info *mtd, struct nand_chip *chip,
			   int page)
{
	read_oob_data(mtd, chip->oob_poi, page);

	return 0;
}

static int denali_read_page(struct mtd_info *mtd, struct nand_chip *chip,
			    uint8_t *buf, int oob_required, int page)
{
	unsigned int max_bitflips = 0;
	struct denali_nand_info *denali = mtd_to_denali(mtd);

	dma_addr_t addr = denali->buf.dma_buf;
	size_t size = denali->mtd.writesize + denali->mtd.oobsize;

	uint32_t irq_status = 0;
	uint32_t irq_mask = denali->have_hw_ecc_fixup ?
		(INTR_STATUS__DMA_CMD_COMP) :
		(INTR_STATUS__ECC_TRANSACTION_DONE | INTR_STATUS__ECC_ERR);
	bool check_erased_page = false;

	if (page != denali->page) {
		dev_err(denali->dev, "IN %s: page %d is not"
				" equal to denali->page %d, investigate!!",
				__func__, page, denali->page);
		BUG();
	}

	setup_ecc_for_xfer(denali, true, false);

	denali_enable_dma(denali, true);
	dma_sync_single_for_device(denali->dev, addr, size, DMA_FROM_DEVICE);

	clear_interrupts(denali);
	denali_setup_dma(denali, DENALI_READ);

	/* wait for operation to complete */
	irq_status = wait_for_irq(denali, irq_mask);

	dma_sync_single_for_cpu(denali->dev, addr, size, DMA_FROM_DEVICE);

	memcpy(buf, denali->buf.buf, mtd->writesize);

	check_erased_page = handle_ecc(denali, buf, irq_status, &max_bitflips);
	denali_enable_dma(denali, false);

	if (check_erased_page) {
		if (denali->have_hw_ecc_fixup) {
			/* When we have hw ecc fixup, don't check oob.
			 * That code below looks jacked up anyway.  I mean,
			 * look at it, wtf? */
			if (!is_erased(buf, denali->mtd.writesize))
				denali->mtd.ecc_stats.failed++;
		} else {
			read_oob_data(&denali->mtd, chip->oob_poi,
				denali->page);

			/* check ECC failures that may have occurred on
			 * erased pages */
			if (check_erased_page) {
				if (!is_erased(buf, denali->mtd.writesize))
					denali->mtd.ecc_stats.failed++;
				if (!is_erased(buf, denali->mtd.oobsize))
					denali->mtd.ecc_stats.failed++;
			}
		}
	}
	return max_bitflips;
}

static int denali_read_page_raw(struct mtd_info *mtd, struct nand_chip *chip,
				uint8_t *buf, int oob_required, int page)
{
	struct denali_nand_info *denali = mtd_to_denali(mtd);

	dma_addr_t addr = denali->buf.dma_buf;
	size_t size = denali->mtd.writesize + denali->mtd.oobsize;

	uint32_t irq_status = 0;
	uint32_t irq_mask = INTR_STATUS__DMA_CMD_COMP;

	if (page != denali->page) {
		dev_err(denali->dev, "IN %s: page %d is not"
				" equal to denali->page %d, investigate!!",
				__func__, page, denali->page);
		BUG();
	}

	setup_ecc_for_xfer(denali, false, true);
	denali_enable_dma(denali, true);

	dma_sync_single_for_device(denali->dev, addr, size, DMA_FROM_DEVICE);

	clear_interrupts(denali);
	denali_setup_dma(denali, DENALI_READ);

	/* wait for operation to complete */
	irq_status = wait_for_irq(denali, irq_mask);

	dma_sync_single_for_cpu(denali->dev, addr, size, DMA_FROM_DEVICE);

	denali_enable_dma(denali, false);

	memcpy(buf, denali->buf.buf, mtd->writesize);
	memcpy(chip->oob_poi, denali->buf.buf + mtd->writesize, mtd->oobsize);

	return 0;
}

static uint8_t denali_read_byte(struct mtd_info *mtd)
{
	struct denali_nand_info *denali = mtd_to_denali(mtd);
	uint8_t result = 0xff;

	if (denali->buf.head < denali->buf.tail)
		result = denali->buf.buf[denali->buf.head++];

	return result;
}

static void denali_read_buf(struct mtd_info *mtd, uint8_t *buf, int len)
{
	int i;
	for (i = 0; i < len; i++)
		buf[i] = denali_read_byte(mtd);
}

static void denali_select_chip(struct mtd_info *mtd, int chip)
{
	struct denali_nand_info *denali = mtd_to_denali(mtd);

	spin_lock_irq(&denali->irq_lock);
	denali->flash_bank = chip;
	spin_unlock_irq(&denali->irq_lock);
}

static int denali_waitfunc(struct mtd_info *mtd, struct nand_chip *chip)
{
	struct denali_nand_info *denali = mtd_to_denali(mtd);
	int status = denali->status;
	denali->status = 0;

	return status;
}

static int denali_erase(struct mtd_info *mtd, int page)
{
	struct denali_nand_info *denali = mtd_to_denali(mtd);

	uint32_t cmd = 0x0, irq_status = 0;

	/* clear interrupts */
	clear_interrupts(denali);

	/* setup page read request for access type */
	cmd = MODE_10 | BANK(denali->flash_bank) | page;
	index_addr(denali, (uint32_t)cmd, 0x1);

	/* wait for erase to complete or failure to occur */
	irq_status = wait_for_irq(denali, INTR_STATUS__ERASE_COMP |
					INTR_STATUS__ERASE_FAIL);

	return (irq_status & INTR_STATUS__ERASE_FAIL) ? NAND_STATUS_FAIL : PASS;
}

static void denali_cmdfunc(struct mtd_info *mtd, unsigned int cmd, int col,
			   int page)
{
	struct denali_nand_info *denali = mtd_to_denali(mtd);
	uint32_t addr, id;
	uint32_t pages_per_block;
	uint32_t block;
	int i;

	switch (cmd) {
	case NAND_CMD_PAGEPROG:
		break;
	case NAND_CMD_STATUS:
		read_status(denali);
		break;
	case NAND_CMD_READID:
		reset_buf(denali);
		/*sometimes ManufactureId read from register is not right
		 * e.g. some of Micron MT29F32G08QAA MLC NAND chips
		 * So here we send READID cmd to NAND insteand
		 * */
		addr = (uint32_t)MODE_11 | BANK(denali->flash_bank);
<<<<<<< HEAD
		index_addr(denali, (uint32_t)addr | 0, cmd);
		index_addr(denali, (uint32_t)addr | 1, col & 0xFF);
=======
		index_addr(denali, (uint32_t)addr | 0, 0x90);
		index_addr(denali, (uint32_t)addr | 1, 0);
>>>>>>> 38dbab50
		for (i = 0; i < 8; i++) {
			index_addr_read_data(denali,
						(uint32_t)addr | 2,
						&id);
			write_byte_to_buf(denali, id);
		}
		break;
	case NAND_CMD_PARAM:
		reset_buf(denali);

		/* turn on R/B interrupt */
		denali_set_intr_modes(denali, false);
		denali_irq_mask = DENALI_IRQ_ALL | INTR_STATUS__INT_ACT;
		clear_interrupts(denali);
		denali_irq_enable(denali, denali_irq_mask);
		denali_set_intr_modes(denali, true);

		addr = (uint32_t)MODE_11 | BANK(denali->flash_bank);
		index_addr(denali, (uint32_t)addr | 0, cmd);
		index_addr(denali, (uint32_t)addr | 1, col & 0xFF);
		/* Wait tR time... */
		udelay(25);
		/* And then wait for R/B interrupt */
		wait_for_irq(denali, INTR_STATUS__INT_ACT);

		/* turn off R/B interrupt now */
		denali_irq_mask = DENALI_IRQ_ALL;
		denali_set_intr_modes(denali, false);
		denali_irq_enable(denali, denali_irq_mask);
		denali_set_intr_modes(denali, true);

		for (i = 0; i < 256; i++) {
			index_addr_read_data(denali,
						(uint32_t)addr | 2,
						&id);
			write_byte_to_buf(denali, id);
		}
		break;
	case NAND_CMD_READ0:
	case NAND_CMD_SEQIN:
		denali->page = page;
		break;
	case NAND_CMD_RESET:
		reset_bank(denali);
		break;
	case NAND_CMD_READOOB:
		/* TODO: Read OOB data */
		break;
	case NAND_CMD_UNLOCK1:
		pages_per_block = mtd->erasesize / mtd->writesize;
		block = page / pages_per_block;
		addr = (uint32_t)MODE_10 | (block * pages_per_block);
		index_addr(denali, addr, 0x10);
		break;
	case NAND_CMD_UNLOCK2:
		pages_per_block = mtd->erasesize / mtd->writesize;
		block = (page+pages_per_block-1) / pages_per_block;
		addr = (uint32_t)MODE_10 | (block * pages_per_block);
		index_addr(denali, addr, 0x11);
		break;
	default:
		pr_err(": unsupported command received 0x%x\n", cmd);
		break;
	}
}

/* stubs for ECC functions not used by the NAND core */
static int denali_ecc_calculate(struct mtd_info *mtd, const uint8_t *data,
				uint8_t *ecc_code)
{
	struct denali_nand_info *denali = mtd_to_denali(mtd);
	dev_err(denali->dev,
			"denali_ecc_calculate called unexpectedly\n");
	BUG();
	return -EIO;
}

static int denali_ecc_correct(struct mtd_info *mtd, uint8_t *data,
				uint8_t *read_ecc, uint8_t *calc_ecc)
{
	struct denali_nand_info *denali = mtd_to_denali(mtd);
	dev_err(denali->dev,
			"denali_ecc_correct called unexpectedly\n");
	BUG();
	return -EIO;
}

static void denali_ecc_hwctl(struct mtd_info *mtd, int mode)
{
	struct denali_nand_info *denali = mtd_to_denali(mtd);
	dev_err(denali->dev,
			"denali_ecc_hwctl called unexpectedly\n");
	BUG();
}
/* end NAND core entry points */

/* Initialization code to bring the device up to a known good state */
static void denali_hw_init(struct denali_nand_info *denali)
{
	/* tell driver how many bit controller will skip before
	 * writing ECC code in OOB, this register may be already
	 * set by firmware. So we read this value out.
	 * if this value is 0, just let it be.
	 * */
	denali->bbtskipbytes = ioread32(denali->flash_reg +
						SPARE_AREA_SKIP_BYTES);
	detect_max_banks(denali);
	denali_nand_reset(denali);
	iowrite32(0x0F, denali->flash_reg + RB_PIN_ENABLED);
	iowrite32(CHIP_EN_DONT_CARE__FLAG,
			denali->flash_reg + CHIP_ENABLE_DONT_CARE);

	iowrite32(0xffff, denali->flash_reg + SPARE_AREA_MARKER);

	/* Should set value for these registers when init */
	iowrite32(0, denali->flash_reg + TWO_ROW_ADDR_CYCLES);
	iowrite32(1, denali->flash_reg + ECC_ENABLE);
	denali_nand_timing_set(denali);
	denali_irq_init(denali);
}

/* Althogh controller spec said SLC ECC is forceb to be 4bit,
 * but denali controller in MRST only support 15bit and 8bit ECC
 * correction
 * */
#define ECC_8BITS	14
static struct nand_ecclayout nand_8bit_oob = {
	.eccbytes = 14,
};

#define ECC_15BITS	26
static struct nand_ecclayout nand_15bit_oob = {
	.eccbytes = 26,
};

/* initialize driver data structures */
static void denali_drv_init(struct denali_nand_info *denali)
{
	denali->idx = 0;

	/* setup interrupt handler */
	/* the completion object will be used to notify
	 * the callee that the interrupt is done */
	init_completion(&denali->complete);

	/* the spinlock will be used to synchronize the ISR
	 * with any element that might be access shared
	 * data (interrupt status) */
	spin_lock_init(&denali->irq_lock);

	/* indicate that MTD has not selected a valid bank yet */
	denali->flash_bank = CHIP_SELECT_INVALID;

	/* initialize our irq_status variable to indicate no interrupts */
	denali->irq_status = 0;
}

int denali_init(struct denali_nand_info *denali)
{
	int ret;
	uint32_t val;

	if (denali->platform == INTEL_CE4100) {
		/* Due to a silicon limitation, we can only support
		 * ONFI timing mode 1 and below.
		 */
		if (onfi_timing_mode < -1 || onfi_timing_mode > 1) {
			pr_err("Intel CE4100 only supports ONFI timing mode 1 or below\n");
			return -EINVAL;
		}
	}

	/* allocate a temporary buffer for nand_scan_ident() */
	denali->buf.buf = devm_kzalloc(denali->dev, PAGE_SIZE,
					GFP_DMA | GFP_KERNEL);
	if (!denali->buf.buf)
		return -ENOMEM;

	denali->mtd.dev.parent = denali->dev;
	denali_hw_init(denali);
	denali_drv_init(denali);

	/* denali_isr register is done after all the hardware
	 * initilization is finished*/
	if (request_irq(denali->irq, denali_isr, IRQF_SHARED,
			DENALI_NAND_NAME, denali)) {
		pr_err("Spectra: Unable to allocate IRQ\n");
		return -ENODEV;
	}

	/* now that our ISR is registered, we can enable interrupts */
	denali_set_intr_modes(denali, true);
	denali->mtd.name = "denali-nand";
	denali->mtd.owner = THIS_MODULE;
	denali->mtd.priv = &denali->nand;

	/* register the driver with the NAND core subsystem */
	denali->nand.read_buf = denali_read_buf;
	denali->nand.select_chip = denali_select_chip;
	denali->nand.cmdfunc = denali_cmdfunc;
	denali->nand.read_byte = denali_read_byte;
	denali->nand.waitfunc = denali_waitfunc;

	/* scan for NAND devices attached to the controller
	 * this is the first stage in a two step process to register
	 * with the nand subsystem */
	if (nand_scan_ident(&denali->mtd, denali->max_banks, NULL)) {
		ret = -ENXIO;
		goto failed_req_irq;
	}

	/* allocate the right size buffer now */
	devm_kfree(denali->dev, denali->buf.buf);
	denali->buf.buf = devm_kzalloc(denali->dev,
			     denali->mtd.writesize + denali->mtd.oobsize,
			     GFP_KERNEL);
	if (!denali->buf.buf) {
		ret = -ENOMEM;
		goto failed_req_irq;
	}

	/* Is 32-bit DMA supported? */
	ret = dma_set_mask(denali->dev, DMA_BIT_MASK(32));
	if (ret) {
		pr_err("Spectra: no usable DMA configuration\n");
		goto failed_req_irq;
	}

	denali->buf.dma_buf = dma_map_single(denali->dev, denali->buf.buf,
			     denali->mtd.writesize + denali->mtd.oobsize,
			     DMA_BIDIRECTIONAL);
	if (dma_mapping_error(denali->dev, denali->buf.dma_buf)) {
		dev_err(denali->dev, "Spectra: failed to map DMA buffer\n");
		ret = -EIO;
		goto failed_req_irq;
	}

	/* support for multi nand
	 * MTD known nothing about multi nand,
	 * so we should tell it the real pagesize
	 * and anything necessery
	 */
	denali->devnum = ioread32(denali->flash_reg + DEVICES_CONNECTED);
	denali->nand.chipsize <<= (denali->devnum - 1);
	denali->nand.page_shift += (denali->devnum - 1);
	denali->nand.pagemask = (denali->nand.chipsize >>
						denali->nand.page_shift) - 1;
	denali->nand.bbt_erase_shift += (denali->devnum - 1);
	denali->nand.phys_erase_shift = denali->nand.bbt_erase_shift;
	denali->nand.chip_shift += (denali->devnum - 1);
	denali->mtd.writesize <<= (denali->devnum - 1);
	denali->mtd.oobsize <<= (denali->devnum - 1);
	denali->mtd.erasesize <<= (denali->devnum - 1);
	denali->mtd.size = denali->nand.numchips * denali->nand.chipsize;
	denali->bbtskipbytes *= denali->devnum;

	/* second stage of the NAND scan
	 * this stage requires information regarding ECC and
	 * bad block management. */

	/* Bad block table description is set by nand framework,
	   see nand_bbt.c */

	denali->nand.bbt_options |= NAND_BBT_USE_FLASH;
	denali->nand.ecc.mode = NAND_ECC_HW_SYNDROME;
	if (denali->have_hw_ecc_fixup) {
		/* We have OOB support, so allow scan of BBT
			and leave the OOB alone */
		denali->nand.bbt_options |= NAND_BBT_NO_OOB;
	} else {
	/* skip the scan for now until we have OOB read and write support */
		denali->nand.options |= NAND_SKIP_BBTSCAN;
	}

	/* Denali Controller only support 15bit and 8bit ECC in MRST,
	 * so just let controller do 15bit ECC for MLC and 8bit ECC for
	 * SLC if possible.
	 * */
	if (!nand_is_slc(&denali->nand) &&
			(denali->mtd.oobsize > (denali->bbtskipbytes +
			ECC_15BITS * (denali->mtd.writesize /
			ECC_SECTOR_SIZE)))) {
		/* if MLC OOB size is large enough, use 15bit ECC*/
		denali->nand.ecc.strength = 15;
		denali->nand.ecc.layout = &nand_15bit_oob;
		denali->nand.ecc.bytes = ECC_15BITS;
		iowrite32(15, denali->flash_reg + ECC_CORRECTION);
	} else if (denali->mtd.oobsize < (denali->bbtskipbytes +
			ECC_8BITS * (denali->mtd.writesize /
			ECC_SECTOR_SIZE))) {
		pr_err("Your NAND chip OOB is not large enough to \
				contain 8bit ECC correction codes");
		goto failed_req_irq;
	} else {
		denali->nand.ecc.strength = 8;
		denali->nand.ecc.layout = &nand_8bit_oob;
		denali->nand.ecc.bytes = ECC_8BITS;
		iowrite32(8, denali->flash_reg + ECC_CORRECTION);
	}

	denali->nand.ecc.bytes *= denali->devnum;
	denali->nand.ecc.strength *= denali->devnum;
	denali->nand.ecc.layout->eccbytes *=
		denali->mtd.writesize / ECC_SECTOR_SIZE;
	denali->nand.ecc.layout->oobfree[0].offset =
		denali->bbtskipbytes + denali->nand.ecc.layout->eccbytes;
	denali->nand.ecc.layout->oobfree[0].length =
		denali->mtd.oobsize - denali->nand.ecc.layout->eccbytes -
		denali->bbtskipbytes;

	/* Let driver know the total blocks number and
	 * how many blocks contained by each nand chip.
	 * blksperchip will help driver to know how many
	 * blocks is taken by FW.
	 * */
	denali->totalblks = denali->mtd.size >>
				denali->nand.phys_erase_shift;
	denali->blksperchip = denali->totalblks / denali->nand.numchips;

	/* These functions are required by the NAND core framework, otherwise,
	 * the NAND core will assert. However, we don't need them, so we'll stub
	 * them out. */
	denali->nand.ecc.calculate = denali_ecc_calculate;
	denali->nand.ecc.correct = denali_ecc_correct;
	denali->nand.ecc.hwctl = denali_ecc_hwctl;

	/* override the default read operations */
	denali->nand.ecc.size = ECC_SECTOR_SIZE * denali->devnum;
	denali->nand.ecc.read_page = denali_read_page;
	denali->nand.ecc.read_page_raw = denali_read_page_raw;
	denali->nand.ecc.write_page = denali_write_page;
	denali->nand.ecc.write_page_raw = denali_write_page_raw;
	denali->nand.ecc.read_oob = denali_read_oob;
	denali->nand.ecc.write_oob = denali_write_oob;
	denali->nand.erase = denali_erase;

	/* Occasionally the controller is in SPARE or MAIN+SPARE
	   mode upon startup, and we want it to be MAIN only */
	val = ioread32(denali->flash_reg + TRANSFER_MODE);
	if (val != 0) {
		int i;
		dev_dbg(denali->dev,
		"setting TRANSFER_MODE (%08x) back to MAIN only\n", val);
		/* put all banks in MAIN mode, no SPARE */
		iowrite32(0, denali->flash_reg + TRANSFER_SPARE_REG);
		for (i = 0; i < 4; i++)
			index_addr(denali, MODE_10 | BANK(i) | 1,
				MAIN_ACCESS);
	}

	/* Occasionally the controller is in SPARE or MAIN+SPARE
	   mode upon startup, and we want it to be MAIN only */
	val = ioread32(denali->flash_reg + TRANSFER_MODE);
	if (val != 0) {
		int i;
		dev_dbg(denali->dev,
		"setting TRANSFER_MODE (%08x) back to MAIN only\n", val);
		/* put all banks in MAIN mode, no SPARE */
		iowrite32(0, denali->flash_reg + TRANSFER_SPARE_REG);
		for (i = 0; i < 4; i++)
			index_addr(denali, MODE_10 | BANK(i) | 1,
				MAIN_ACCESS);
	}

	if (nand_scan_tail(&denali->mtd)) {
		ret = -ENXIO;
		goto failed_req_irq;
	}

	/* We use the parse function and pass the of_node bcs
	   we want to pick up partitions from device tree */
	ret = mtd_device_parse_register(&denali->mtd, NULL,
			&(struct mtd_part_parser_data){
				.of_node = denali->dev->of_node,
			},
			0, 0);
	if (ret) {
		dev_err(denali->dev, "Spectra: Failed to register MTD: %d\n",
				ret);
		goto failed_req_irq;
	}
	return 0;

failed_req_irq:
	denali_irq_cleanup(denali->irq, denali);

	return ret;
}
EXPORT_SYMBOL(denali_init);

/* driver exit point */
void denali_remove(struct denali_nand_info *denali)
{
	denali_irq_cleanup(denali->irq, denali);
	dma_unmap_single(denali->dev, denali->buf.dma_buf,
			denali->mtd.writesize + denali->mtd.oobsize,
			DMA_BIDIRECTIONAL);
}
EXPORT_SYMBOL(denali_remove);<|MERGE_RESOLUTION|>--- conflicted
+++ resolved
@@ -1314,13 +1314,8 @@
 		 * So here we send READID cmd to NAND insteand
 		 * */
 		addr = (uint32_t)MODE_11 | BANK(denali->flash_bank);
-<<<<<<< HEAD
-		index_addr(denali, (uint32_t)addr | 0, cmd);
-		index_addr(denali, (uint32_t)addr | 1, col & 0xFF);
-=======
 		index_addr(denali, (uint32_t)addr | 0, 0x90);
 		index_addr(denali, (uint32_t)addr | 1, 0);
->>>>>>> 38dbab50
 		for (i = 0; i < 8; i++) {
 			index_addr_read_data(denali,
 						(uint32_t)addr | 2,
@@ -1671,20 +1666,6 @@
 				MAIN_ACCESS);
 	}
 
-	/* Occasionally the controller is in SPARE or MAIN+SPARE
-	   mode upon startup, and we want it to be MAIN only */
-	val = ioread32(denali->flash_reg + TRANSFER_MODE);
-	if (val != 0) {
-		int i;
-		dev_dbg(denali->dev,
-		"setting TRANSFER_MODE (%08x) back to MAIN only\n", val);
-		/* put all banks in MAIN mode, no SPARE */
-		iowrite32(0, denali->flash_reg + TRANSFER_SPARE_REG);
-		for (i = 0; i < 4; i++)
-			index_addr(denali, MODE_10 | BANK(i) | 1,
-				MAIN_ACCESS);
-	}
-
 	if (nand_scan_tail(&denali->mtd)) {
 		ret = -ENXIO;
 		goto failed_req_irq;
