--- conflicted
+++ resolved
@@ -826,20 +826,12 @@
 {
 
 	int status, state = chip->state;
-<<<<<<< HEAD
-
-	if (state == FL_ERASING)
-		timeo += (HZ * 400) / 1000;
-	else {
-		timeo += (HZ * 20) / 1000;
+	unsigned long timeo = (state == FL_ERASING ? 400 : 20);
+
 #if defined(ARCH_ZYNQ) && (CONFIG_HZ == 20)
 		/* Xilinx Zynq NAND work around for HZ=20 */
 		timeo += 1;
 #endif
-	}
-=======
-	unsigned long timeo = (state == FL_ERASING ? 400 : 20);
->>>>>>> c1be5a5b
 
 	led_trigger_event(nand_led_trigger, LED_FULL);
 
