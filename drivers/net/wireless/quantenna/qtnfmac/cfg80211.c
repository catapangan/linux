// SPDX-License-Identifier: GPL-2.0+
/* Copyright (c) 2015-2016 Quantenna Communications. All rights reserved. */

#include <linux/kernel.h>
#include <linux/etherdevice.h>
#include <linux/vmalloc.h>
#include <linux/ieee80211.h>
#include <net/cfg80211.h>
#include <net/netlink.h>

#include "cfg80211.h"
#include "commands.h"
#include "core.h"
#include "util.h"
#include "bus.h"

/* Supported rates to be advertised to the cfg80211 */
static struct ieee80211_rate qtnf_rates_2g[] = {
	{.bitrate = 10, .hw_value = 2, },
	{.bitrate = 20, .hw_value = 4, },
	{.bitrate = 55, .hw_value = 11, },
	{.bitrate = 110, .hw_value = 22, },
	{.bitrate = 60, .hw_value = 12, },
	{.bitrate = 90, .hw_value = 18, },
	{.bitrate = 120, .hw_value = 24, },
	{.bitrate = 180, .hw_value = 36, },
	{.bitrate = 240, .hw_value = 48, },
	{.bitrate = 360, .hw_value = 72, },
	{.bitrate = 480, .hw_value = 96, },
	{.bitrate = 540, .hw_value = 108, },
};

/* Supported rates to be advertised to the cfg80211 */
static struct ieee80211_rate qtnf_rates_5g[] = {
	{.bitrate = 60, .hw_value = 12, },
	{.bitrate = 90, .hw_value = 18, },
	{.bitrate = 120, .hw_value = 24, },
	{.bitrate = 180, .hw_value = 36, },
	{.bitrate = 240, .hw_value = 48, },
	{.bitrate = 360, .hw_value = 72, },
	{.bitrate = 480, .hw_value = 96, },
	{.bitrate = 540, .hw_value = 108, },
};

/* Supported crypto cipher suits to be advertised to cfg80211 */
static const u32 qtnf_cipher_suites[] = {
	WLAN_CIPHER_SUITE_TKIP,
	WLAN_CIPHER_SUITE_CCMP,
	WLAN_CIPHER_SUITE_AES_CMAC,
};

/* Supported mgmt frame types to be advertised to cfg80211 */
static const struct ieee80211_txrx_stypes
qtnf_mgmt_stypes[NUM_NL80211_IFTYPES] = {
	[NL80211_IFTYPE_STATION] = {
		.tx = BIT(IEEE80211_STYPE_ACTION >> 4) |
		      BIT(IEEE80211_STYPE_AUTH >> 4),
		.rx = BIT(IEEE80211_STYPE_ACTION >> 4) |
		      BIT(IEEE80211_STYPE_PROBE_REQ >> 4) |
		      BIT(IEEE80211_STYPE_AUTH >> 4),
	},
	[NL80211_IFTYPE_AP] = {
		.tx = BIT(IEEE80211_STYPE_ACTION >> 4) |
		      BIT(IEEE80211_STYPE_AUTH >> 4),
		.rx = BIT(IEEE80211_STYPE_ACTION >> 4) |
		      BIT(IEEE80211_STYPE_PROBE_REQ >> 4) |
		      BIT(IEEE80211_STYPE_ASSOC_REQ >> 4) |
		      BIT(IEEE80211_STYPE_REASSOC_REQ >> 4) |
		      BIT(IEEE80211_STYPE_AUTH >> 4),
	},
};

static int
qtnf_validate_iface_combinations(struct wiphy *wiphy,
				 struct qtnf_vif *change_vif,
				 enum nl80211_iftype new_type)
{
	struct qtnf_wmac *mac;
	struct qtnf_vif *vif;
	int i;
	int ret = 0;
	struct iface_combination_params params = {
		.num_different_channels = 1,
	};

	mac = wiphy_priv(wiphy);
	if (!mac)
		return -EFAULT;

	for (i = 0; i < QTNF_MAX_INTF; i++) {
		vif = &mac->iflist[i];
		if (vif->wdev.iftype != NL80211_IFTYPE_UNSPECIFIED)
			params.iftype_num[vif->wdev.iftype]++;
	}

	if (change_vif) {
		params.iftype_num[new_type]++;
		params.iftype_num[change_vif->wdev.iftype]--;
	} else {
		params.iftype_num[new_type]++;
	}

	ret = cfg80211_check_combinations(wiphy, &params);

	if (ret)
		return ret;

	/* Check repeater interface combination: primary VIF should be STA only.
	 * STA (primary) + AP (secondary) is OK.
	 * AP (primary) + STA (secondary) is not supported.
	 */
	vif = qtnf_mac_get_base_vif(mac);
	if (vif && vif->wdev.iftype == NL80211_IFTYPE_AP &&
	    vif != change_vif && new_type == NL80211_IFTYPE_STATION) {
		ret = -EINVAL;
		pr_err("MAC%u invalid combination: AP as primary repeater interface is not supported\n",
		       mac->macid);
	}

	return ret;
}

static int
qtnf_change_virtual_intf(struct wiphy *wiphy,
			 struct net_device *dev,
			 enum nl80211_iftype type,
			 struct vif_params *params)
{
	struct qtnf_vif *vif = qtnf_netdev_get_priv(dev);
	u8 *mac_addr = NULL;
	int use4addr = 0;
	int ret;

	ret = qtnf_validate_iface_combinations(wiphy, vif, type);
	if (ret) {
		pr_err("VIF%u.%u combination check: failed to set type %d\n",
		       vif->mac->macid, vif->vifid, type);
		return ret;
	}

	if (params) {
		mac_addr = params->macaddr;
		use4addr = params->use_4addr;
	}

	qtnf_scan_done(vif->mac, true);

	ret = qtnf_cmd_send_change_intf_type(vif, type, use4addr, mac_addr);
	if (ret) {
		pr_err("VIF%u.%u: failed to change type to %d\n",
		       vif->mac->macid, vif->vifid, type);
		return ret;
	}

	vif->wdev.iftype = type;
	return 0;
}

int qtnf_del_virtual_intf(struct wiphy *wiphy, struct wireless_dev *wdev)
{
	struct net_device *netdev =  wdev->netdev;
	struct qtnf_vif *vif;
	struct sk_buff *skb;

	if (WARN_ON(!netdev))
		return -EFAULT;

	vif = qtnf_netdev_get_priv(wdev->netdev);

	qtnf_scan_done(vif->mac, true);

	/* Stop data */
	netif_tx_stop_all_queues(netdev);
	if (netif_carrier_ok(netdev))
		netif_carrier_off(netdev);

	while ((skb = skb_dequeue(&vif->high_pri_tx_queue)))
		dev_kfree_skb_any(skb);

	cancel_work_sync(&vif->high_pri_tx_work);

	if (netdev->reg_state == NETREG_REGISTERED)
		unregister_netdevice(netdev);

	if (qtnf_cmd_send_del_intf(vif))
		pr_err("VIF%u.%u: failed to delete VIF\n", vif->mac->macid,
		       vif->vifid);

	vif->netdev->ieee80211_ptr = NULL;
	vif->netdev = NULL;
	vif->wdev.iftype = NL80211_IFTYPE_UNSPECIFIED;

	return 0;
}

static struct wireless_dev *qtnf_add_virtual_intf(struct wiphy *wiphy,
						  const char *name,
						  unsigned char name_assign_t,
						  enum nl80211_iftype type,
						  struct vif_params *params)
{
	struct qtnf_wmac *mac;
	struct qtnf_vif *vif;
	u8 *mac_addr = NULL;
	int use4addr = 0;
	int ret;

	mac = wiphy_priv(wiphy);

	if (!mac)
		return ERR_PTR(-EFAULT);

	ret = qtnf_validate_iface_combinations(wiphy, NULL, type);
	if (ret) {
		pr_err("MAC%u invalid combination: failed to add type %d\n",
		       mac->macid, type);
		return ERR_PTR(ret);
	}

	switch (type) {
	case NL80211_IFTYPE_STATION:
	case NL80211_IFTYPE_AP:
		vif = qtnf_mac_get_free_vif(mac);
		if (!vif) {
			pr_err("MAC%u: no free VIF available\n", mac->macid);
			return ERR_PTR(-EFAULT);
		}

		eth_zero_addr(vif->mac_addr);
		eth_zero_addr(vif->bssid);
		vif->bss_priority = QTNF_DEF_BSS_PRIORITY;
		memset(&vif->wdev, 0, sizeof(vif->wdev));
		vif->wdev.wiphy = wiphy;
		vif->wdev.iftype = type;
		break;
	default:
		pr_err("MAC%u: unsupported IF type %d\n", mac->macid, type);
		return ERR_PTR(-ENOTSUPP);
	}

	if (params) {
		mac_addr = params->macaddr;
		use4addr = params->use_4addr;
	}

	ret = qtnf_cmd_send_add_intf(vif, type, use4addr, mac_addr);
	if (ret) {
		pr_err("VIF%u.%u: failed to add VIF %pM\n",
		       mac->macid, vif->vifid, mac_addr);
		goto err_cmd;
	}

	if (!is_valid_ether_addr(vif->mac_addr)) {
		pr_err("VIF%u.%u: FW reported bad MAC: %pM\n",
		       mac->macid, vif->vifid, vif->mac_addr);
		ret = -EINVAL;
		goto error_del_vif;
	}

	ret = qtnf_core_net_attach(mac, vif, name, name_assign_t);
	if (ret) {
		pr_err("VIF%u.%u: failed to attach netdev\n", mac->macid,
		       vif->vifid);
		goto error_del_vif;
	}

	if (qtnf_hwcap_is_set(&mac->bus->hw_info, QLINK_HW_CAPAB_HW_BRIDGE)) {
		ret = qtnf_cmd_netdev_changeupper(vif, vif->netdev->ifindex);
		if (ret) {
			unregister_netdevice(vif->netdev);
			vif->netdev = NULL;
			goto error_del_vif;
		}
	}

	vif->wdev.netdev = vif->netdev;
	return &vif->wdev;

error_del_vif:
	qtnf_cmd_send_del_intf(vif);
err_cmd:
	vif->wdev.iftype = NL80211_IFTYPE_UNSPECIFIED;

	return ERR_PTR(ret);
}

static int qtnf_mgmt_set_appie(struct qtnf_vif *vif,
			       const struct cfg80211_beacon_data *info)
{
	int ret = 0;

	if (!info->beacon_ies || !info->beacon_ies_len) {
		ret = qtnf_cmd_send_mgmt_set_appie(vif, QLINK_IE_SET_BEACON_IES,
						   NULL, 0);
	} else {
		ret = qtnf_cmd_send_mgmt_set_appie(vif, QLINK_IE_SET_BEACON_IES,
						   info->beacon_ies,
						   info->beacon_ies_len);
	}

	if (ret)
		goto out;

	if (!info->proberesp_ies || !info->proberesp_ies_len) {
		ret = qtnf_cmd_send_mgmt_set_appie(vif,
						   QLINK_IE_SET_PROBE_RESP_IES,
						   NULL, 0);
	} else {
		ret = qtnf_cmd_send_mgmt_set_appie(vif,
						   QLINK_IE_SET_PROBE_RESP_IES,
						   info->proberesp_ies,
						   info->proberesp_ies_len);
	}

	if (ret)
		goto out;

	if (!info->assocresp_ies || !info->assocresp_ies_len) {
		ret = qtnf_cmd_send_mgmt_set_appie(vif,
						   QLINK_IE_SET_ASSOC_RESP,
						   NULL, 0);
	} else {
		ret = qtnf_cmd_send_mgmt_set_appie(vif,
						   QLINK_IE_SET_ASSOC_RESP,
						   info->assocresp_ies,
						   info->assocresp_ies_len);
	}

out:
	return ret;
}

static int qtnf_change_beacon(struct wiphy *wiphy, struct net_device *dev,
			      struct cfg80211_beacon_data *info)
{
	struct qtnf_vif *vif = qtnf_netdev_get_priv(dev);

	return qtnf_mgmt_set_appie(vif, info);
}

static int qtnf_start_ap(struct wiphy *wiphy, struct net_device *dev,
			 struct cfg80211_ap_settings *settings)
{
	struct qtnf_vif *vif = qtnf_netdev_get_priv(dev);
	int ret;

	ret = qtnf_cmd_send_start_ap(vif, settings);
	if (ret)
		pr_err("VIF%u.%u: failed to start AP\n", vif->mac->macid,
		       vif->vifid);

	return ret;
}

static int qtnf_stop_ap(struct wiphy *wiphy, struct net_device *dev)
{
	struct qtnf_vif *vif = qtnf_netdev_get_priv(dev);
	int ret;

	qtnf_scan_done(vif->mac, true);

	ret = qtnf_cmd_send_stop_ap(vif);
	if (ret)
		pr_err("VIF%u.%u: failed to stop AP operation in FW\n",
		       vif->mac->macid, vif->vifid);

	netif_carrier_off(vif->netdev);

	return ret;
}

static int qtnf_set_wiphy_params(struct wiphy *wiphy, u32 changed)
{
	struct qtnf_wmac *mac = wiphy_priv(wiphy);
	struct qtnf_vif *vif;
	int ret;

	vif = qtnf_mac_get_base_vif(mac);
	if (!vif) {
		pr_err("MAC%u: primary VIF is not configured\n", mac->macid);
		return -EFAULT;
	}

	ret = qtnf_cmd_send_update_phy_params(mac, changed);
	if (ret)
		pr_err("MAC%u: failed to update PHY params\n", mac->macid);

	return ret;
}

static void
qtnf_mgmt_frame_register(struct wiphy *wiphy, struct wireless_dev *wdev,
			 u16 frame_type, bool reg)
{
	struct qtnf_vif *vif = qtnf_netdev_get_priv(wdev->netdev);
	u16 mgmt_type;
	u16 new_mask;
	u16 qlink_frame_type = 0;

	mgmt_type = (frame_type & IEEE80211_FCTL_STYPE) >> 4;

	if (reg)
		new_mask = vif->mgmt_frames_bitmask | BIT(mgmt_type);
	else
		new_mask = vif->mgmt_frames_bitmask & ~BIT(mgmt_type);

	if (new_mask == vif->mgmt_frames_bitmask)
		return;

	switch (frame_type & IEEE80211_FCTL_STYPE) {
	case IEEE80211_STYPE_REASSOC_REQ:
	case IEEE80211_STYPE_ASSOC_REQ:
		qlink_frame_type = QLINK_MGMT_FRAME_ASSOC_REQ;
		break;
	case IEEE80211_STYPE_AUTH:
		qlink_frame_type = QLINK_MGMT_FRAME_AUTH;
		break;
	case IEEE80211_STYPE_PROBE_REQ:
		qlink_frame_type = QLINK_MGMT_FRAME_PROBE_REQ;
		break;
	case IEEE80211_STYPE_ACTION:
		qlink_frame_type = QLINK_MGMT_FRAME_ACTION;
		break;
	default:
		pr_warn("VIF%u.%u: unsupported frame type: %X\n",
			vif->mac->macid, vif->vifid,
			(frame_type & IEEE80211_FCTL_STYPE) >> 4);
		return;
	}

	if (qtnf_cmd_send_register_mgmt(vif, qlink_frame_type, reg)) {
		pr_warn("VIF%u.%u: failed to %sregister mgmt frame type 0x%x\n",
			vif->mac->macid, vif->vifid, reg ? "" : "un",
			frame_type);
		return;
	}

	vif->mgmt_frames_bitmask = new_mask;
	pr_debug("VIF%u.%u: %sregistered mgmt frame type 0x%x\n",
		 vif->mac->macid, vif->vifid, reg ? "" : "un", frame_type);
}

static int
qtnf_mgmt_tx(struct wiphy *wiphy, struct wireless_dev *wdev,
	     struct cfg80211_mgmt_tx_params *params, u64 *cookie)
{
	struct qtnf_vif *vif = qtnf_netdev_get_priv(wdev->netdev);
	const struct ieee80211_mgmt *mgmt_frame = (void *)params->buf;
	u32 short_cookie = prandom_u32();
	u16 flags = 0;
	u16 freq;

	*cookie = short_cookie;

	if (params->offchan)
		flags |= QLINK_FRAME_TX_FLAG_OFFCHAN;

	if (params->no_cck)
		flags |= QLINK_FRAME_TX_FLAG_NO_CCK;

	if (params->dont_wait_for_ack)
		flags |= QLINK_FRAME_TX_FLAG_ACK_NOWAIT;

	/* If channel is not specified, pass "freq = 0" to tell device
	 * firmware to use current channel.
	 */
	if (params->chan)
		freq = params->chan->center_freq;
	else
		freq = 0;

	pr_debug("%s freq:%u; FC:%.4X; DA:%pM; len:%zu; C:%.8X; FL:%.4X\n",
		 wdev->netdev->name, freq,
		 le16_to_cpu(mgmt_frame->frame_control), mgmt_frame->da,
		 params->len, short_cookie, flags);

	return qtnf_cmd_send_frame(vif, short_cookie, flags,
				   freq, params->buf, params->len);
}

static int
qtnf_get_station(struct wiphy *wiphy, struct net_device *dev,
		 const u8 *mac, struct station_info *sinfo)
{
	struct qtnf_vif *vif = qtnf_netdev_get_priv(dev);

	sinfo->generation = vif->generation;
	return qtnf_cmd_get_sta_info(vif, mac, sinfo);
}

static int
qtnf_dump_station(struct wiphy *wiphy, struct net_device *dev,
		  int idx, u8 *mac, struct station_info *sinfo)
{
	struct qtnf_vif *vif = qtnf_netdev_get_priv(dev);
	const struct qtnf_sta_node *sta_node;
	int ret;

	switch (vif->wdev.iftype) {
	case NL80211_IFTYPE_STATION:
		if (idx != 0 || !vif->wdev.current_bss)
			return -ENOENT;

		ether_addr_copy(mac, vif->bssid);
		break;
	case NL80211_IFTYPE_AP:
		sta_node = qtnf_sta_list_lookup_index(&vif->sta_list, idx);
		if (unlikely(!sta_node))
			return -ENOENT;

		ether_addr_copy(mac, sta_node->mac_addr);
		break;
	default:
		return -ENOTSUPP;
	}

	ret = qtnf_cmd_get_sta_info(vif, mac, sinfo);

	if (vif->wdev.iftype == NL80211_IFTYPE_AP) {
		if (ret == -ENOENT) {
			cfg80211_del_sta(vif->netdev, mac, GFP_KERNEL);
			sinfo->filled = 0;
		}
	}

	sinfo->generation = vif->generation;

	return ret;
}

static int qtnf_add_key(struct wiphy *wiphy, struct net_device *dev,
			u8 key_index, bool pairwise, const u8 *mac_addr,
			struct key_params *params)
{
	struct qtnf_vif *vif = qtnf_netdev_get_priv(dev);
	int ret;

	ret = qtnf_cmd_send_add_key(vif, key_index, pairwise, mac_addr, params);
	if (ret)
		pr_err("VIF%u.%u: failed to add key: cipher=%x idx=%u pw=%u\n",
		       vif->mac->macid, vif->vifid, params->cipher, key_index,
		       pairwise);

	return ret;
}

static int qtnf_del_key(struct wiphy *wiphy, struct net_device *dev,
			u8 key_index, bool pairwise, const u8 *mac_addr)
{
	struct qtnf_vif *vif = qtnf_netdev_get_priv(dev);
	int ret;

	ret = qtnf_cmd_send_del_key(vif, key_index, pairwise, mac_addr);
	if (ret) {
		if (ret == -ENOENT) {
			pr_debug("VIF%u.%u: key index %d out of bounds\n",
				 vif->mac->macid, vif->vifid, key_index);
		} else {
			pr_err("VIF%u.%u: failed to delete key: idx=%u pw=%u\n",
			       vif->mac->macid, vif->vifid,
			       key_index, pairwise);
		}
	}

	return ret;
}

static int qtnf_set_default_key(struct wiphy *wiphy, struct net_device *dev,
				u8 key_index, bool unicast, bool multicast)
{
	struct qtnf_vif *vif = qtnf_netdev_get_priv(dev);
	int ret;

	ret = qtnf_cmd_send_set_default_key(vif, key_index, unicast, multicast);
	if (ret)
		pr_err("VIF%u.%u: failed to set dflt key: idx=%u uc=%u mc=%u\n",
		       vif->mac->macid, vif->vifid, key_index, unicast,
		       multicast);

	return ret;
}

static int
qtnf_set_default_mgmt_key(struct wiphy *wiphy, struct net_device *dev,
			  u8 key_index)
{
	struct qtnf_vif *vif = qtnf_netdev_get_priv(dev);
	int ret;

	ret = qtnf_cmd_send_set_default_mgmt_key(vif, key_index);
	if (ret)
		pr_err("VIF%u.%u: failed to set default MGMT key: idx=%u\n",
		       vif->mac->macid, vif->vifid, key_index);

	return ret;
}

static int
qtnf_change_station(struct wiphy *wiphy, struct net_device *dev,
		    const u8 *mac, struct station_parameters *params)
{
	struct qtnf_vif *vif = qtnf_netdev_get_priv(dev);
	int ret;

	ret = qtnf_cmd_send_change_sta(vif, mac, params);
	if (ret)
		pr_err("VIF%u.%u: failed to change STA %pM\n",
		       vif->mac->macid, vif->vifid, mac);

	return ret;
}

static int
qtnf_del_station(struct wiphy *wiphy, struct net_device *dev,
		 struct station_del_parameters *params)
{
	struct qtnf_vif *vif = qtnf_netdev_get_priv(dev);
	int ret;

	if (params->mac &&
	    (vif->wdev.iftype == NL80211_IFTYPE_AP) &&
	    !is_broadcast_ether_addr(params->mac) &&
	    !qtnf_sta_list_lookup(&vif->sta_list, params->mac))
		return 0;

	ret = qtnf_cmd_send_del_sta(vif, params);
	if (ret)
		pr_err("VIF%u.%u: failed to delete STA %pM\n",
		       vif->mac->macid, vif->vifid, params->mac);

	return ret;
}

static int
qtnf_scan(struct wiphy *wiphy, struct cfg80211_scan_request *request)
{
	struct qtnf_wmac *mac = wiphy_priv(wiphy);
	int ret;

	cancel_delayed_work_sync(&mac->scan_timeout);

	mac->scan_req = request;

	ret = qtnf_cmd_send_scan(mac);
	if (ret) {
		pr_err("MAC%u: failed to start scan\n", mac->macid);
		mac->scan_req = NULL;
		goto out;
	}

	pr_debug("MAC%u: scan started\n", mac->macid);
	queue_delayed_work(mac->bus->workqueue, &mac->scan_timeout,
			   QTNF_SCAN_TIMEOUT_SEC * HZ);

out:
	return ret;
}

static int
qtnf_connect(struct wiphy *wiphy, struct net_device *dev,
	     struct cfg80211_connect_params *sme)
{
	struct qtnf_vif *vif = qtnf_netdev_get_priv(dev);
	int ret;

	if (vif->wdev.iftype != NL80211_IFTYPE_STATION)
		return -EOPNOTSUPP;

	if (sme->auth_type == NL80211_AUTHTYPE_SAE &&
	    !(sme->flags & CONNECT_REQ_EXTERNAL_AUTH_SUPPORT)) {
		pr_err("can not offload authentication to userspace\n");
		return -EOPNOTSUPP;
	}

	if (sme->bssid)
		ether_addr_copy(vif->bssid, sme->bssid);
	else
		eth_zero_addr(vif->bssid);

	ret = qtnf_cmd_send_connect(vif, sme);
	if (ret) {
		pr_err("VIF%u.%u: failed to connect\n",
		       vif->mac->macid, vif->vifid);
		goto out;
	}

out:
	return ret;
}

static int
qtnf_external_auth(struct wiphy *wiphy, struct net_device *dev,
		   struct cfg80211_external_auth_params *auth)
{
	struct qtnf_vif *vif = qtnf_netdev_get_priv(dev);
	int ret;

	if (vif->wdev.iftype == NL80211_IFTYPE_STATION &&
	    !ether_addr_equal(vif->bssid, auth->bssid))
		pr_warn("unexpected bssid: %pM", auth->bssid);

	ret = qtnf_cmd_send_external_auth(vif, auth);
	if (ret) {
		pr_err("VIF%u.%u: failed to report external auth\n",
		       vif->mac->macid, vif->vifid);
		goto out;
	}

out:
	return ret;
}

static int
qtnf_disconnect(struct wiphy *wiphy, struct net_device *dev,
		u16 reason_code)
{
	struct qtnf_wmac *mac = wiphy_priv(wiphy);
	struct qtnf_vif *vif;
	int ret = 0;

	vif = qtnf_mac_get_base_vif(mac);
	if (!vif) {
		pr_err("MAC%u: primary VIF is not configured\n", mac->macid);
		return -EFAULT;
	}

	if (vif->wdev.iftype != NL80211_IFTYPE_STATION) {
		ret = -EOPNOTSUPP;
		goto out;
	}

	ret = qtnf_cmd_send_disconnect(vif, reason_code);
	if (ret)
		pr_err("VIF%u.%u: failed to disconnect\n",
		       mac->macid, vif->vifid);

	if (vif->wdev.current_bss) {
		netif_carrier_off(vif->netdev);
		cfg80211_disconnected(vif->netdev, reason_code,
				      NULL, 0, true, GFP_KERNEL);
	}

out:
	return ret;
}

static int
qtnf_dump_survey(struct wiphy *wiphy, struct net_device *dev,
		 int idx, struct survey_info *survey)
{
	struct qtnf_wmac *mac = wiphy_priv(wiphy);
	struct wireless_dev *wdev = dev->ieee80211_ptr;
	struct ieee80211_supported_band *sband;
	const struct cfg80211_chan_def *chandef = &wdev->chandef;
	struct ieee80211_channel *chan;
	int ret;

	sband = wiphy->bands[NL80211_BAND_2GHZ];
	if (sband && idx >= sband->n_channels) {
		idx -= sband->n_channels;
		sband = NULL;
	}

	if (!sband)
		sband = wiphy->bands[NL80211_BAND_5GHZ];

	if (!sband || idx >= sband->n_channels)
		return -ENOENT;

	chan = &sband->channels[idx];
	survey->channel = chan;
	survey->filled = 0x0;

	if (chan == chandef->chan)
		survey->filled = SURVEY_INFO_IN_USE;

	ret = qtnf_cmd_get_chan_stats(mac, chan->center_freq, survey);
	if (ret)
		pr_debug("failed to get chan(%d) stats from card\n",
			 chan->hw_value);

	return ret;
}

static int
qtnf_get_channel(struct wiphy *wiphy, struct wireless_dev *wdev,
		 struct cfg80211_chan_def *chandef)
{
	struct net_device *ndev = wdev->netdev;
	struct qtnf_vif *vif;
	int ret;

	if (!ndev)
		return -ENODEV;

	vif = qtnf_netdev_get_priv(wdev->netdev);

	ret = qtnf_cmd_get_channel(vif, chandef);
	if (ret) {
		pr_err("%s: failed to get channel: %d\n", ndev->name, ret);
		ret = -ENODATA;
		goto out;
	}

	if (!cfg80211_chandef_valid(chandef)) {
		pr_err("%s: bad channel freq=%u cf1=%u cf2=%u bw=%u\n",
		       ndev->name, chandef->chan->center_freq,
		       chandef->center_freq1, chandef->center_freq2,
		       chandef->width);
		ret = -ENODATA;
		goto out;
	}

out:
	return ret;
}

static int qtnf_channel_switch(struct wiphy *wiphy, struct net_device *dev,
			       struct cfg80211_csa_settings *params)
{
	struct qtnf_vif *vif = qtnf_netdev_get_priv(dev);
	int ret;

	pr_debug("%s: chan(%u) count(%u) radar(%u) block_tx(%u)\n", dev->name,
		 params->chandef.chan->hw_value, params->count,
		 params->radar_required, params->block_tx);

	if (!cfg80211_chandef_valid(&params->chandef)) {
		pr_err("%s: invalid channel\n", dev->name);
		return -EINVAL;
	}

	ret = qtnf_cmd_send_chan_switch(vif, params);
	if (ret)
		pr_warn("%s: failed to switch to channel (%u)\n",
			dev->name, params->chandef.chan->hw_value);

	return ret;
}

static int qtnf_start_radar_detection(struct wiphy *wiphy,
				      struct net_device *ndev,
				      struct cfg80211_chan_def *chandef,
				      u32 cac_time_ms)
{
	struct qtnf_vif *vif = qtnf_netdev_get_priv(ndev);
	int ret;

	if (wiphy_ext_feature_isset(wiphy, NL80211_EXT_FEATURE_DFS_OFFLOAD))
		return -ENOTSUPP;

	ret = qtnf_cmd_start_cac(vif, chandef, cac_time_ms);
	if (ret)
		pr_err("%s: failed to start CAC ret=%d\n", ndev->name, ret);

	return ret;
}

static int qtnf_set_mac_acl(struct wiphy *wiphy,
			    struct net_device *dev,
			    const struct cfg80211_acl_data *params)
{
	struct qtnf_vif *vif = qtnf_netdev_get_priv(dev);
	int ret;

	ret = qtnf_cmd_set_mac_acl(vif, params);
	if (ret)
		pr_err("%s: failed to set mac ACL ret=%d\n", dev->name, ret);

	return ret;
}

static int qtnf_set_power_mgmt(struct wiphy *wiphy, struct net_device *dev,
			       bool enabled, int timeout)
{
	struct qtnf_vif *vif = qtnf_netdev_get_priv(dev);
	int ret;

	ret = qtnf_cmd_send_pm_set(vif, enabled ? QLINK_PM_AUTO_STANDBY :
				   QLINK_PM_OFF, timeout);
	if (ret)
		pr_err("%s: failed to set PM mode ret=%d\n", dev->name, ret);

	return ret;
}

static int qtnf_get_tx_power(struct wiphy *wiphy, struct wireless_dev *wdev,
			     int *dbm)
{
	struct qtnf_vif *vif = qtnf_netdev_get_priv(wdev->netdev);
	int ret;

	ret = qtnf_cmd_get_tx_power(vif, dbm);
	if (ret)
		pr_err("MAC%u: failed to get Tx power\n", vif->mac->macid);

	return ret;
}

static int qtnf_set_tx_power(struct wiphy *wiphy, struct wireless_dev *wdev,
			     enum nl80211_tx_power_setting type, int mbm)
{
	struct qtnf_vif *vif;
	int ret;

	if (wdev) {
		vif = qtnf_netdev_get_priv(wdev->netdev);
	} else {
		struct qtnf_wmac *mac = wiphy_priv(wiphy);

		vif = qtnf_mac_get_base_vif(mac);
		if (!vif) {
			pr_err("MAC%u: primary VIF is not configured\n",
			       mac->macid);
			return -EFAULT;
		}
	}

	ret = qtnf_cmd_set_tx_power(vif, type, mbm);
	if (ret)
		pr_err("MAC%u: failed to set Tx power\n", vif->mac->macid);

	return ret;
}

static int qtnf_update_owe_info(struct wiphy *wiphy, struct net_device *dev,
				struct cfg80211_update_owe_info *owe_info)
{
	struct qtnf_vif *vif = qtnf_netdev_get_priv(dev);
	int ret;

	if (vif->wdev.iftype != NL80211_IFTYPE_AP)
		return -EOPNOTSUPP;

	ret = qtnf_cmd_send_update_owe(vif, owe_info);
	if (ret) {
		pr_err("VIF%u.%u: failed to update owe info\n",
		       vif->mac->macid, vif->vifid);
		goto out;
	}

out:
	return ret;
}

#ifdef CONFIG_PM
static int qtnf_suspend(struct wiphy *wiphy, struct cfg80211_wowlan *wowlan)
{
	struct qtnf_wmac *mac = wiphy_priv(wiphy);
	struct qtnf_vif *vif;
	int ret = 0;

	vif = qtnf_mac_get_base_vif(mac);
	if (!vif) {
		pr_err("MAC%u: primary VIF is not configured\n", mac->macid);
		ret = -EFAULT;
		goto exit;
	}

	if (!wowlan) {
		pr_debug("WoWLAN triggers are not enabled\n");
		qtnf_virtual_intf_cleanup(vif->netdev);
		goto exit;
	}

	qtnf_scan_done(vif->mac, true);

	ret = qtnf_cmd_send_wowlan_set(vif, wowlan);
	if (ret) {
		pr_err("MAC%u: failed to set WoWLAN triggers\n",
		       mac->macid);
		goto exit;
	}

exit:
	return ret;
}

static int qtnf_resume(struct wiphy *wiphy)
{
	struct qtnf_wmac *mac = wiphy_priv(wiphy);
	struct qtnf_vif *vif;
	int ret = 0;

	vif = qtnf_mac_get_base_vif(mac);
	if (!vif) {
		pr_err("MAC%u: primary VIF is not configured\n", mac->macid);
		ret = -EFAULT;
		goto exit;
	}

	ret = qtnf_cmd_send_wowlan_set(vif, NULL);
	if (ret) {
		pr_err("MAC%u: failed to reset WoWLAN triggers\n",
		       mac->macid);
		goto exit;
	}

exit:
	return ret;
}

static void qtnf_set_wakeup(struct wiphy *wiphy, bool enabled)
{
	struct qtnf_wmac *mac = wiphy_priv(wiphy);
	struct qtnf_bus *bus = mac->bus;

	device_set_wakeup_enable(bus->dev, enabled);
}
#endif

static struct cfg80211_ops qtn_cfg80211_ops = {
	.add_virtual_intf	= qtnf_add_virtual_intf,
	.change_virtual_intf	= qtnf_change_virtual_intf,
	.del_virtual_intf	= qtnf_del_virtual_intf,
	.start_ap		= qtnf_start_ap,
	.change_beacon		= qtnf_change_beacon,
	.stop_ap		= qtnf_stop_ap,
	.set_wiphy_params	= qtnf_set_wiphy_params,
	.mgmt_frame_register	= qtnf_mgmt_frame_register,
	.mgmt_tx		= qtnf_mgmt_tx,
	.change_station		= qtnf_change_station,
	.del_station		= qtnf_del_station,
	.get_station		= qtnf_get_station,
	.dump_station		= qtnf_dump_station,
	.add_key		= qtnf_add_key,
	.del_key		= qtnf_del_key,
	.set_default_key	= qtnf_set_default_key,
	.set_default_mgmt_key	= qtnf_set_default_mgmt_key,
	.scan			= qtnf_scan,
	.connect		= qtnf_connect,
	.external_auth		= qtnf_external_auth,
	.disconnect		= qtnf_disconnect,
	.dump_survey		= qtnf_dump_survey,
	.get_channel		= qtnf_get_channel,
	.channel_switch		= qtnf_channel_switch,
	.start_radar_detection	= qtnf_start_radar_detection,
	.set_mac_acl		= qtnf_set_mac_acl,
	.set_power_mgmt		= qtnf_set_power_mgmt,
	.get_tx_power		= qtnf_get_tx_power,
	.set_tx_power		= qtnf_set_tx_power,
	.update_owe_info	= qtnf_update_owe_info,
#ifdef CONFIG_PM
	.suspend		= qtnf_suspend,
	.resume			= qtnf_resume,
	.set_wakeup		= qtnf_set_wakeup,
#endif
};

static void qtnf_cfg80211_reg_notifier(struct wiphy *wiphy,
				       struct regulatory_request *req)
{
	struct qtnf_wmac *mac = wiphy_priv(wiphy);
	enum nl80211_band band;
	int ret;

	pr_debug("MAC%u: initiator=%d alpha=%c%c\n", mac->macid, req->initiator,
		 req->alpha2[0], req->alpha2[1]);

	ret = qtnf_cmd_reg_notify(mac, req, qtnf_slave_radar_get(),
				  qtnf_dfs_offload_get());
	if (ret) {
		pr_err("MAC%u: failed to update region to %c%c: %d\n",
		       mac->macid, req->alpha2[0], req->alpha2[1], ret);
		return;
	}

	for (band = 0; band < NUM_NL80211_BANDS; ++band) {
		if (!wiphy->bands[band])
			continue;

		ret = qtnf_cmd_band_info_get(mac, wiphy->bands[band]);
		if (ret)
			pr_err("MAC%u: failed to update band %u\n",
			       mac->macid, band);
	}
}

struct wiphy *qtnf_wiphy_allocate(struct qtnf_bus *bus,
				  struct platform_device *pdev)
{
	struct wiphy *wiphy;

	if (qtnf_dfs_offload_get() &&
<<<<<<< HEAD
	    (bus->hw_info.hw_capab & QLINK_HW_CAPAB_DFS_OFFLOAD))
=======
	    qtnf_hwcap_is_set(&bus->hw_info, QLINK_HW_CAPAB_DFS_OFFLOAD))
>>>>>>> 04d5ce62
		qtn_cfg80211_ops.start_radar_detection = NULL;

	if (!qtnf_hwcap_is_set(&bus->hw_info, QLINK_HW_CAPAB_PWR_MGMT))
		qtn_cfg80211_ops.set_power_mgmt	= NULL;

	wiphy = wiphy_new(&qtn_cfg80211_ops, sizeof(struct qtnf_wmac));
	if (!wiphy)
		return NULL;

	if (pdev)
		set_wiphy_dev(wiphy, &pdev->dev);
	else
		set_wiphy_dev(wiphy, bus->dev);

	return wiphy;
}

static int
qtnf_wiphy_setup_if_comb(struct wiphy *wiphy, struct qtnf_mac_info *mac_info)
{
	struct ieee80211_iface_combination *if_comb;
	size_t n_if_comb;
	u16 interface_modes = 0;
	size_t i, j;

	if_comb = mac_info->if_comb;
	n_if_comb = mac_info->n_if_comb;

	if (!if_comb || !n_if_comb)
		return -ENOENT;

	for (i = 0; i < n_if_comb; i++) {
		if_comb[i].radar_detect_widths = mac_info->radar_detect_widths;

		for (j = 0; j < if_comb[i].n_limits; j++)
			interface_modes |= if_comb[i].limits[j].types;
	}

	wiphy->iface_combinations = if_comb;
	wiphy->n_iface_combinations = n_if_comb;
	wiphy->interface_modes = interface_modes;

	return 0;
}

int qtnf_wiphy_register(struct qtnf_hw_info *hw_info, struct qtnf_wmac *mac)
{
	struct wiphy *wiphy = priv_to_wiphy(mac);
	struct qtnf_mac_info *macinfo = &mac->macinfo;
	int ret;
	bool regdomain_is_known;

	if (!wiphy) {
		pr_err("invalid wiphy pointer\n");
		return -EFAULT;
	}

	wiphy->frag_threshold = macinfo->frag_thr;
	wiphy->rts_threshold = macinfo->rts_thr;
	wiphy->retry_short = macinfo->sretry_limit;
	wiphy->retry_long = macinfo->lretry_limit;
	wiphy->coverage_class = macinfo->coverage_class;

	wiphy->max_scan_ssids =
		(macinfo->max_scan_ssids) ? macinfo->max_scan_ssids : 1;
	wiphy->max_scan_ie_len = QTNF_MAX_VSIE_LEN;
	wiphy->mgmt_stypes = qtnf_mgmt_stypes;
	wiphy->max_remain_on_channel_duration = 5000;
	wiphy->max_acl_mac_addrs = macinfo->max_acl_mac_addrs;
	wiphy->max_num_csa_counters = 2;

	ret = qtnf_wiphy_setup_if_comb(wiphy, macinfo);
	if (ret)
		goto out;

	/* Initialize cipher suits */
	wiphy->cipher_suites = qtnf_cipher_suites;
	wiphy->n_cipher_suites = ARRAY_SIZE(qtnf_cipher_suites);
	wiphy->signal_type = CFG80211_SIGNAL_TYPE_MBM;
	wiphy->flags |= WIPHY_FLAG_HAVE_AP_SME |
			WIPHY_FLAG_AP_PROBE_RESP_OFFLOAD |
			WIPHY_FLAG_AP_UAPSD |
			WIPHY_FLAG_HAS_CHANNEL_SWITCH |
			WIPHY_FLAG_4ADDR_STATION |
			WIPHY_FLAG_NETNS_OK;
	wiphy->flags &= ~WIPHY_FLAG_PS_ON_BY_DEFAULT;

	if (qtnf_dfs_offload_get() &&
<<<<<<< HEAD
	    (hw_info->hw_capab & QLINK_HW_CAPAB_DFS_OFFLOAD))
=======
	    qtnf_hwcap_is_set(hw_info, QLINK_HW_CAPAB_DFS_OFFLOAD))
>>>>>>> 04d5ce62
		wiphy_ext_feature_set(wiphy, NL80211_EXT_FEATURE_DFS_OFFLOAD);

	if (qtnf_hwcap_is_set(hw_info, QLINK_HW_CAPAB_SCAN_DWELL))
		wiphy_ext_feature_set(wiphy,
				      NL80211_EXT_FEATURE_SET_SCAN_DWELL);

	wiphy->probe_resp_offload = NL80211_PROBE_RESP_OFFLOAD_SUPPORT_WPS |
				    NL80211_PROBE_RESP_OFFLOAD_SUPPORT_WPS2;

	wiphy->available_antennas_tx = macinfo->num_tx_chain;
	wiphy->available_antennas_rx = macinfo->num_rx_chain;

	wiphy->max_ap_assoc_sta = macinfo->max_ap_assoc_sta;
	wiphy->ht_capa_mod_mask = &macinfo->ht_cap_mod_mask;
	wiphy->vht_capa_mod_mask = &macinfo->vht_cap_mod_mask;

	ether_addr_copy(wiphy->perm_addr, mac->macaddr);

	if (qtnf_hwcap_is_set(hw_info, QLINK_HW_CAPAB_STA_INACT_TIMEOUT))
		wiphy->features |= NL80211_FEATURE_INACTIVITY_TIMER;

	if (qtnf_hwcap_is_set(hw_info, QLINK_HW_CAPAB_SCAN_RANDOM_MAC_ADDR))
		wiphy->features |= NL80211_FEATURE_SCAN_RANDOM_MAC_ADDR;

	if (!qtnf_hwcap_is_set(hw_info, QLINK_HW_CAPAB_OBSS_SCAN))
		wiphy->features |= NL80211_FEATURE_NEED_OBSS_SCAN;

	if (qtnf_hwcap_is_set(hw_info, QLINK_HW_CAPAB_SAE))
		wiphy->features |= NL80211_FEATURE_SAE;

#ifdef CONFIG_PM
	if (macinfo->wowlan)
		wiphy->wowlan = macinfo->wowlan;
#endif

	regdomain_is_known = isalpha(mac->rd->alpha2[0]) &&
				isalpha(mac->rd->alpha2[1]);

	if (qtnf_hwcap_is_set(hw_info, QLINK_HW_CAPAB_REG_UPDATE)) {
		wiphy->reg_notifier = qtnf_cfg80211_reg_notifier;

		if (mac->rd->alpha2[0] == '9' && mac->rd->alpha2[1] == '9') {
			wiphy->regulatory_flags |= REGULATORY_CUSTOM_REG |
				REGULATORY_STRICT_REG;
			wiphy_apply_custom_regulatory(wiphy, mac->rd);
		} else if (regdomain_is_known) {
			wiphy->regulatory_flags |= REGULATORY_STRICT_REG;
		}
	} else {
		wiphy->regulatory_flags |= REGULATORY_WIPHY_SELF_MANAGED;
	}

	if (mac->macinfo.extended_capabilities_len) {
		wiphy->extended_capabilities =
			mac->macinfo.extended_capabilities;
		wiphy->extended_capabilities_mask =
			mac->macinfo.extended_capabilities_mask;
		wiphy->extended_capabilities_len =
			mac->macinfo.extended_capabilities_len;
	}

	strlcpy(wiphy->fw_version, hw_info->fw_version,
		sizeof(wiphy->fw_version));
	wiphy->hw_version = hw_info->hw_version;

	ret = wiphy_register(wiphy);
	if (ret < 0)
		goto out;

	if (wiphy->regulatory_flags & REGULATORY_WIPHY_SELF_MANAGED)
		ret = regulatory_set_wiphy_regd(wiphy, mac->rd);
	else if (regdomain_is_known)
		ret = regulatory_hint(wiphy, mac->rd->alpha2);

out:
	return ret;
}

void qtnf_netdev_updown(struct net_device *ndev, bool up)
{
	struct qtnf_vif *vif = qtnf_netdev_get_priv(ndev);

	if (qtnf_cmd_send_updown_intf(vif, up))
		pr_err("failed to send %s command to VIF%u.%u\n",
		       up ? "UP" : "DOWN", vif->mac->macid, vif->vifid);
}

void qtnf_virtual_intf_cleanup(struct net_device *ndev)
{
	struct qtnf_vif *vif = qtnf_netdev_get_priv(ndev);
	struct qtnf_wmac *mac = wiphy_priv(vif->wdev.wiphy);

	if (vif->wdev.iftype == NL80211_IFTYPE_STATION)
		qtnf_disconnect(vif->wdev.wiphy, ndev,
				WLAN_REASON_DEAUTH_LEAVING);

	qtnf_scan_done(mac, true);
}

void qtnf_cfg80211_vif_reset(struct qtnf_vif *vif)
{
	if (vif->wdev.iftype == NL80211_IFTYPE_STATION)
		cfg80211_disconnected(vif->netdev, WLAN_REASON_DEAUTH_LEAVING,
				      NULL, 0, 1, GFP_KERNEL);

	cfg80211_shutdown_all_interfaces(vif->wdev.wiphy);
}

void qtnf_band_init_rates(struct ieee80211_supported_band *band)
{
	switch (band->band) {
	case NL80211_BAND_2GHZ:
		band->bitrates = qtnf_rates_2g;
		band->n_bitrates = ARRAY_SIZE(qtnf_rates_2g);
		break;
	case NL80211_BAND_5GHZ:
		band->bitrates = qtnf_rates_5g;
		band->n_bitrates = ARRAY_SIZE(qtnf_rates_5g);
		break;
	default:
		band->bitrates = NULL;
		band->n_bitrates = 0;
		break;
	}
}<|MERGE_RESOLUTION|>--- conflicted
+++ resolved
@@ -1082,11 +1082,7 @@
 	struct wiphy *wiphy;
 
 	if (qtnf_dfs_offload_get() &&
-<<<<<<< HEAD
-	    (bus->hw_info.hw_capab & QLINK_HW_CAPAB_DFS_OFFLOAD))
-=======
 	    qtnf_hwcap_is_set(&bus->hw_info, QLINK_HW_CAPAB_DFS_OFFLOAD))
->>>>>>> 04d5ce62
 		qtn_cfg80211_ops.start_radar_detection = NULL;
 
 	if (!qtnf_hwcap_is_set(&bus->hw_info, QLINK_HW_CAPAB_PWR_MGMT))
@@ -1175,11 +1171,7 @@
 	wiphy->flags &= ~WIPHY_FLAG_PS_ON_BY_DEFAULT;
 
 	if (qtnf_dfs_offload_get() &&
-<<<<<<< HEAD
-	    (hw_info->hw_capab & QLINK_HW_CAPAB_DFS_OFFLOAD))
-=======
 	    qtnf_hwcap_is_set(hw_info, QLINK_HW_CAPAB_DFS_OFFLOAD))
->>>>>>> 04d5ce62
 		wiphy_ext_feature_set(wiphy, NL80211_EXT_FEATURE_DFS_OFFLOAD);
 
 	if (qtnf_hwcap_is_set(hw_info, QLINK_HW_CAPAB_SCAN_DWELL))
