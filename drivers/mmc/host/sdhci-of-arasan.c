// SPDX-License-Identifier: GPL-2.0-or-later
/*
 * Arasan Secure Digital Host Controller Interface.
 * Copyright (C) 2011 - 2012 Michal Simek <monstr@monstr.eu>
 * Copyright (c) 2012 Wind River Systems, Inc.
 * Copyright (C) 2013 Pengutronix e.K.
 * Copyright (C) 2013 Xilinx Inc.
 *
 * Based on sdhci-of-esdhc.c
 *
 * Copyright (c) 2007 Freescale Semiconductor, Inc.
 * Copyright (c) 2009 MontaVista Software, Inc.
 *
 * Authors: Xiaobo Xie <X.Xie@freescale.com>
 *	    Anton Vorontsov <avorontsov@ru.mvista.com>
 */

#include <linux/clk-provider.h>
#include <linux/mfd/syscon.h>
#include <linux/module.h>
#include <linux/of_device.h>
#include <linux/phy/phy.h>
#include <linux/regmap.h>
#include <linux/of.h>
#include <linux/firmware/xlnx-zynqmp.h>
#include <linux/pinctrl/consumer.h>

#include "cqhci.h"
#include "sdhci-pltfm.h"

#define SDHCI_ARASAN_VENDOR_REGISTER	0x78

#define SDHCI_ARASAN_ITAPDLY_REGISTER	0xF0F8
#define SDHCI_ARASAN_ITAPDLY_SEL_MASK	0xFF

#define SDHCI_ARASAN_OTAPDLY_REGISTER	0xF0FC
#define SDHCI_ARASAN_OTAPDLY_SEL_MASK	0x3F

#define SDHCI_ARASAN_CQE_BASE_ADDR	0x200
#define VENDOR_ENHANCED_STROBE		BIT(0)

#define PHY_CLK_TOO_SLOW_HZ		400000

#define SDHCI_ITAPDLY_CHGWIN		0x200
#define SDHCI_ITAPDLY_ENABLE		0x100
#define SDHCI_OTAPDLY_ENABLE		0x40

/* Default settings for ZynqMP Clock Phases */
#define ZYNQMP_ICLK_PHASE {0, 63, 63, 0, 63,  0,   0, 183, 54,  0, 0}
#define ZYNQMP_OCLK_PHASE {0, 72, 60, 0, 60, 72, 135, 48, 72, 135, 0}

#define VERSAL_ICLK_PHASE {0, 132, 132, 0, 132, 0, 0, 162, 90, 0, 0}
#define VERSAL_OCLK_PHASE {0,  60, 48, 0, 48, 72, 90, 36, 60, 90, 0}

/*
 * On some SoCs the syscon area has a feature where the upper 16-bits of
 * each 32-bit register act as a write mask for the lower 16-bits.  This allows
 * atomic updates of the register without locking.  This macro is used on SoCs
 * that have that feature.
 */
#define HIWORD_UPDATE(val, mask, shift) \
		((val) << (shift) | (mask) << ((shift) + 16))

/**
 * struct sdhci_arasan_soc_ctl_field - Field used in sdhci_arasan_soc_ctl_map
 *
 * @reg:	Offset within the syscon of the register containing this field
 * @width:	Number of bits for this field
 * @shift:	Bit offset within @reg of this field (or -1 if not avail)
 */
struct sdhci_arasan_soc_ctl_field {
	u32 reg;
	u16 width;
	s16 shift;
};

/**
 * struct sdhci_arasan_soc_ctl_map - Map in syscon to corecfg registers
 *
 * It's up to the licensee of the Arsan IP block to make these available
 * somewhere if needed.  Presumably these will be scattered somewhere that's
 * accessible via the syscon API.
 *
 * @baseclkfreq:	Where to find corecfg_baseclkfreq
 * @clockmultiplier:	Where to find corecfg_clockmultiplier
 * @hiword_update:	If true, use HIWORD_UPDATE to access the syscon
 */
struct sdhci_arasan_soc_ctl_map {
	struct sdhci_arasan_soc_ctl_field	baseclkfreq;
	struct sdhci_arasan_soc_ctl_field	clockmultiplier;
	bool					hiword_update;
};

/**
 * struct sdhci_arasan_clk_data
 * @sdcardclk_hw:	Struct for the clock we might provide to a PHY.
 * @sdcardclk:		Pointer to normal 'struct clock' for sdcardclk_hw.
 * @sampleclk_hw:	Struct for the clock we might provide to a PHY.
 * @sampleclk:		Pointer to normal 'struct clock' for sampleclk_hw.
 * @clk_phase_in:	Array of Input Clock Phase Delays for all speed modes
 * @clk_phase_out:	Array of Output Clock Phase Delays for all speed modes
 * @set_clk_delays:	Function pointer for setting Clock Delays
 * @clk_of_data:	Platform specific runtime clock data storage pointer
 */
struct sdhci_arasan_clk_data {
	struct clk_hw	sdcardclk_hw;
	struct clk      *sdcardclk;
	struct clk_hw	sampleclk_hw;
	struct clk      *sampleclk;
	int		clk_phase_in[MMC_TIMING_MMC_HS400 + 1];
	int		clk_phase_out[MMC_TIMING_MMC_HS400 + 1];
	void		(*set_clk_delays)(struct sdhci_host *host);
	void		*clk_of_data;
};

struct sdhci_arasan_zynqmp_clk_data {
	const struct zynqmp_eemi_ops *eemi_ops;
};

/**
 * struct sdhci_arasan_data
 * @host:		Pointer to the main SDHCI host structure.
 * @clk_ahb:		Pointer to the AHB clock
 * @phy:		Pointer to the generic phy
 * @is_phy_on:		True if the PHY is on; false if not.
 * @clk_data:		Struct for the Arasan Controller Clock Data.
 * @soc_ctl_base:	Pointer to regmap for syscon for soc_ctl registers.
 * @soc_ctl_map:	Map to get offsets into soc_ctl registers.
 * @pinctrl:		Per-device pin control state holder.
 * @pins_default:	Pinctrl state for a device.
 */
struct sdhci_arasan_data {
	struct sdhci_host *host;
	struct clk	*clk_ahb;
	struct phy	*phy;
	bool		is_phy_on;

	bool		has_cqe;
	struct sdhci_arasan_clk_data clk_data;

	struct regmap	*soc_ctl_base;
	const struct sdhci_arasan_soc_ctl_map *soc_ctl_map;
	struct pinctrl *pinctrl;
	struct pinctrl_state *pins_default;
	unsigned int	quirks; /* Arasan deviations from spec */

/* Controller does not have CD wired and will not function normally without */
#define SDHCI_ARASAN_QUIRK_FORCE_CDTEST	BIT(0)
/* Controller immediately reports SDHCI_CLOCK_INT_STABLE after enabling the
 * internal clock even when the clock isn't stable */
#define SDHCI_ARASAN_QUIRK_CLOCK_UNSTABLE BIT(1)
/*
 * Some of the Arasan variations might not have timing requirements
 * met at 25MHz for Default Speed mode, those controllers work at
 * 19MHz instead
 */
#define SDHCI_ARASAN_QUIRK_CLOCK_25_BROKEN BIT(2)
};

struct sdhci_arasan_of_data {
	const struct sdhci_arasan_soc_ctl_map *soc_ctl_map;
	const struct sdhci_pltfm_data *pdata;
};

static const struct sdhci_arasan_soc_ctl_map rk3399_soc_ctl_map = {
	.baseclkfreq = { .reg = 0xf000, .width = 8, .shift = 8 },
	.clockmultiplier = { .reg = 0xf02c, .width = 8, .shift = 0},
	.hiword_update = true,
};

static const struct sdhci_arasan_soc_ctl_map intel_lgm_emmc_soc_ctl_map = {
	.baseclkfreq = { .reg = 0xa0, .width = 8, .shift = 2 },
	.clockmultiplier = { .reg = 0, .width = -1, .shift = -1 },
	.hiword_update = false,
};

/**
 * sdhci_arasan_syscon_write - Write to a field in soc_ctl registers
 *
 * This function allows writing to fields in sdhci_arasan_soc_ctl_map.
 * Note that if a field is specified as not available (shift < 0) then
 * this function will silently return an error code.  It will be noisy
 * and print errors for any other (unexpected) errors.
 *
 * @host:	The sdhci_host
 * @fld:	The field to write to
 * @val:	The value to write
 */
static int sdhci_arasan_syscon_write(struct sdhci_host *host,
				   const struct sdhci_arasan_soc_ctl_field *fld,
				   u32 val)
{
	struct sdhci_pltfm_host *pltfm_host = sdhci_priv(host);
	struct sdhci_arasan_data *sdhci_arasan = sdhci_pltfm_priv(pltfm_host);
	struct regmap *soc_ctl_base = sdhci_arasan->soc_ctl_base;
	u32 reg = fld->reg;
	u16 width = fld->width;
	s16 shift = fld->shift;
	int ret;

	/*
	 * Silently return errors for shift < 0 so caller doesn't have
	 * to check for fields which are optional.  For fields that
	 * are required then caller needs to do something special
	 * anyway.
	 */
	if (shift < 0)
		return -EINVAL;

	if (sdhci_arasan->soc_ctl_map->hiword_update)
		ret = regmap_write(soc_ctl_base, reg,
				   HIWORD_UPDATE(val, GENMASK(width, 0),
						 shift));
	else
		ret = regmap_update_bits(soc_ctl_base, reg,
					 GENMASK(shift + width, shift),
					 val << shift);

	/* Yell about (unexpected) regmap errors */
	if (ret)
		pr_warn("%s: Regmap write fail: %d\n",
			 mmc_hostname(host->mmc), ret);

	return ret;
}

static void sdhci_arasan_set_clock(struct sdhci_host *host, unsigned int clock)
{
	struct sdhci_pltfm_host *pltfm_host = sdhci_priv(host);
	struct sdhci_arasan_data *sdhci_arasan = sdhci_pltfm_priv(pltfm_host);
	struct sdhci_arasan_clk_data *clk_data = &sdhci_arasan->clk_data;
	bool ctrl_phy = false;

	if (!IS_ERR(sdhci_arasan->phy)) {
		if (!sdhci_arasan->is_phy_on && clock <= PHY_CLK_TOO_SLOW_HZ) {
			/*
			 * If PHY off, set clock to max speed and power PHY on.
			 *
			 * Although PHY docs apparently suggest power cycling
			 * when changing the clock the PHY doesn't like to be
			 * powered on while at low speeds like those used in ID
			 * mode.  Even worse is powering the PHY on while the
			 * clock is off.
			 *
			 * To workaround the PHY limitations, the best we can
			 * do is to power it on at a faster speed and then slam
			 * through low speeds without power cycling.
			 */
			sdhci_set_clock(host, host->max_clk);
			if (phy_power_on(sdhci_arasan->phy)) {
				pr_err("%s: Cannot power on phy.\n",
				       mmc_hostname(host->mmc));
				return;
			}

			sdhci_arasan->is_phy_on = true;

			/*
			 * We'll now fall through to the below case with
			 * ctrl_phy = false (so we won't turn off/on).  The
			 * sdhci_set_clock() will set the real clock.
			 */
		} else if (clock > PHY_CLK_TOO_SLOW_HZ) {
			/*
			 * At higher clock speeds the PHY is fine being power
			 * cycled and docs say you _should_ power cycle when
			 * changing clock speeds.
			 */
			ctrl_phy = true;
		}
	}

	if (ctrl_phy && sdhci_arasan->is_phy_on) {
		phy_power_off(sdhci_arasan->phy);
		sdhci_arasan->is_phy_on = false;
	}

	if (sdhci_arasan->quirks & SDHCI_ARASAN_QUIRK_CLOCK_25_BROKEN) {
		/*
		 * Some of the Arasan variations might not have timing
		 * requirements met at 25MHz for Default Speed mode,
		 * those controllers work at 19MHz instead.
		 */
		if (clock == DEFAULT_SPEED_MAX_DTR)
			clock = (DEFAULT_SPEED_MAX_DTR * 19) / 25;
	}

	/* Set the Input and Output Clock Phase Delays */
	if (clk_data->set_clk_delays)
		clk_data->set_clk_delays(host);

	sdhci_set_clock(host, clock);

	if (sdhci_arasan->quirks & SDHCI_ARASAN_QUIRK_CLOCK_UNSTABLE)
		/*
		 * Some controllers immediately report SDHCI_CLOCK_INT_STABLE
		 * after enabling the clock even though the clock is not
		 * stable. Trying to use a clock without waiting here results
		 * in EILSEQ while detecting some older/slower cards. The
		 * chosen delay is the maximum delay from sdhci_set_clock.
		 */
		msleep(20);

	if (ctrl_phy) {
		if (phy_power_on(sdhci_arasan->phy)) {
			pr_err("%s: Cannot power on phy.\n",
			       mmc_hostname(host->mmc));
			return;
		}

		sdhci_arasan->is_phy_on = true;
	}
}

static void sdhci_arasan_hs400_enhanced_strobe(struct mmc_host *mmc,
					struct mmc_ios *ios)
{
	u32 vendor;
	struct sdhci_host *host = mmc_priv(mmc);

	vendor = sdhci_readl(host, SDHCI_ARASAN_VENDOR_REGISTER);
	if (ios->enhanced_strobe)
		vendor |= VENDOR_ENHANCED_STROBE;
	else
		vendor &= ~VENDOR_ENHANCED_STROBE;

	sdhci_writel(host, vendor, SDHCI_ARASAN_VENDOR_REGISTER);
}

static void sdhci_arasan_reset(struct sdhci_host *host, u8 mask)
{
	u8 ctrl;
	struct sdhci_pltfm_host *pltfm_host = sdhci_priv(host);
	struct sdhci_arasan_data *sdhci_arasan = sdhci_pltfm_priv(pltfm_host);

	sdhci_reset(host, mask);

	if (sdhci_arasan->quirks & SDHCI_ARASAN_QUIRK_FORCE_CDTEST) {
		ctrl = sdhci_readb(host, SDHCI_HOST_CONTROL);
		ctrl |= SDHCI_CTRL_CDTEST_INS | SDHCI_CTRL_CDTEST_EN;
		sdhci_writeb(host, ctrl, SDHCI_HOST_CONTROL);
	}
}

static int sdhci_arasan_voltage_switch(struct mmc_host *mmc,
				       struct mmc_ios *ios)
{
	switch (ios->signal_voltage) {
	case MMC_SIGNAL_VOLTAGE_180:
		/*
		 * Plese don't switch to 1V8 as arasan,5.1 doesn't
		 * actually refer to this setting to indicate the
		 * signal voltage and the state machine will be broken
		 * actually if we force to enable 1V8. That's something
		 * like broken quirk but we could work around here.
		 */
		return 0;
	case MMC_SIGNAL_VOLTAGE_330:
	case MMC_SIGNAL_VOLTAGE_120:
		/* We don't support 3V3 and 1V2 */
		break;
	}

	return -EINVAL;
}

static void sdhci_arasan_set_power(struct sdhci_host *host, unsigned char mode,
		     unsigned short vdd)
{
	if (!IS_ERR(host->mmc->supply.vmmc)) {
		struct mmc_host *mmc = host->mmc;

		mmc_regulator_set_ocr(mmc, mmc->supply.vmmc, vdd);
	}
	sdhci_set_power_noreg(host, mode, vdd);
}

static const struct sdhci_ops sdhci_arasan_ops = {
	.set_clock = sdhci_arasan_set_clock,
	.get_max_clock = sdhci_pltfm_clk_get_max_clock,
	.get_timeout_clock = sdhci_pltfm_clk_get_max_clock,
	.set_bus_width = sdhci_set_bus_width,
	.reset = sdhci_arasan_reset,
	.set_uhs_signaling = sdhci_set_uhs_signaling,
	.set_power = sdhci_arasan_set_power,
};

static const struct sdhci_pltfm_data sdhci_arasan_pdata = {
	.ops = &sdhci_arasan_ops,
	.quirks = SDHCI_QUIRK_CAP_CLOCK_BASE_BROKEN,
	.quirks2 = SDHCI_QUIRK2_PRESET_VALUE_BROKEN |
			SDHCI_QUIRK2_CLOCK_DIV_ZERO_BROKEN |
			SDHCI_QUIRK2_STOP_WITH_TC,
};

static struct sdhci_arasan_of_data sdhci_arasan_data = {
	.pdata = &sdhci_arasan_pdata,
};

static const struct sdhci_pltfm_data sdhci_arasan_zynqmp_pdata = {
	.ops = &sdhci_arasan_ops,
	.quirks2 = SDHCI_QUIRK2_PRESET_VALUE_BROKEN |
			SDHCI_QUIRK2_CLOCK_DIV_ZERO_BROKEN |
			SDHCI_QUIRK2_STOP_WITH_TC,
};

static struct sdhci_arasan_of_data sdhci_arasan_zynqmp_data = {
	.pdata = &sdhci_arasan_zynqmp_pdata,
};

static u32 sdhci_arasan_cqhci_irq(struct sdhci_host *host, u32 intmask)
{
	int cmd_error = 0;
	int data_error = 0;

	if (!sdhci_cqe_irq(host, intmask, &cmd_error, &data_error))
		return intmask;

	cqhci_irq(host->mmc, intmask, cmd_error, data_error);

	return 0;
}

static void sdhci_arasan_dumpregs(struct mmc_host *mmc)
{
	sdhci_dumpregs(mmc_priv(mmc));
}

static void sdhci_arasan_cqe_enable(struct mmc_host *mmc)
{
	struct sdhci_host *host = mmc_priv(mmc);
	u32 reg;

	reg = sdhci_readl(host, SDHCI_PRESENT_STATE);
	while (reg & SDHCI_DATA_AVAILABLE) {
		sdhci_readl(host, SDHCI_BUFFER);
		reg = sdhci_readl(host, SDHCI_PRESENT_STATE);
	}

	sdhci_cqe_enable(mmc);
}

static const struct cqhci_host_ops sdhci_arasan_cqhci_ops = {
	.enable         = sdhci_arasan_cqe_enable,
	.disable        = sdhci_cqe_disable,
	.dumpregs       = sdhci_arasan_dumpregs,
};

static const struct sdhci_ops sdhci_arasan_cqe_ops = {
	.set_clock = sdhci_arasan_set_clock,
	.get_max_clock = sdhci_pltfm_clk_get_max_clock,
	.get_timeout_clock = sdhci_pltfm_clk_get_max_clock,
	.set_bus_width = sdhci_set_bus_width,
	.reset = sdhci_arasan_reset,
	.set_uhs_signaling = sdhci_set_uhs_signaling,
	.set_power = sdhci_arasan_set_power,
	.irq = sdhci_arasan_cqhci_irq,
};

static const struct sdhci_pltfm_data sdhci_arasan_cqe_pdata = {
	.ops = &sdhci_arasan_cqe_ops,
	.quirks = SDHCI_QUIRK_CAP_CLOCK_BASE_BROKEN,
	.quirks2 = SDHCI_QUIRK2_PRESET_VALUE_BROKEN |
			SDHCI_QUIRK2_CLOCK_DIV_ZERO_BROKEN,
};

static struct sdhci_arasan_of_data sdhci_arasan_rk3399_data = {
	.soc_ctl_map = &rk3399_soc_ctl_map,
	.pdata = &sdhci_arasan_cqe_pdata,
};

static struct sdhci_arasan_of_data intel_lgm_emmc_data = {
	.soc_ctl_map = &intel_lgm_emmc_soc_ctl_map,
	.pdata = &sdhci_arasan_cqe_pdata,
};

#ifdef CONFIG_PM_SLEEP
/**
 * sdhci_arasan_suspend - Suspend method for the driver
 * @dev:	Address of the device structure
 * Returns 0 on success and error value on error
 *
 * Put the device in a low power state.
 */
static int sdhci_arasan_suspend(struct device *dev)
{
	struct sdhci_host *host = dev_get_drvdata(dev);
	struct sdhci_pltfm_host *pltfm_host = sdhci_priv(host);
	struct sdhci_arasan_data *sdhci_arasan = sdhci_pltfm_priv(pltfm_host);
	int ret;

	if (host->tuning_mode != SDHCI_TUNING_MODE_3)
		mmc_retune_needed(host->mmc);

	if (sdhci_arasan->has_cqe) {
		ret = cqhci_suspend(host->mmc);
		if (ret)
			return ret;
	}

	ret = sdhci_suspend_host(host);
	if (ret)
		return ret;

	if (!IS_ERR(sdhci_arasan->phy) && sdhci_arasan->is_phy_on) {
		ret = phy_power_off(sdhci_arasan->phy);
		if (ret) {
			dev_err(dev, "Cannot power off phy.\n");
			if (sdhci_resume_host(host))
				dev_err(dev, "Cannot resume host.\n");

			return ret;
		}
		sdhci_arasan->is_phy_on = false;
	}

	clk_disable(pltfm_host->clk);
	clk_disable(sdhci_arasan->clk_ahb);

	return 0;
}

/**
 * sdhci_arasan_resume - Resume method for the driver
 * @dev:	Address of the device structure
 * Returns 0 on success and error value on error
 *
 * Resume operation after suspend
 */
static int sdhci_arasan_resume(struct device *dev)
{
	struct sdhci_host *host = dev_get_drvdata(dev);
	struct sdhci_pltfm_host *pltfm_host = sdhci_priv(host);
	struct sdhci_arasan_data *sdhci_arasan = sdhci_pltfm_priv(pltfm_host);
	int ret;

	ret = clk_enable(sdhci_arasan->clk_ahb);
	if (ret) {
		dev_err(dev, "Cannot enable AHB clock.\n");
		return ret;
	}

	ret = clk_enable(pltfm_host->clk);
	if (ret) {
		dev_err(dev, "Cannot enable SD clock.\n");
		return ret;
	}

	if (!IS_ERR(sdhci_arasan->phy) && host->mmc->actual_clock) {
		ret = phy_power_on(sdhci_arasan->phy);
		if (ret) {
			dev_err(dev, "Cannot power on phy.\n");
			return ret;
		}
		sdhci_arasan->is_phy_on = true;
	}

	ret = sdhci_resume_host(host);
	if (ret) {
		dev_err(dev, "Cannot resume host.\n");
		return ret;
	}

	if (sdhci_arasan->has_cqe)
		return cqhci_resume(host->mmc);

	return 0;
}
#endif /* ! CONFIG_PM_SLEEP */

static SIMPLE_DEV_PM_OPS(sdhci_arasan_dev_pm_ops, sdhci_arasan_suspend,
			 sdhci_arasan_resume);

static const struct of_device_id sdhci_arasan_of_match[] = {
	/* SoC-specific compatible strings w/ soc_ctl_map */
	{
		.compatible = "rockchip,rk3399-sdhci-5.1",
		.data = &sdhci_arasan_rk3399_data,
	},
	{
		.compatible = "intel,lgm-sdhci-5.1-emmc",
		.data = &intel_lgm_emmc_data,
	},
	/* Generic compatible below here */
	{
		.compatible = "arasan,sdhci-8.9a",
		.data = &sdhci_arasan_data,
	},
	{
		.compatible = "arasan,sdhci-5.1",
		.data = &sdhci_arasan_data,
	},
	{
		.compatible = "arasan,sdhci-4.9a",
		.data = &sdhci_arasan_data,
	},
	{
		.compatible = "xlnx,zynqmp-8.9a",
		.data = &sdhci_arasan_zynqmp_data,
	},
	{
		.compatible = "xlnx,versal-8.9a",
		.data = &sdhci_arasan_zynqmp_data,
	},
	{ /* sentinel */ }
};
MODULE_DEVICE_TABLE(of, sdhci_arasan_of_match);

/**
 * sdhci_arasan_sdcardclk_recalc_rate - Return the card clock rate
 *
 * Return the current actual rate of the SD card clock.  This can be used
 * to communicate with out PHY.
 *
 * @hw:			Pointer to the hardware clock structure.
 * @parent_rate		The parent rate (should be rate of clk_xin).
 * Returns the card clock rate.
 */
static unsigned long sdhci_arasan_sdcardclk_recalc_rate(struct clk_hw *hw,
						      unsigned long parent_rate)

{
	struct sdhci_arasan_clk_data *clk_data =
		container_of(hw, struct sdhci_arasan_clk_data, sdcardclk_hw);
	struct sdhci_arasan_data *sdhci_arasan =
		container_of(clk_data, struct sdhci_arasan_data, clk_data);
	struct sdhci_host *host = sdhci_arasan->host;

	return host->mmc->actual_clock;
}

static const struct clk_ops arasan_sdcardclk_ops = {
	.recalc_rate = sdhci_arasan_sdcardclk_recalc_rate,
};

/**
 * sdhci_arasan_sampleclk_recalc_rate - Return the sampling clock rate
 *
 * Return the current actual rate of the sampling clock.  This can be used
 * to communicate with out PHY.
 *
 * @hw:			Pointer to the hardware clock structure.
 * @parent_rate		The parent rate (should be rate of clk_xin).
 * Returns the sample clock rate.
 */
static unsigned long sdhci_arasan_sampleclk_recalc_rate(struct clk_hw *hw,
						      unsigned long parent_rate)

{
	struct sdhci_arasan_clk_data *clk_data =
		container_of(hw, struct sdhci_arasan_clk_data, sampleclk_hw);
	struct sdhci_arasan_data *sdhci_arasan =
		container_of(clk_data, struct sdhci_arasan_data, clk_data);
	struct sdhci_host *host = sdhci_arasan->host;

	return host->mmc->actual_clock;
}

static const struct clk_ops arasan_sampleclk_ops = {
	.recalc_rate = sdhci_arasan_sampleclk_recalc_rate,
};

/**
 * sdhci_zynqmp_sdcardclk_set_phase - Set the SD Output Clock Tap Delays
 *
 * Set the SD Output Clock Tap Delays for Output path
 *
 * @hw:			Pointer to the hardware clock structure.
 * @degrees		The clock phase shift between 0 - 359.
 * Return: 0 on success and error value on error
 */
static int sdhci_zynqmp_sdcardclk_set_phase(struct clk_hw *hw, int degrees)
{
	struct sdhci_arasan_clk_data *clk_data =
		container_of(hw, struct sdhci_arasan_clk_data, sdcardclk_hw);
	struct sdhci_arasan_data *sdhci_arasan =
		container_of(clk_data, struct sdhci_arasan_data, clk_data);
	struct sdhci_host *host = sdhci_arasan->host;
	struct sdhci_arasan_zynqmp_clk_data *zynqmp_clk_data =
		clk_data->clk_of_data;
	const struct zynqmp_eemi_ops *eemi_ops = zynqmp_clk_data->eemi_ops;
	const char *clk_name = clk_hw_get_name(hw);
	u32 node_id = !strcmp(clk_name, "clk_out_sd0") ? NODE_SD_0 : NODE_SD_1;
	u8 tap_delay, tap_max = 0;
	int ret;

	/*
	 * This is applicable for SDHCI_SPEC_300 and above
	 * ZynqMP does not set phase for <=25MHz clock.
	 * If degrees is zero, no need to do anything.
	 */
	if (host->version < SDHCI_SPEC_300)
		return 0;

	switch (host->timing) {
	case MMC_TIMING_MMC_HS:
	case MMC_TIMING_SD_HS:
	case MMC_TIMING_UHS_SDR25:
	case MMC_TIMING_UHS_DDR50:
	case MMC_TIMING_MMC_DDR52:
		/* For 50MHz clock, 30 Taps are available */
		tap_max = 30;
		break;
	case MMC_TIMING_UHS_SDR50:
		/* For 100MHz clock, 15 Taps are available */
		tap_max = 15;
		break;
	case MMC_TIMING_UHS_SDR104:
	case MMC_TIMING_MMC_HS200:
		/* For 200MHz clock, 8 Taps are available */
		tap_max = 8;
	default:
		break;
	}

	tap_delay = (degrees * tap_max) / 360;

	/* Set the Clock Phase */
	ret = eemi_ops->ioctl(node_id, IOCTL_SET_SD_TAPDELAY,
			      PM_TAPDELAY_OUTPUT, tap_delay, NULL);
	if (ret)
		pr_err("Error setting Output Tap Delay\n");

	eemi_ops->ioctl(node_id, IOCTL_SD_DLL_RESET,
			PM_DLL_RESET_RELEASE, 0, NULL);

	return ret;
}

static const struct clk_ops zynqmp_sdcardclk_ops = {
	.recalc_rate = sdhci_arasan_sdcardclk_recalc_rate,
	.set_phase = sdhci_zynqmp_sdcardclk_set_phase,
};

/**
 * sdhci_zynqmp_sampleclk_set_phase - Set the SD Input Clock Tap Delays
 *
 * Set the SD Input Clock Tap Delays for Input path
 *
 * @hw:			Pointer to the hardware clock structure.
 * @degrees		The clock phase shift between 0 - 359.
 * Return: 0 on success and error value on error
 */
static int sdhci_zynqmp_sampleclk_set_phase(struct clk_hw *hw, int degrees)
{
	struct sdhci_arasan_clk_data *clk_data =
		container_of(hw, struct sdhci_arasan_clk_data, sampleclk_hw);
	struct sdhci_arasan_data *sdhci_arasan =
		container_of(clk_data, struct sdhci_arasan_data, clk_data);
	struct sdhci_host *host = sdhci_arasan->host;
	struct sdhci_arasan_zynqmp_clk_data *zynqmp_clk_data =
		clk_data->clk_of_data;
	const struct zynqmp_eemi_ops *eemi_ops = zynqmp_clk_data->eemi_ops;
	const char *clk_name = clk_hw_get_name(hw);
	u32 node_id = !strcmp(clk_name, "clk_in_sd0") ? NODE_SD_0 : NODE_SD_1;
	u8 tap_delay, tap_max = 0;
	int ret;

	/*
	 * This is applicable for SDHCI_SPEC_300 and above
	 * ZynqMP does not set phase for <=25MHz clock.
	 * If degrees is zero, no need to do anything.
	 */
	if (host->version < SDHCI_SPEC_300)
		return 0;

	eemi_ops->ioctl(node_id, IOCTL_SD_DLL_RESET,
			PM_DLL_RESET_ASSERT, 0, NULL);

	switch (host->timing) {
	case MMC_TIMING_MMC_HS:
	case MMC_TIMING_SD_HS:
	case MMC_TIMING_UHS_SDR25:
	case MMC_TIMING_UHS_DDR50:
	case MMC_TIMING_MMC_DDR52:
		/* For 50MHz clock, 120 Taps are available */
		tap_max = 120;
		break;
	case MMC_TIMING_UHS_SDR50:
		/* For 100MHz clock, 60 Taps are available */
		tap_max = 60;
		break;
	case MMC_TIMING_UHS_SDR104:
	case MMC_TIMING_MMC_HS200:
		/* For 200MHz clock, 30 Taps are available */
		tap_max = 30;
	default:
		break;
	}

	tap_delay = (degrees * tap_max) / 360;

	/* Set the Clock Phase */
	ret = eemi_ops->ioctl(node_id, IOCTL_SET_SD_TAPDELAY,
			      PM_TAPDELAY_INPUT, tap_delay, NULL);
	if (ret)
		pr_err("Error setting Input Tap Delay\n");

	return ret;
}

static const struct clk_ops zynqmp_sampleclk_ops = {
	.recalc_rate = sdhci_arasan_sampleclk_recalc_rate,
	.set_phase = sdhci_zynqmp_sampleclk_set_phase,
};

/**
 * sdhci_versal_sdcardclk_set_phase - Set the SD Output Clock Tap Delays
 *
 * Set the SD Output Clock Tap Delays for Output path
 *
 * @hw:			Pointer to the hardware clock structure.
 * @degrees		The clock phase shift between 0 - 359.
 * Return: 0
 */
static int sdhci_versal_sdcardclk_set_phase(struct clk_hw *hw, int degrees)
{
	struct sdhci_arasan_clk_data *clk_data =
		container_of(hw, struct sdhci_arasan_clk_data, sdcardclk_hw);
	struct sdhci_arasan_data *sdhci_arasan =
		container_of(clk_data, struct sdhci_arasan_data, clk_data);
	struct sdhci_host *host = sdhci_arasan->host;
	u8 tap_delay, tap_max = 0;

	/*
	 * This is applicable for SDHCI_SPEC_300 and above
	 * Versal does not set phase for <=25MHz clock.
	 * If degrees is zero, no need to do anything.
	 */
	if (host->version < SDHCI_SPEC_300)
		return 0;

	switch (host->timing) {
	case MMC_TIMING_MMC_HS:
	case MMC_TIMING_SD_HS:
	case MMC_TIMING_UHS_SDR25:
	case MMC_TIMING_UHS_DDR50:
	case MMC_TIMING_MMC_DDR52:
		/* For 50MHz clock, 30 Taps are available */
		tap_max = 30;
		break;
	case MMC_TIMING_UHS_SDR50:
		/* For 100MHz clock, 15 Taps are available */
		tap_max = 15;
		break;
	case MMC_TIMING_UHS_SDR104:
	case MMC_TIMING_MMC_HS200:
		/* For 200MHz clock, 8 Taps are available */
		tap_max = 8;
	default:
		break;
	}

	tap_delay = (degrees * tap_max) / 360;

	/* Set the Clock Phase */
	if (tap_delay) {
		u32 regval;

		regval = sdhci_readl(host, SDHCI_ARASAN_OTAPDLY_REGISTER);
		regval |= SDHCI_OTAPDLY_ENABLE;
		sdhci_writel(host, regval, SDHCI_ARASAN_OTAPDLY_REGISTER);
		regval &= ~SDHCI_ARASAN_OTAPDLY_SEL_MASK;
		regval |= tap_delay;
		sdhci_writel(host, regval, SDHCI_ARASAN_OTAPDLY_REGISTER);
	}

	return 0;
}

static const struct clk_ops versal_sdcardclk_ops = {
	.recalc_rate = sdhci_arasan_sdcardclk_recalc_rate,
	.set_phase = sdhci_versal_sdcardclk_set_phase,
};

/**
 * sdhci_versal_sampleclk_set_phase - Set the SD Input Clock Tap Delays
 *
 * Set the SD Input Clock Tap Delays for Input path
 *
 * @hw:			Pointer to the hardware clock structure.
 * @degrees		The clock phase shift between 0 - 359.
 * Return: 0
 */
static int sdhci_versal_sampleclk_set_phase(struct clk_hw *hw, int degrees)
{
	struct sdhci_arasan_clk_data *clk_data =
		container_of(hw, struct sdhci_arasan_clk_data, sampleclk_hw);
	struct sdhci_arasan_data *sdhci_arasan =
		container_of(clk_data, struct sdhci_arasan_data, clk_data);
	struct sdhci_host *host = sdhci_arasan->host;
	u8 tap_delay, tap_max = 0;

	/*
	 * This is applicable for SDHCI_SPEC_300 and above
	 * Versal does not set phase for <=25MHz clock.
	 * If degrees is zero, no need to do anything.
	 */
	if (host->version < SDHCI_SPEC_300)
		return 0;

	switch (host->timing) {
	case MMC_TIMING_MMC_HS:
	case MMC_TIMING_SD_HS:
	case MMC_TIMING_UHS_SDR25:
	case MMC_TIMING_UHS_DDR50:
	case MMC_TIMING_MMC_DDR52:
		/* For 50MHz clock, 120 Taps are available */
		tap_max = 120;
		break;
	case MMC_TIMING_UHS_SDR50:
		/* For 100MHz clock, 60 Taps are available */
		tap_max = 60;
		break;
	case MMC_TIMING_UHS_SDR104:
	case MMC_TIMING_MMC_HS200:
		/* For 200MHz clock, 30 Taps are available */
		tap_max = 30;
	default:
		break;
	}

	tap_delay = (degrees * tap_max) / 360;

	/* Set the Clock Phase */
	if (tap_delay) {
		u32 regval;

		regval = sdhci_readl(host, SDHCI_ARASAN_ITAPDLY_REGISTER);
		regval |= SDHCI_ITAPDLY_CHGWIN;
		sdhci_writel(host, regval, SDHCI_ARASAN_ITAPDLY_REGISTER);
		regval |= SDHCI_ITAPDLY_ENABLE;
		sdhci_writel(host, regval, SDHCI_ARASAN_ITAPDLY_REGISTER);
		regval &= ~SDHCI_ARASAN_ITAPDLY_SEL_MASK;
		regval |= tap_delay;
		sdhci_writel(host, regval, SDHCI_ARASAN_ITAPDLY_REGISTER);
		regval &= ~SDHCI_ITAPDLY_CHGWIN;
		sdhci_writel(host, regval, SDHCI_ARASAN_ITAPDLY_REGISTER);
	}

	return 0;
}

static const struct clk_ops versal_sampleclk_ops = {
	.recalc_rate = sdhci_arasan_sampleclk_recalc_rate,
	.set_phase = sdhci_versal_sampleclk_set_phase,
};
static void arasan_zynqmp_dll_reset(struct sdhci_host *host, u32 deviceid)
{
	struct sdhci_pltfm_host *pltfm_host = sdhci_priv(host);
	struct sdhci_arasan_data *sdhci_arasan = sdhci_pltfm_priv(pltfm_host);
	struct sdhci_arasan_zynqmp_clk_data *zynqmp_clk_data =
		sdhci_arasan->clk_data.clk_of_data;
	const struct zynqmp_eemi_ops *eemi_ops = zynqmp_clk_data->eemi_ops;
	u16 clk;
	unsigned long timeout;

	clk = sdhci_readw(host, SDHCI_CLOCK_CONTROL);
	clk &= ~(SDHCI_CLOCK_CARD_EN | SDHCI_CLOCK_INT_EN);
	sdhci_writew(host, clk, SDHCI_CLOCK_CONTROL);

	/* Issue DLL Reset */
	eemi_ops->ioctl(deviceid, IOCTL_SD_DLL_RESET,
			PM_DLL_RESET_PULSE, 0, NULL);

	clk = sdhci_readw(host, SDHCI_CLOCK_CONTROL);
	clk |= SDHCI_CLOCK_INT_EN;
	sdhci_writew(host, clk, SDHCI_CLOCK_CONTROL);

	/* Wait max 20 ms */
	timeout = 20;
	while (!((clk = sdhci_readw(host, SDHCI_CLOCK_CONTROL))
				& SDHCI_CLOCK_INT_STABLE)) {
		if (timeout == 0) {
			dev_err(mmc_dev(host->mmc),
				": Internal clock never stabilised.\n");
			return;
		}
		timeout--;
		mdelay(1);
	}

	clk |= SDHCI_CLOCK_CARD_EN;
	sdhci_writew(host, clk, SDHCI_CLOCK_CONTROL);
}

static int arasan_zynqmp_execute_tuning(struct mmc_host *mmc, u32 opcode)
{
	struct sdhci_host *host = mmc_priv(mmc);
	struct sdhci_pltfm_host *pltfm_host = sdhci_priv(host);
	struct sdhci_arasan_data *sdhci_arasan = sdhci_pltfm_priv(pltfm_host);
	struct clk_hw *hw = &sdhci_arasan->clk_data.sdcardclk_hw;
	const char *clk_name = clk_hw_get_name(hw);
	u32 device_id = !strcmp(clk_name, "clk_out_sd0") ? NODE_SD_0 :
							   NODE_SD_1;
	int err;

	/* ZynqMP SD controller does not perform auto tuning in DDR50 mode */
	if (mmc->ios.timing == MMC_TIMING_UHS_DDR50)
		return 0;

	arasan_zynqmp_dll_reset(host, device_id);

	err = sdhci_execute_tuning(mmc, opcode);
	if (err)
		return err;

	arasan_zynqmp_dll_reset(host, device_id);

	return 0;
}

/**
 * sdhci_arasan_update_clockmultiplier - Set corecfg_clockmultiplier
 *
 * The corecfg_clockmultiplier is supposed to contain clock multiplier
 * value of programmable clock generator.
 *
 * NOTES:
 * - Many existing devices don't seem to do this and work fine.  To keep
 *   compatibility for old hardware where the device tree doesn't provide a
 *   register map, this function is a noop if a soc_ctl_map hasn't been provided
 *   for this platform.
 * - The value of corecfg_clockmultiplier should sync with that of corresponding
 *   value reading from sdhci_capability_register. So this function is called
 *   once at probe time and never called again.
 *
 * @host:		The sdhci_host
 */
static void sdhci_arasan_update_clockmultiplier(struct sdhci_host *host,
						u32 value)
{
	struct sdhci_pltfm_host *pltfm_host = sdhci_priv(host);
	struct sdhci_arasan_data *sdhci_arasan = sdhci_pltfm_priv(pltfm_host);
	const struct sdhci_arasan_soc_ctl_map *soc_ctl_map =
		sdhci_arasan->soc_ctl_map;

	/* Having a map is optional */
	if (!soc_ctl_map)
		return;

	/* If we have a map, we expect to have a syscon */
	if (!sdhci_arasan->soc_ctl_base) {
		pr_warn("%s: Have regmap, but no soc-ctl-syscon\n",
			mmc_hostname(host->mmc));
		return;
	}

	sdhci_arasan_syscon_write(host, &soc_ctl_map->clockmultiplier, value);
}

/**
 * sdhci_arasan_update_baseclkfreq - Set corecfg_baseclkfreq
 *
 * The corecfg_baseclkfreq is supposed to contain the MHz of clk_xin.  This
 * function can be used to make that happen.
 *
 * NOTES:
 * - Many existing devices don't seem to do this and work fine.  To keep
 *   compatibility for old hardware where the device tree doesn't provide a
 *   register map, this function is a noop if a soc_ctl_map hasn't been provided
 *   for this platform.
 * - It's assumed that clk_xin is not dynamic and that we use the SDHCI divider
 *   to achieve lower clock rates.  That means that this function is called once
 *   at probe time and never called again.
 *
 * @host:		The sdhci_host
 */
static void sdhci_arasan_update_baseclkfreq(struct sdhci_host *host)
{
	struct sdhci_pltfm_host *pltfm_host = sdhci_priv(host);
	struct sdhci_arasan_data *sdhci_arasan = sdhci_pltfm_priv(pltfm_host);
	const struct sdhci_arasan_soc_ctl_map *soc_ctl_map =
		sdhci_arasan->soc_ctl_map;
	u32 mhz = DIV_ROUND_CLOSEST_ULL(clk_get_rate(pltfm_host->clk), 1000000);

	/* Having a map is optional */
	if (!soc_ctl_map)
		return;

	/* If we have a map, we expect to have a syscon */
	if (!sdhci_arasan->soc_ctl_base) {
		pr_warn("%s: Have regmap, but no soc-ctl-syscon\n",
			mmc_hostname(host->mmc));
		return;
	}

	sdhci_arasan_syscon_write(host, &soc_ctl_map->baseclkfreq, mhz);
}

static void sdhci_arasan_set_clk_delays(struct sdhci_host *host)
{
	struct sdhci_pltfm_host *pltfm_host = sdhci_priv(host);
	struct sdhci_arasan_data *sdhci_arasan = sdhci_pltfm_priv(pltfm_host);
	struct sdhci_arasan_clk_data *clk_data = &sdhci_arasan->clk_data;

	clk_set_phase(clk_data->sampleclk,
		      clk_data->clk_phase_in[host->timing]);
	clk_set_phase(clk_data->sdcardclk,
		      clk_data->clk_phase_out[host->timing]);
}

static void arasan_dt_read_clk_phase(struct device *dev,
				     struct sdhci_arasan_clk_data *clk_data,
				     unsigned int timing, const char *prop)
{
	struct device_node *np = dev->of_node;

	u32 clk_phase[2] = {0};

	/*
	 * Read Tap Delay values from DT, if the DT does not contain the
	 * Tap Values then use the pre-defined values.
	 */
	if (of_property_read_variable_u32_array(np, prop, &clk_phase[0],
						2, 0)) {
		dev_dbg(dev, "Using predefined clock phase for %s = %d %d\n",
			prop, clk_data->clk_phase_in[timing],
			clk_data->clk_phase_out[timing]);
		return;
	}

	/* The values read are Input and Output Clock Delays in order */
	clk_data->clk_phase_in[timing] = clk_phase[0];
	clk_data->clk_phase_out[timing] = clk_phase[1];
}

/**
 * arasan_dt_parse_clk_phases - Read Clock Delay values from DT
 *
 * Called at initialization to parse the values of Clock Delays.
 *
 * @dev:		Pointer to our struct device.
 * @clk_data:		Pointer to the Clock Data structure
 */
static void arasan_dt_parse_clk_phases(struct device *dev,
				       struct sdhci_arasan_clk_data *clk_data)
{
<<<<<<< HEAD
	int iclk_phase[MMC_TIMING_MMC_HS400 + 1];
	int oclk_phase[MMC_TIMING_MMC_HS400 + 1];
=======
>>>>>>> 93dc4dbd
	u32 mio_bank = 0;
	int i;

	/*
	 * This has been kept as a pointer and is assigned a function here.
	 * So that different controller variants can assign their own handling
	 * function.
	 */
	clk_data->set_clk_delays = sdhci_arasan_set_clk_delays;

	if (of_device_is_compatible(dev->of_node, "xlnx,zynqmp-8.9a")) {
<<<<<<< HEAD
		int zynqmp_iclk_phase[MMC_TIMING_MMC_HS400 + 1] = ZYNQMP_ICLK_PHASE;
		int zynqmp_oclk_phase[MMC_TIMING_MMC_HS400 + 1] = ZYNQMP_OCLK_PHASE;

		memcpy(iclk_phase, zynqmp_iclk_phase, sizeof(iclk_phase));
		memcpy(oclk_phase, zynqmp_oclk_phase, sizeof(oclk_phase));
=======
		u32 zynqmp_iclk_phase[MMC_TIMING_MMC_HS400 + 1] =
			ZYNQMP_ICLK_PHASE;
		u32 zynqmp_oclk_phase[MMC_TIMING_MMC_HS400 + 1] =
			ZYNQMP_OCLK_PHASE;
>>>>>>> 93dc4dbd

		of_property_read_u32(dev->of_node, "xlnx,mio-bank", &mio_bank);
		if (mio_bank == 2) {
			zynqmp_oclk_phase[MMC_TIMING_UHS_SDR104] = 90;
			zynqmp_oclk_phase[MMC_TIMING_MMC_HS200] = 90;
		}

		for (i = 0; i <= MMC_TIMING_MMC_HS400; i++) {
			clk_data->clk_phase_in[i] = zynqmp_iclk_phase[i];
			clk_data->clk_phase_out[i] = zynqmp_oclk_phase[i];
		}
	}

	if (of_device_is_compatible(dev->of_node, "xlnx,versal-8.9a")) {
<<<<<<< HEAD
		int versal_iclk_phase[MMC_TIMING_MMC_HS400 + 1] = VERSAL_ICLK_PHASE;
		int versal_oclk_phase[MMC_TIMING_MMC_HS400 + 1] = VERSAL_OCLK_PHASE;

		memcpy(iclk_phase, versal_iclk_phase, sizeof(iclk_phase));
		memcpy(oclk_phase, versal_oclk_phase, sizeof(oclk_phase));
=======
		u32 versal_iclk_phase[MMC_TIMING_MMC_HS400 + 1] =
			VERSAL_ICLK_PHASE;
		u32 versal_oclk_phase[MMC_TIMING_MMC_HS400 + 1] =
			VERSAL_OCLK_PHASE;
>>>>>>> 93dc4dbd

		for (i = 0; i <= MMC_TIMING_MMC_HS400; i++) {
			clk_data->clk_phase_in[i] = versal_iclk_phase[i];
			clk_data->clk_phase_out[i] = versal_oclk_phase[i];
		}
	}

	arasan_dt_read_clk_phase(dev, clk_data, MMC_TIMING_LEGACY,
				 "clk-phase-legacy");
	arasan_dt_read_clk_phase(dev, clk_data, MMC_TIMING_MMC_HS,
				 "clk-phase-mmc-hs");
	arasan_dt_read_clk_phase(dev, clk_data, MMC_TIMING_SD_HS,
				 "clk-phase-sd-hs");
	arasan_dt_read_clk_phase(dev, clk_data, MMC_TIMING_UHS_SDR12,
				 "clk-phase-uhs-sdr12");
	arasan_dt_read_clk_phase(dev, clk_data, MMC_TIMING_UHS_SDR25,
				 "clk-phase-uhs-sdr25");
	arasan_dt_read_clk_phase(dev, clk_data, MMC_TIMING_UHS_SDR50,
				 "clk-phase-uhs-sdr50");
	arasan_dt_read_clk_phase(dev, clk_data, MMC_TIMING_UHS_SDR104,
				 "clk-phase-uhs-sdr104");
	arasan_dt_read_clk_phase(dev, clk_data, MMC_TIMING_UHS_DDR50,
				 "clk-phase-uhs-ddr50");
	arasan_dt_read_clk_phase(dev, clk_data, MMC_TIMING_MMC_DDR52,
				 "clk-phase-mmc-ddr52");
	arasan_dt_read_clk_phase(dev, clk_data, MMC_TIMING_MMC_HS200,
				 "clk-phase-mmc-hs200");
	arasan_dt_read_clk_phase(dev, clk_data, MMC_TIMING_MMC_HS400,
				 "clk-phase-mmc-hs400");
}

/**
 * sdhci_arasan_register_sdcardclk - Register the sdcardclk for a PHY to use
 *
 * Some PHY devices need to know what the actual card clock is.  In order for
 * them to find out, we'll provide a clock through the common clock framework
 * for them to query.
 *
 * @sdhci_arasan:	Our private data structure.
 * @clk_xin:		Pointer to the functional clock
 * @dev:		Pointer to our struct device.
 * Returns 0 on success and error value on error
 */
static int
sdhci_arasan_register_sdcardclk(struct sdhci_arasan_data *sdhci_arasan,
				struct clk *clk_xin,
				struct device *dev)
{
	struct sdhci_arasan_clk_data *clk_data = &sdhci_arasan->clk_data;
	struct device_node *np = dev->of_node;
	struct clk_init_data sdcardclk_init;
	const char *parent_clk_name;
	int ret;

	ret = of_property_read_string_index(np, "clock-output-names", 0,
					    &sdcardclk_init.name);
	if (ret) {
		dev_err(dev, "DT has #clock-cells but no clock-output-names\n");
		return ret;
	}

	parent_clk_name = __clk_get_name(clk_xin);
	sdcardclk_init.parent_names = &parent_clk_name;
	sdcardclk_init.num_parents = 1;
	sdcardclk_init.flags = CLK_GET_RATE_NOCACHE;
	if (of_device_is_compatible(np, "xlnx,zynqmp-8.9a"))
		sdcardclk_init.ops = &zynqmp_sdcardclk_ops;
	else if (of_device_is_compatible(np, "xlnx,versal-8.9a"))
		sdcardclk_init.ops = &versal_sdcardclk_ops;
	else
		sdcardclk_init.ops = &arasan_sdcardclk_ops;

	clk_data->sdcardclk_hw.init = &sdcardclk_init;
	clk_data->sdcardclk =
		devm_clk_register(dev, &clk_data->sdcardclk_hw);
	clk_data->sdcardclk_hw.init = NULL;

	ret = of_clk_add_provider(np, of_clk_src_simple_get,
				  clk_data->sdcardclk);
	if (ret)
		dev_err(dev, "Failed to add sdcard clock provider\n");

	return ret;
}

/**
 * sdhci_arasan_register_sampleclk - Register the sampleclk for a PHY to use
 *
 * Some PHY devices need to know what the actual card clock is.  In order for
 * them to find out, we'll provide a clock through the common clock framework
 * for them to query.
 *
 * @sdhci_arasan:	Our private data structure.
 * @clk_xin:		Pointer to the functional clock
 * @dev:		Pointer to our struct device.
 * Returns 0 on success and error value on error
 */
static int
sdhci_arasan_register_sampleclk(struct sdhci_arasan_data *sdhci_arasan,
				struct clk *clk_xin,
				struct device *dev)
{
	struct sdhci_arasan_clk_data *clk_data = &sdhci_arasan->clk_data;
	struct device_node *np = dev->of_node;
	struct clk_init_data sampleclk_init;
	const char *parent_clk_name;
	int ret;

	ret = of_property_read_string_index(np, "clock-output-names", 1,
					    &sampleclk_init.name);
	if (ret) {
		dev_err(dev, "DT has #clock-cells but no clock-output-names\n");
		return ret;
	}

	parent_clk_name = __clk_get_name(clk_xin);
	sampleclk_init.parent_names = &parent_clk_name;
	sampleclk_init.num_parents = 1;
	sampleclk_init.flags = CLK_GET_RATE_NOCACHE;
	if (of_device_is_compatible(np, "xlnx,zynqmp-8.9a"))
		sampleclk_init.ops = &zynqmp_sampleclk_ops;
	else if (of_device_is_compatible(np, "xlnx,versal-8.9a"))
		sampleclk_init.ops = &versal_sampleclk_ops;
	else
		sampleclk_init.ops = &arasan_sampleclk_ops;

	clk_data->sampleclk_hw.init = &sampleclk_init;
	clk_data->sampleclk =
		devm_clk_register(dev, &clk_data->sampleclk_hw);
	clk_data->sampleclk_hw.init = NULL;

	ret = of_clk_add_provider(np, of_clk_src_simple_get,
				  clk_data->sampleclk);
	if (ret)
		dev_err(dev, "Failed to add sample clock provider\n");

	return ret;
}

/**
 * sdhci_arasan_unregister_sdclk - Undoes sdhci_arasan_register_sdclk()
 *
 * Should be called any time we're exiting and sdhci_arasan_register_sdclk()
 * returned success.
 *
 * @dev:		Pointer to our struct device.
 */
static void sdhci_arasan_unregister_sdclk(struct device *dev)
{
	struct device_node *np = dev->of_node;

	if (!of_find_property(np, "#clock-cells", NULL))
		return;

	of_clk_del_provider(dev->of_node);
}

/**
 * sdhci_arasan_register_sdclk - Register the sdcardclk for a PHY to use
 *
 * Some PHY devices need to know what the actual card clock is.  In order for
 * them to find out, we'll provide a clock through the common clock framework
 * for them to query.
 *
 * Note: without seriously re-architecting SDHCI's clock code and testing on
 * all platforms, there's no way to create a totally beautiful clock here
 * with all clock ops implemented.  Instead, we'll just create a clock that can
 * be queried and set the CLK_GET_RATE_NOCACHE attribute to tell common clock
 * framework that we're doing things behind its back.  This should be sufficient
 * to create nice clean device tree bindings and later (if needed) we can try
 * re-architecting SDHCI if we see some benefit to it.
 *
 * @sdhci_arasan:	Our private data structure.
 * @clk_xin:		Pointer to the functional clock
 * @dev:		Pointer to our struct device.
 * Returns 0 on success and error value on error
 */
static int sdhci_arasan_register_sdclk(struct sdhci_arasan_data *sdhci_arasan,
				       struct clk *clk_xin,
				       struct device *dev)
{
	struct device_node *np = dev->of_node;
	u32 num_clks = 0;
	int ret;

	/* Providing a clock to the PHY is optional; no error if missing */
	if (of_property_read_u32(np, "#clock-cells", &num_clks) < 0)
		return 0;

	ret = sdhci_arasan_register_sdcardclk(sdhci_arasan, clk_xin, dev);
	if (ret)
		return ret;

	if (num_clks) {
		ret = sdhci_arasan_register_sampleclk(sdhci_arasan, clk_xin,
						      dev);
		if (ret) {
			sdhci_arasan_unregister_sdclk(dev);
			return ret;
		}
	}

	return 0;
}

static int sdhci_arasan_add_host(struct sdhci_arasan_data *sdhci_arasan)
{
	struct sdhci_host *host = sdhci_arasan->host;
	struct cqhci_host *cq_host;
	bool dma64;
	int ret;

	if (!sdhci_arasan->has_cqe)
		return sdhci_add_host(host);

	ret = sdhci_setup_host(host);
	if (ret)
		return ret;

	cq_host = devm_kzalloc(host->mmc->parent,
			       sizeof(*cq_host), GFP_KERNEL);
	if (!cq_host) {
		ret = -ENOMEM;
		goto cleanup;
	}

	cq_host->mmio = host->ioaddr + SDHCI_ARASAN_CQE_BASE_ADDR;
	cq_host->ops = &sdhci_arasan_cqhci_ops;

	dma64 = host->flags & SDHCI_USE_64_BIT_DMA;
	if (dma64)
		cq_host->caps |= CQHCI_TASK_DESC_SZ_128;

	ret = cqhci_init(cq_host, host->mmc, dma64);
	if (ret)
		goto cleanup;

	ret = __sdhci_add_host(host);
	if (ret)
		goto cleanup;

	return 0;

cleanup:
	sdhci_cleanup_host(host);
	return ret;
}

static int sdhci_arasan_probe(struct platform_device *pdev)
{
	int ret;
	const struct of_device_id *match;
	struct device_node *node;
	struct clk *clk_xin;
	struct sdhci_host *host;
	struct sdhci_pltfm_host *pltfm_host;
	struct sdhci_arasan_data *sdhci_arasan;
	struct device_node *np = pdev->dev.of_node;
	const struct sdhci_arasan_of_data *data;

	match = of_match_node(sdhci_arasan_of_match, pdev->dev.of_node);
	data = match->data;
	host = sdhci_pltfm_init(pdev, data->pdata, sizeof(*sdhci_arasan));

	if (IS_ERR(host))
		return PTR_ERR(host);

	pltfm_host = sdhci_priv(host);
	sdhci_arasan = sdhci_pltfm_priv(pltfm_host);
	sdhci_arasan->host = host;

	sdhci_arasan->soc_ctl_map = data->soc_ctl_map;

	node = of_parse_phandle(pdev->dev.of_node, "arasan,soc-ctl-syscon", 0);
	if (node) {
		sdhci_arasan->soc_ctl_base = syscon_node_to_regmap(node);
		of_node_put(node);

		if (IS_ERR(sdhci_arasan->soc_ctl_base)) {
			ret = PTR_ERR(sdhci_arasan->soc_ctl_base);
			if (ret != -EPROBE_DEFER)
				dev_err(&pdev->dev, "Can't get syscon: %d\n",
					ret);
			goto err_pltfm_free;
		}
	}

	sdhci_arasan->clk_ahb = devm_clk_get(&pdev->dev, "clk_ahb");
	if (IS_ERR(sdhci_arasan->clk_ahb)) {
		dev_err(&pdev->dev, "clk_ahb clock not found.\n");
		ret = PTR_ERR(sdhci_arasan->clk_ahb);
		goto err_pltfm_free;
	}

	clk_xin = devm_clk_get(&pdev->dev, "clk_xin");
	if (IS_ERR(clk_xin)) {
		dev_err(&pdev->dev, "clk_xin clock not found.\n");
		ret = PTR_ERR(clk_xin);
		goto err_pltfm_free;
	}

	ret = clk_prepare_enable(sdhci_arasan->clk_ahb);
	if (ret) {
		dev_err(&pdev->dev, "Unable to enable AHB clock.\n");
		goto err_pltfm_free;
	}

	ret = clk_prepare_enable(clk_xin);
	if (ret) {
		dev_err(&pdev->dev, "Unable to enable SD clock.\n");
		goto clk_dis_ahb;
	}

	sdhci_get_of_property(pdev);

	if (of_property_read_bool(np, "xlnx,fails-without-test-cd"))
		sdhci_arasan->quirks |= SDHCI_ARASAN_QUIRK_FORCE_CDTEST;

	if (of_property_read_bool(np, "xlnx,int-clock-stable-broken"))
		sdhci_arasan->quirks |= SDHCI_ARASAN_QUIRK_CLOCK_UNSTABLE;

	pltfm_host->clk = clk_xin;

	if (of_device_is_compatible(pdev->dev.of_node,
				    "rockchip,rk3399-sdhci-5.1"))
		sdhci_arasan_update_clockmultiplier(host, 0x0);

	sdhci_arasan_update_baseclkfreq(host);

	ret = sdhci_arasan_register_sdclk(sdhci_arasan, clk_xin, &pdev->dev);
	if (ret)
		goto clk_disable_all;

	if (of_device_is_compatible(np, "xlnx,zynqmp-8.9a")) {
		struct sdhci_arasan_zynqmp_clk_data *zynqmp_clk_data;
		const struct zynqmp_eemi_ops *eemi_ops;

		zynqmp_clk_data = devm_kzalloc(&pdev->dev,
					       sizeof(*zynqmp_clk_data),
					       GFP_KERNEL);
		eemi_ops = zynqmp_pm_get_eemi_ops();
		if (IS_ERR(eemi_ops)) {
			ret = PTR_ERR(eemi_ops);
			goto unreg_clk;
		}

		zynqmp_clk_data->eemi_ops = eemi_ops;
		sdhci_arasan->clk_data.clk_of_data = zynqmp_clk_data;
		host->mmc_host_ops.execute_tuning =
			arasan_zynqmp_execute_tuning;

		sdhci_arasan->quirks |= SDHCI_ARASAN_QUIRK_CLOCK_25_BROKEN;
		host->quirks |= SDHCI_QUIRK_MULTIBLOCK_READ_ACMD12;
	}

	arasan_dt_parse_clk_phases(&pdev->dev, &sdhci_arasan->clk_data);

	ret = mmc_of_parse(host->mmc);
	if (ret) {
		if (ret != -EPROBE_DEFER)
			dev_err(&pdev->dev, "parsing dt failed (%d)\n", ret);
		goto unreg_clk;
	}

	sdhci_arasan->pinctrl = devm_pinctrl_get(&pdev->dev);
	if (!IS_ERR(sdhci_arasan->pinctrl)) {
		sdhci_arasan->pins_default =
			pinctrl_lookup_state(sdhci_arasan->pinctrl,
					     PINCTRL_STATE_DEFAULT);
		if (IS_ERR(sdhci_arasan->pins_default)) {
			dev_err(&pdev->dev, "Missing default pinctrl config\n");
			return IS_ERR(sdhci_arasan->pins_default);
		}

		pinctrl_select_state(sdhci_arasan->pinctrl,
				     sdhci_arasan->pins_default);
	}

	sdhci_arasan->phy = ERR_PTR(-ENODEV);
	if (of_device_is_compatible(pdev->dev.of_node,
				    "arasan,sdhci-5.1")) {
		sdhci_arasan->phy = devm_phy_get(&pdev->dev,
						 "phy_arasan");
		if (IS_ERR(sdhci_arasan->phy)) {
			ret = PTR_ERR(sdhci_arasan->phy);
			dev_err(&pdev->dev, "No phy for arasan,sdhci-5.1.\n");
			goto unreg_clk;
		}

		ret = phy_init(sdhci_arasan->phy);
		if (ret < 0) {
			dev_err(&pdev->dev, "phy_init err.\n");
			goto unreg_clk;
		}

		host->mmc_host_ops.hs400_enhanced_strobe =
					sdhci_arasan_hs400_enhanced_strobe;
		host->mmc_host_ops.start_signal_voltage_switch =
					sdhci_arasan_voltage_switch;
		sdhci_arasan->has_cqe = true;
		host->mmc->caps2 |= MMC_CAP2_CQE;

		if (!of_property_read_bool(np, "disable-cqe-dcmd"))
			host->mmc->caps2 |= MMC_CAP2_CQE_DCMD;
	}

	ret = sdhci_arasan_add_host(sdhci_arasan);
	if (ret)
		goto err_add_host;

	return 0;

err_add_host:
	if (!IS_ERR(sdhci_arasan->phy))
		phy_exit(sdhci_arasan->phy);
unreg_clk:
	sdhci_arasan_unregister_sdclk(&pdev->dev);
clk_disable_all:
	clk_disable_unprepare(clk_xin);
clk_dis_ahb:
	clk_disable_unprepare(sdhci_arasan->clk_ahb);
err_pltfm_free:
	sdhci_pltfm_free(pdev);
	return ret;
}

static int sdhci_arasan_remove(struct platform_device *pdev)
{
	int ret;
	struct sdhci_host *host = platform_get_drvdata(pdev);
	struct sdhci_pltfm_host *pltfm_host = sdhci_priv(host);
	struct sdhci_arasan_data *sdhci_arasan = sdhci_pltfm_priv(pltfm_host);
	struct clk *clk_ahb = sdhci_arasan->clk_ahb;

	if (!IS_ERR(sdhci_arasan->phy)) {
		if (sdhci_arasan->is_phy_on)
			phy_power_off(sdhci_arasan->phy);
		phy_exit(sdhci_arasan->phy);
	}

	sdhci_arasan_unregister_sdclk(&pdev->dev);

	ret = sdhci_pltfm_unregister(pdev);

	clk_disable_unprepare(clk_ahb);

	return ret;
}

static struct platform_driver sdhci_arasan_driver = {
	.driver = {
		.name = "sdhci-arasan",
		.of_match_table = sdhci_arasan_of_match,
		.pm = &sdhci_arasan_dev_pm_ops,
	},
	.probe = sdhci_arasan_probe,
	.remove = sdhci_arasan_remove,
};

module_platform_driver(sdhci_arasan_driver);

MODULE_DESCRIPTION("Driver for the Arasan SDHCI Controller");
MODULE_AUTHOR("Soeren Brinkmann <soren.brinkmann@xilinx.com>");
MODULE_LICENSE("GPL");<|MERGE_RESOLUTION|>--- conflicted
+++ resolved
@@ -1136,11 +1136,6 @@
 static void arasan_dt_parse_clk_phases(struct device *dev,
 				       struct sdhci_arasan_clk_data *clk_data)
 {
-<<<<<<< HEAD
-	int iclk_phase[MMC_TIMING_MMC_HS400 + 1];
-	int oclk_phase[MMC_TIMING_MMC_HS400 + 1];
-=======
->>>>>>> 93dc4dbd
 	u32 mio_bank = 0;
 	int i;
 
@@ -1152,18 +1147,10 @@
 	clk_data->set_clk_delays = sdhci_arasan_set_clk_delays;
 
 	if (of_device_is_compatible(dev->of_node, "xlnx,zynqmp-8.9a")) {
-<<<<<<< HEAD
-		int zynqmp_iclk_phase[MMC_TIMING_MMC_HS400 + 1] = ZYNQMP_ICLK_PHASE;
-		int zynqmp_oclk_phase[MMC_TIMING_MMC_HS400 + 1] = ZYNQMP_OCLK_PHASE;
-
-		memcpy(iclk_phase, zynqmp_iclk_phase, sizeof(iclk_phase));
-		memcpy(oclk_phase, zynqmp_oclk_phase, sizeof(oclk_phase));
-=======
 		u32 zynqmp_iclk_phase[MMC_TIMING_MMC_HS400 + 1] =
 			ZYNQMP_ICLK_PHASE;
 		u32 zynqmp_oclk_phase[MMC_TIMING_MMC_HS400 + 1] =
 			ZYNQMP_OCLK_PHASE;
->>>>>>> 93dc4dbd
 
 		of_property_read_u32(dev->of_node, "xlnx,mio-bank", &mio_bank);
 		if (mio_bank == 2) {
@@ -1178,18 +1165,10 @@
 	}
 
 	if (of_device_is_compatible(dev->of_node, "xlnx,versal-8.9a")) {
-<<<<<<< HEAD
-		int versal_iclk_phase[MMC_TIMING_MMC_HS400 + 1] = VERSAL_ICLK_PHASE;
-		int versal_oclk_phase[MMC_TIMING_MMC_HS400 + 1] = VERSAL_OCLK_PHASE;
-
-		memcpy(iclk_phase, versal_iclk_phase, sizeof(iclk_phase));
-		memcpy(oclk_phase, versal_oclk_phase, sizeof(oclk_phase));
-=======
 		u32 versal_iclk_phase[MMC_TIMING_MMC_HS400 + 1] =
 			VERSAL_ICLK_PHASE;
 		u32 versal_oclk_phase[MMC_TIMING_MMC_HS400 + 1] =
 			VERSAL_OCLK_PHASE;
->>>>>>> 93dc4dbd
 
 		for (i = 0; i <= MMC_TIMING_MMC_HS400; i++) {
 			clk_data->clk_phase_in[i] = versal_iclk_phase[i];
