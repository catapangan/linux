--- conflicted
+++ resolved
@@ -140,21 +140,12 @@
 /**
  * enum cdns_i2c_mode - I2C Controller current operating mode
  *
-<<<<<<< HEAD
- * @CDNS_I2C_MODE_MASTER:      I2C Controller operating in master mode
- * @CDNS_I2C_MODE_SLAVE:       I2C controller operating in slave mode
- */
-enum cdns_i2c_mode {
-	CDNS_I2C_MODE_MASTER,
-	CDNS_I2C_MODE_SLAVE,
-=======
  * @CDNS_I2C_MODE_SLAVE:       I2C controller operating in slave mode
  * @CDNS_I2C_MODE_MASTER:      I2C Controller operating in master mode
  */
 enum cdns_i2c_mode {
 	CDNS_I2C_MODE_SLAVE,
 	CDNS_I2C_MODE_MASTER,
->>>>>>> a4adc2c2
 };
 
 /**
@@ -197,13 +188,9 @@
  * @pinctrl:		Pin control state holder.
  * @pinctrl_pins_default: Default pin control state.
  * @pinctrl_pins_gpio:	GPIO pin control state.
-<<<<<<< HEAD
- * @slave:		Registered slave instance.
-=======
  * @ctrl_reg_diva_divb: value of fields DIV_A and DIV_B from CR register
  * @slave:		Registered slave instance.
  * @dev_mode:		I2C operating role(master/slave).
->>>>>>> a4adc2c2
  * @slave_state:	I2C Slave state(idle/read/write).
  */
 struct cdns_i2c {
@@ -231,13 +218,9 @@
 	struct pinctrl_state *pinctrl_pins_default;
 	struct pinctrl_state *pinctrl_pins_gpio;
 #if IS_ENABLED(CONFIG_I2C_SLAVE)
-<<<<<<< HEAD
-	struct i2c_client *slave;
-=======
 	u16 ctrl_reg_diva_divb;
 	struct i2c_client *slave;
 	enum cdns_i2c_mode dev_mode;
->>>>>>> a4adc2c2
 	enum cdns_i2c_slave_state slave_state;
 #endif
 };
@@ -274,27 +257,6 @@
 	/* Disable all interrupts */
 	cdns_i2c_writereg(CDNS_I2C_IXR_ALL_INTR_MASK, CDNS_I2C_IDR_OFFSET);
 
-<<<<<<< HEAD
-	/* Update device state */
-	id->slave_state = CDNS_I2C_SLAVE_STATE_IDLE;
-
-	if (mode == CDNS_I2C_MODE_MASTER) {
-		/* Enable i2c master */
-		id->ctrl_reg = CDNS_I2C_CR_ACK_EN | CDNS_I2C_CR_NEA
-				| CDNS_I2C_CR_MS | CDNS_I2C_CR_CLR_FIFO;
-		return cdns_i2c_writereg(id->ctrl_reg, CDNS_I2C_CR_OFFSET);
-	}
-	/* Enable i2c slave */
-	id->ctrl_reg = CDNS_I2C_CR_ACK_EN | CDNS_I2C_CR_CLR_FIFO;
-	cdns_i2c_writereg(id->ctrl_reg, CDNS_I2C_CR_OFFSET);
-
-	/* Setting slave address */
-	cdns_i2c_writereg(id->slave->addr & CDNS_I2C_ADDR_MASK,
-			  CDNS_I2C_ADDR_OFFSET);
-
-	/* Enable slave send/receive interrupts */
-	cdns_i2c_writereg(CDNS_I2C_IXR_SLAVE_INTR_MASK, CDNS_I2C_IER_OFFSET);
-=======
 	/* Clear FIFO and transfer size */
 	cdns_i2c_writereg(CDNS_I2C_CR_CLR_FIFO, CDNS_I2C_CR_OFFSET);
 
@@ -331,7 +293,6 @@
 				  CDNS_I2C_IER_OFFSET);
 		break;
 	}
->>>>>>> a4adc2c2
 }
 
 static void cdns_i2c_slave_rcv_data(struct cdns_i2c *id)
@@ -476,11 +437,7 @@
 		while (cdns_i2c_readreg(CDNS_I2C_SR_OFFSET) &
 		       CDNS_I2C_SR_RXDV) {
 			if (id->recv_count > 0) {
-<<<<<<< HEAD
-				*id->p_recv_buf++ =
-=======
 				*(id->p_recv_buf)++ =
->>>>>>> a4adc2c2
 					cdns_i2c_readreg(CDNS_I2C_DATA_OFFSET);
 				id->recv_count--;
 				id->curr_recv_count--;
@@ -639,15 +596,8 @@
 #if IS_ENABLED(CONFIG_I2C_SLAVE)
 	struct cdns_i2c *id = ptr;
 
-<<<<<<< HEAD
-	if (!(id->ctrl_reg & CDNS_I2C_CR_MS)) {
-		dev_dbg(&id->adap.dev, "slave interrupt\n");
-		return cdns_i2c_slave_isr(ptr);
-	}
-=======
 	if (id->dev_mode == CDNS_I2C_MODE_SLAVE)
 		return cdns_i2c_slave_isr(ptr);
->>>>>>> a4adc2c2
 #endif
 	return cdns_i2c_master_isr(ptr);
 }
@@ -661,13 +611,10 @@
 	unsigned int ctrl_reg;
 	unsigned int isr_status;
 	unsigned long flags;
-<<<<<<< HEAD
-=======
 	bool hold_clear = false;
 	bool irq_save = false;
 
 	u32 addr;
->>>>>>> a4adc2c2
 
 	id->p_recv_buf = id->p_msg->buf;
 	id->recv_count = id->p_msg->len;
@@ -708,18 +655,6 @@
 		cdns_i2c_writereg(id->recv_count, CDNS_I2C_XFER_SIZE_OFFSET);
 	}
 
-<<<<<<< HEAD
-	/* Set the slave address in address register - triggers operation */
-	local_irq_save(flags);
-	cdns_i2c_writereg(id->p_msg->addr & CDNS_I2C_ADDR_MASK,
-						CDNS_I2C_ADDR_OFFSET);
-	/* Clear the bus hold flag if bytes to receive is less than FIFO size */
-	if (!id->bus_hold_flag &&
-		((id->p_msg->flags & I2C_M_RECV_LEN) != I2C_M_RECV_LEN) &&
-		(id->recv_count <= CDNS_I2C_FIFO_DEPTH))
-			cdns_i2c_clear_bus_hold(id);
-	local_irq_restore(flags);
-=======
 	/* Determine hold_clear based on number of bytes to receive and hold flag */
 	if (!id->bus_hold_flag &&
 	    ((id->p_msg->flags & I2C_M_RECV_LEN) != I2C_M_RECV_LEN) &&
@@ -757,7 +692,6 @@
 		cdns_i2c_writereg(addr, CDNS_I2C_ADDR_OFFSET);
 	}
 
->>>>>>> a4adc2c2
 	cdns_i2c_writereg(CDNS_I2C_ENABLED_INTR_MASK, CDNS_I2C_IER_OFFSET);
 }
 
@@ -962,8 +896,6 @@
 	if (ret < 0)
 		return ret;
 
-<<<<<<< HEAD
-=======
 #if IS_ENABLED(CONFIG_I2C_SLAVE)
 	/* Check i2c operating mode and switch if possible */
 	if (id->dev_mode == CDNS_I2C_MODE_SLAVE) {
@@ -978,7 +910,6 @@
 	}
 #endif
 
->>>>>>> a4adc2c2
 	/* Check if the bus is free */
 	if (msgs->len)
 		if (cdns_i2c_readreg(CDNS_I2C_SR_OFFSET) & CDNS_I2C_SR_BA) {
@@ -1069,7 +1000,6 @@
 #endif
 
 	return func;
-<<<<<<< HEAD
 }
 
 #if IS_ENABLED(CONFIG_I2C_SLAVE)
@@ -1098,55 +1028,18 @@
 	return 0;
 }
 
-=======
-}
-
-#if IS_ENABLED(CONFIG_I2C_SLAVE)
-static int cdns_reg_slave(struct i2c_client *slave)
-{
-	int ret;
+static int cdns_unreg_slave(struct i2c_client *slave)
+{
 	struct cdns_i2c *id = container_of(slave->adapter, struct cdns_i2c,
 									adap);
 
-	if (id->slave)
-		return -EBUSY;
-
-	if (slave->flags & I2C_CLIENT_TEN)
-		return -EAFNOSUPPORT;
-
-	ret = pm_runtime_get_sync(id->dev);
-	if (ret < 0)
-		return ret;
-
-	/* Store slave information */
-	id->slave = slave;
-
-	/* Enable I2C slave */
-	cdns_i2c_set_mode(CDNS_I2C_MODE_SLAVE, id);
-
-	return 0;
-}
-
->>>>>>> a4adc2c2
-static int cdns_unreg_slave(struct i2c_client *slave)
-{
-	struct cdns_i2c *id = container_of(slave->adapter, struct cdns_i2c,
-									adap);
-
-<<<<<<< HEAD
-=======
 	pm_runtime_put(id->dev);
 
->>>>>>> a4adc2c2
 	/* Remove slave information */
 	id->slave = NULL;
 
 	/* Enable I2C master */
 	cdns_i2c_set_mode(CDNS_I2C_MODE_MASTER, id);
-<<<<<<< HEAD
-	pm_runtime_put(id->dev);
-=======
->>>>>>> a4adc2c2
 
 	return 0;
 }
@@ -1253,14 +1146,11 @@
 	ctrl_reg |= ((div_a << CDNS_I2C_CR_DIVA_SHIFT) |
 			(div_b << CDNS_I2C_CR_DIVB_SHIFT));
 	id->ctrl_reg = ctrl_reg;
-<<<<<<< HEAD
-=======
 	cdns_i2c_writereg(ctrl_reg, CDNS_I2C_CR_OFFSET);
 #if IS_ENABLED(CONFIG_I2C_SLAVE)
 	id->ctrl_reg_diva_divb = ctrl_reg & (CDNS_I2C_CR_DIVA_MASK |
 				 CDNS_I2C_CR_DIVB_MASK);
 #endif
->>>>>>> a4adc2c2
 	return 0;
 }
 
@@ -1529,12 +1419,7 @@
 			return ret;
 	}
 
-<<<<<<< HEAD
-	r_mem = platform_get_resource(pdev, IORESOURCE_MEM, 0);
-	id->membase = devm_ioremap_resource(&pdev->dev, r_mem);
-=======
 	id->membase = devm_platform_get_and_ioremap_resource(pdev, 0, &r_mem);
->>>>>>> a4adc2c2
 	if (IS_ERR(id->membase))
 		return PTR_ERR(id->membase);
 
@@ -1576,14 +1461,11 @@
 	if (ret || (id->i2c_clk > I2C_MAX_FAST_MODE_FREQ))
 		id->i2c_clk = I2C_MAX_STANDARD_MODE_FREQ;
 
-<<<<<<< HEAD
-=======
 #if IS_ENABLED(CONFIG_I2C_SLAVE)
 	/* Set initial mode to master */
 	id->dev_mode = CDNS_I2C_MODE_MASTER;
 	id->slave_state = CDNS_I2C_SLAVE_STATE_IDLE;
 #endif
->>>>>>> a4adc2c2
 	id->ctrl_reg = CDNS_I2C_CR_ACK_EN | CDNS_I2C_CR_NEA | CDNS_I2C_CR_MS;
 
 	ret = cdns_i2c_setclk(id->input_clk, id);
