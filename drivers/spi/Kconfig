#
# SPI driver configuration
#
# NOTE:  the reason this doesn't show SPI slave support is mostly that
# nobody's needed a slave side API yet.  The master-role API is not
# fully appropriate there, so it'd need some thought to do well.
#
menuconfig SPI
	bool "SPI support"
	depends on HAS_IOMEM
	help
	  The "Serial Peripheral Interface" is a low level synchronous
	  protocol.  Chips that support SPI can have data transfer rates
	  up to several tens of Mbit/sec.  Chips are addressed with a
	  controller and a chipselect.  Most SPI slaves don't support
	  dynamic device discovery; some are even write-only or read-only.

	  SPI is widely used by microcontrollers to talk with sensors,
	  eeprom and flash memory, codecs and various other controller
	  chips, analog to digital (and d-to-a) converters, and more.
	  MMC and SD cards can be accessed using SPI protocol; and for
	  DataFlash cards used in MMC sockets, SPI must always be used.

	  SPI is one of a family of similar protocols using a four wire
	  interface (select, clock, data in, data out) including Microwire
	  (half duplex), SSP, SSI, and PSP.  This driver framework should
	  work with most such devices and controllers.

if SPI

config SPI_DEBUG
	bool "Debug support for SPI drivers"
	depends on DEBUG_KERNEL
	help
	  Say "yes" to enable debug messaging (like dev_dbg and pr_debug),
	  sysfs, and debugfs support in SPI controller and protocol drivers.

#
# MASTER side ... talking to discrete SPI slave chips including microcontrollers
#

config SPI_MASTER
#	bool "SPI Master Support"
	bool
	default SPI
	help
	  If your system has an master-capable SPI controller (which
	  provides the clock and chipselect), you can enable that
	  controller and the protocol drivers for the SPI slave chips
	  that are connected.

if SPI_MASTER

comment "SPI Master Controller Drivers"

config SPI_ALTERA
	tristate "Altera SPI Controller"
	select SPI_BITBANG
	help
	  This is the driver for the Altera SPI Controller.

config SPI_ATH79
	tristate "Atheros AR71XX/AR724X/AR913X SPI controller driver"
	depends on ATH79 && GPIOLIB
	select SPI_BITBANG
	help
	  This enables support for the SPI controller present on the
	  Atheros AR71XX/AR724X/AR913X SoCs.

config SPI_ATMEL
	tristate "Atmel SPI Controller"
	depends on HAS_DMA
	depends on (ARCH_AT91 || AVR32 || COMPILE_TEST)
	help
	  This selects a driver for the Atmel SPI Controller, present on
	  many AT32 (AVR32) and AT91 (ARM) chips.

config SPI_BCM2835
	tristate "BCM2835 SPI controller"
	depends on ARCH_BCM2835 || COMPILE_TEST
	depends on GPIOLIB
	help
	  This selects a driver for the Broadcom BCM2835 SPI master.

	  The BCM2835 contains two types of SPI master controller; the
	  "universal SPI master", and the regular SPI controller. This driver
	  is for the regular SPI controller. Slave mode operation is not also
	  not supported.

config SPI_BFIN5XX
	tristate "SPI controller driver for ADI Blackfin5xx"
	depends on BLACKFIN && !BF60x
	help
	  This is the SPI controller master driver for Blackfin 5xx processor.

config SPI_ADI_V3
	tristate "SPI controller v3 for ADI"
	depends on BF60x
	help
	  This is the SPI controller v3 master driver
	  found on Blackfin 60x processor.

config SPI_BFIN_SPORT
	tristate "SPI bus via Blackfin SPORT"
	depends on BLACKFIN
	help
	  Enable support for a SPI bus via the Blackfin SPORT peripheral.

config SPI_AU1550
	tristate "Au1550/Au1200/Au1300 SPI Controller"
	depends on MIPS_ALCHEMY
	select SPI_BITBANG
	help
	  If you say yes to this option, support will be included for the
	  PSC SPI controller found on Au1550, Au1200 and Au1300 series.

config SPI_BCM53XX
	tristate "Broadcom BCM53xx SPI controller"
	depends on ARCH_BCM_5301X
	depends on BCMA_POSSIBLE
	select BCMA
	help
          Enable support for the SPI controller on Broadcom BCM53xx ARM SoCs.

config SPI_BCM63XX
	tristate "Broadcom BCM63xx SPI controller"
	depends on BCM63XX
	help
          Enable support for the SPI controller on the Broadcom BCM63xx SoCs.

config SPI_BCM63XX_HSSPI
	tristate "Broadcom BCM63XX HS SPI controller driver"
	depends on BCM63XX || COMPILE_TEST
	help
	  This enables support for the High Speed SPI controller present on
	  newer Broadcom BCM63XX SoCs.

config SPI_BITBANG
	tristate "Utilities for Bitbanging SPI masters"
	help
	  With a few GPIO pins, your system can bitbang the SPI protocol.
	  Select this to get SPI support through I/O pins (GPIO, parallel
	  port, etc).  Or, some systems' SPI master controller drivers use
	  this code to manage the per-word or per-transfer accesses to the
	  hardware shift registers.

	  This is library code, and is automatically selected by drivers that
	  need it.  You only need to select this explicitly to support driver
	  modules that aren't part of this kernel tree.

config SPI_BUTTERFLY
	tristate "Parallel port adapter for AVR Butterfly (DEVELOPMENT)"
	depends on PARPORT
	select SPI_BITBANG
	help
	  This uses a custom parallel port cable to connect to an AVR
	  Butterfly <http://www.atmel.com/products/avr/butterfly>, an
	  inexpensive battery powered microcontroller evaluation board.
	  This same cable can be used to flash new firmware.

config SPI_CADENCE
	tristate "Cadence SPI controller"
<<<<<<< HEAD
	depends on ARM || ARM64
=======
>>>>>>> b953c0d2
	help
	  This selects the Cadence SPI controller master driver
	  used by Xilinx Zynq and ZynqMP.

config SPI_CLPS711X
	tristate "CLPS711X host SPI controller"
	depends on ARCH_CLPS711X || COMPILE_TEST
	help
	  This enables dedicated general purpose SPI/Microwire1-compatible
	  master mode interface (SSI1) for CLPS711X-based CPUs.

config SPI_COLDFIRE_QSPI
	tristate "Freescale Coldfire QSPI controller"
	depends on (M520x || M523x || M5249 || M525x || M527x || M528x || M532x)
	help
	  This enables support for the Coldfire QSPI controller in master
	  mode.

config SPI_DAVINCI
	tristate "Texas Instruments DaVinci/DA8x/OMAP-L/AM1x SoC SPI controller"
	depends on ARCH_DAVINCI || ARCH_KEYSTONE
	select SPI_BITBANG
	help
	  SPI master controller for DaVinci/DA8x/OMAP-L/AM1x SPI modules.

config SPI_DLN2
       tristate "Diolan DLN-2 USB SPI adapter"
       depends on MFD_DLN2
       help
         If you say yes to this option, support will be included for Diolan
         DLN2, a USB to SPI interface.

         This driver can also be built as a module.  If so, the module
         will be called spi-dln2.

config SPI_EFM32
	tristate "EFM32 SPI controller"
	depends on OF && ARM && (ARCH_EFM32 || COMPILE_TEST)
	select SPI_BITBANG
	help
	  Driver for the spi controller found on Energy Micro's EFM32 SoCs.

config SPI_EP93XX
	tristate "Cirrus Logic EP93xx SPI controller"
	depends on HAS_DMA
	depends on ARCH_EP93XX || COMPILE_TEST
	help
	  This enables using the Cirrus EP93xx SPI controller in master
	  mode.

config SPI_FALCON
	tristate "Falcon SPI controller support"
	depends on SOC_FALCON
	help
	  The external bus unit (EBU) found on the FALC-ON SoC has SPI
	  emulation that is designed for serial flash access. This driver
	  has only been tested with m25p80 type chips. The hardware has no
	  support for other types of SPI peripherals.

config SPI_GPIO
	tristate "GPIO-based bitbanging SPI Master"
	depends on GPIOLIB
	select SPI_BITBANG
	help
	  This simple GPIO bitbanging SPI master uses the arch-neutral GPIO
	  interface to manage MOSI, MISO, SCK, and chipselect signals.  SPI
	  slaves connected to a bus using this driver are configured as usual,
	  except that the spi_board_info.controller_data holds the GPIO number
	  for the chipselect used by this controller driver.

	  Note that this driver often won't achieve even 1 Mbit/sec speeds,
	  making it unusually slow for SPI.  If your platform can inline
	  GPIO operations, you should be able to leverage that for better
	  speed with a custom version of this driver; see the source code.

config SPI_IMG_SPFI
	tristate "IMG SPFI controller"
	depends on MIPS || COMPILE_TEST
	help
	  This enables support for the SPFI master controller found on
	  IMG SoCs.

config SPI_IMX
	tristate "Freescale i.MX SPI controllers"
	depends on ARCH_MXC || COMPILE_TEST
	select SPI_BITBANG
	help
	  This enables using the Freescale i.MX SPI controllers in master
	  mode.

config SPI_LM70_LLP
	tristate "Parallel port adapter for LM70 eval board (DEVELOPMENT)"
	depends on PARPORT
	select SPI_BITBANG
	help
	  This driver supports the NS LM70 LLP Evaluation Board,
	  which interfaces to an LM70 temperature sensor using
	  a parallel port.

config SPI_MPC52xx
	tristate "Freescale MPC52xx SPI (non-PSC) controller support"
	depends on PPC_MPC52xx
	help
	  This drivers supports the MPC52xx SPI controller in master SPI
	  mode.

config SPI_MPC52xx_PSC
	tristate "Freescale MPC52xx PSC SPI controller"
	depends on PPC_MPC52xx
	help
	  This enables using the Freescale MPC52xx Programmable Serial
	  Controller in master SPI mode.

config SPI_MPC512x_PSC
	tristate "Freescale MPC512x PSC SPI controller"
	depends on PPC_MPC512x
	help
	  This enables using the Freescale MPC5121 Programmable Serial
	  Controller in SPI master mode.

config SPI_FSL_LIB
	tristate
	depends on OF

config SPI_FSL_CPM
	tristate
	depends on FSL_SOC

config SPI_FSL_SPI
	tristate "Freescale SPI controller and Aeroflex Gaisler GRLIB SPI controller"
	depends on OF
	select SPI_FSL_LIB
	select SPI_FSL_CPM if FSL_SOC
	help
	  This enables using the Freescale SPI controllers in master mode.
	  MPC83xx platform uses the controller in cpu mode or CPM/QE mode.
	  MPC8569 uses the controller in QE mode, MPC8610 in cpu mode.
	  This also enables using the Aeroflex Gaisler GRLIB SPI controller in
	  master mode.

config SPI_FSL_DSPI
	tristate "Freescale DSPI controller"
	select REGMAP_MMIO
	depends on SOC_VF610 || SOC_LS1021A || COMPILE_TEST
	help
	  This enables support for the Freescale DSPI controller in master
	  mode. VF610 platform uses the controller.

config SPI_FSL_ESPI
	tristate "Freescale eSPI controller"
	depends on FSL_SOC
	select SPI_FSL_LIB
	help
	  This enables using the Freescale eSPI controllers in master mode.
	  From MPC8536, 85xx platform uses the controller, and all P10xx,
	  P20xx, P30xx,P40xx, P50xx uses this controller.

config SPI_MESON_SPIFC
	tristate "Amlogic Meson SPIFC controller"
	depends on ARCH_MESON || COMPILE_TEST
	select REGMAP_MMIO
	help
	  This enables master mode support for the SPIFC (SPI flash
	  controller) available in Amlogic Meson SoCs.

config SPI_OC_TINY
	tristate "OpenCores tiny SPI"
	depends on GPIOLIB
	select SPI_BITBANG
	help
	  This is the driver for OpenCores tiny SPI master controller.

config SPI_OCTEON
	tristate "Cavium OCTEON SPI controller"
	depends on CAVIUM_OCTEON_SOC
	help
	  SPI host driver for the hardware found on some Cavium OCTEON
	  SOCs.

config SPI_OMAP_UWIRE
	tristate "OMAP1 MicroWire"
	depends on ARCH_OMAP1
	select SPI_BITBANG
	help
	  This hooks up to the MicroWire controller on OMAP1 chips.

config SPI_OMAP24XX
	tristate "McSPI driver for OMAP"
	depends on HAS_DMA
	depends on ARM || ARM64 || AVR32 || HEXAGON || MIPS || SUPERH
	depends on ARCH_OMAP2PLUS || COMPILE_TEST
	help
	  SPI master controller for OMAP24XX and later Multichannel SPI
	  (McSPI) modules.

config SPI_TI_QSPI
	tristate "DRA7xxx QSPI controller support"
	depends on ARCH_OMAP2PLUS || COMPILE_TEST
	help
	  QSPI master controller for DRA7xxx used for flash devices.
	  This device supports single, dual and quad read support, while
	  it only supports single write mode.

config SPI_OMAP_100K
	tristate "OMAP SPI 100K"
	depends on ARCH_OMAP850 || ARCH_OMAP730 || COMPILE_TEST
	help
	  OMAP SPI 100K master controller for omap7xx boards.

config SPI_ORION
	tristate "Orion SPI master"
	depends on PLAT_ORION || COMPILE_TEST
	help
	  This enables using the SPI master controller on the Orion chips.

config SPI_PL022
	tristate "ARM AMBA PL022 SSP controller"
	depends on ARM_AMBA
	default y if MACH_U300
	default y if ARCH_REALVIEW
	default y if INTEGRATOR_IMPD1
	default y if ARCH_VERSATILE
	help
	  This selects the ARM(R) AMBA(R) PrimeCell PL022 SSP
	  controller. If you have an embedded system with an AMBA(R)
	  bus and a PL022 controller, say Y or M here.

config SPI_PPC4xx
	tristate "PPC4xx SPI Controller"
	depends on PPC32 && 4xx
	select SPI_BITBANG
	help
	  This selects a driver for the PPC4xx SPI Controller.

config SPI_PXA2XX_PXADMA
	bool "PXA2xx SSP legacy PXA DMA API support"
	depends on SPI_PXA2XX && ARCH_PXA
	help
	  Enable PXA private legacy DMA API support. Note that this is
	  deprecated in favor of generic DMA engine API.

config SPI_PXA2XX_DMA
	def_bool y
	depends on SPI_PXA2XX && !SPI_PXA2XX_PXADMA

config SPI_PXA2XX
	tristate "PXA2xx SSP SPI master"
	depends on (ARCH_PXA || PCI || ACPI)
	select PXA_SSP if ARCH_PXA
	help
	  This enables using a PXA2xx or Sodaville SSP port as a SPI master
	  controller. The driver can be configured to use any SSP port and
	  additional documentation can be found a Documentation/spi/pxa2xx.

config SPI_PXA2XX_PCI
	def_tristate SPI_PXA2XX && PCI && COMMON_CLK

config SPI_ROCKCHIP
	tristate "Rockchip SPI controller driver"
	depends on ARM || ARM64 || AVR32 || HEXAGON || MIPS || SUPERH
	help
	  This selects a driver for Rockchip SPI controller.

	  If you say yes to this option, support will be included for
	  RK3066, RK3188 and RK3288 families of SPI controller.
	  Rockchip SPI controller support DMA transport and PIO mode.
	  The main usecase of this controller is to use spi flash as boot
	  device.

config SPI_RSPI
	tristate "Renesas RSPI/QSPI controller"
	depends on SUPERH || ARCH_SHMOBILE || COMPILE_TEST
	help
	  SPI driver for Renesas RSPI and QSPI blocks.

config SPI_QUP
	tristate "Qualcomm SPI controller with QUP interface"
	depends on ARCH_QCOM || (ARM && COMPILE_TEST)
	help
	  Qualcomm Universal Peripheral (QUP) core is an AHB slave that
	  provides a common data path (an output FIFO and an input FIFO)
	  for serial peripheral interface (SPI) mini-core. SPI in master
	  mode supports up to 50MHz, up to four chip selects, programmable
	  data path from 4 bits to 32 bits and numerous protocol variants.

	  This driver can also be built as a module.  If so, the module
	  will be called spi_qup.

config SPI_S3C24XX
	tristate "Samsung S3C24XX series SPI"
	depends on ARCH_S3C24XX
	select SPI_BITBANG
	help
	  SPI driver for Samsung S3C24XX series ARM SoCs

config SPI_S3C24XX_FIQ
	bool "S3C24XX driver with FIQ pseudo-DMA"
	depends on SPI_S3C24XX
	select FIQ
	help
	  Enable FIQ support for the S3C24XX SPI driver to provide pseudo
	  DMA by using the fast-interrupt request framework, This allows
	  the driver to get DMA-like performance when there are either
	  no free DMA channels, or when doing transfers that required both
	  TX and RX data paths.

config SPI_S3C64XX
	tristate "Samsung S3C64XX series type SPI"
	depends on (PLAT_SAMSUNG || ARCH_EXYNOS)
	help
	  SPI driver for Samsung S3C64XX and newer SoCs.

config SPI_SC18IS602
	tristate "NXP SC18IS602/602B/603 I2C to SPI bridge"
	depends on I2C
	help
	  SPI driver for NXP SC18IS602/602B/603 I2C to SPI bridge.

config SPI_SH_MSIOF
	tristate "SuperH MSIOF SPI controller"
	depends on HAVE_CLK && HAS_DMA
	depends on SUPERH || ARCH_SHMOBILE || COMPILE_TEST
	help
	  SPI driver for SuperH and SH Mobile MSIOF blocks.

config SPI_SH
	tristate "SuperH SPI controller"
	depends on SUPERH || COMPILE_TEST
	help
	  SPI driver for SuperH SPI blocks.

config SPI_SH_SCI
	tristate "SuperH SCI SPI controller"
	depends on SUPERH
	select SPI_BITBANG
	help
	  SPI driver for SuperH SCI blocks.

config SPI_SH_HSPI
	tristate "SuperH HSPI controller"
	depends on ARCH_SHMOBILE || COMPILE_TEST
	help
	  SPI driver for SuperH HSPI blocks.

config SPI_SIRF
	tristate "CSR SiRFprimaII SPI controller"
	depends on SIRF_DMA
	select SPI_BITBANG
	help
	  SPI driver for CSR SiRFprimaII SoCs

config SPI_ST_SSC4
	tristate "STMicroelectronics SPI SSC-based driver"
	depends on ARCH_STI
	help
	  STMicroelectronics SoCs support for SPI. If you say yes to
	  this option, support will be included for the SSC driven SPI.

config SPI_SUN4I
	tristate "Allwinner A10 SoCs SPI controller"
	depends on ARCH_SUNXI || COMPILE_TEST
	help
	  SPI driver for Allwinner sun4i, sun5i and sun7i SoCs

config SPI_SUN6I
	tristate "Allwinner A31 SPI controller"
	depends on ARCH_SUNXI || COMPILE_TEST
	depends on RESET_CONTROLLER
	help
	  This enables using the SPI controller on the Allwinner A31 SoCs.

config SPI_MXS
	tristate "Freescale MXS SPI controller"
	depends on ARCH_MXS
	select STMP_DEVICE
	help
	  SPI driver for Freescale MXS devices.

config SPI_TEGRA114
	tristate "NVIDIA Tegra114 SPI Controller"
	depends on (ARCH_TEGRA && TEGRA20_APB_DMA) || COMPILE_TEST
	depends on RESET_CONTROLLER && HAS_DMA
	help
	  SPI driver for NVIDIA Tegra114 SPI Controller interface. This controller
	  is different than the older SoCs SPI controller and also register interface
	  get changed with this controller.

config SPI_TEGRA20_SFLASH
	tristate "Nvidia Tegra20 Serial flash Controller"
	depends on ARCH_TEGRA || COMPILE_TEST
	depends on RESET_CONTROLLER
	help
	  SPI driver for Nvidia Tegra20 Serial flash Controller interface.
	  The main usecase of this controller is to use spi flash as boot
	  device.

config SPI_TEGRA20_SLINK
	tristate "Nvidia Tegra20/Tegra30 SLINK Controller"
	depends on (ARCH_TEGRA && TEGRA20_APB_DMA) || COMPILE_TEST
	depends on RESET_CONTROLLER && HAS_DMA
	help
	  SPI driver for Nvidia Tegra20/Tegra30 SLINK Controller interface.

config SPI_TOPCLIFF_PCH
	tristate "Intel EG20T PCH/LAPIS Semicon IOH(ML7213/ML7223/ML7831) SPI"
	depends on PCI && (X86_32 || COMPILE_TEST)
	help
	  SPI driver for the Topcliff PCH (Platform Controller Hub) SPI bus
	  used in some x86 embedded processors.

	  This driver also supports the ML7213/ML7223/ML7831, a companion chip
	  for the Atom E6xx series and compatible with the Intel EG20T PCH.

config SPI_TXX9
	tristate "Toshiba TXx9 SPI controller"
	depends on GPIOLIB && (CPU_TX49XX || COMPILE_TEST)
	help
	  SPI driver for Toshiba TXx9 MIPS SoCs

config SPI_XCOMM
	tristate "Analog Devices AD-FMCOMMS1-EBZ SPI-I2C-bridge driver"
	depends on I2C
	help
	  Support for the SPI-I2C bridge found on the Analog Devices
	  AD-FMCOMMS1-EBZ board.

config SPI_XILINX
	tristate "Xilinx SPI controller common module"
	depends on HAS_IOMEM
	select SPI_BITBANG
	help
	  This exposes the SPI controller IP from the Xilinx EDK.

	  See the "OPB Serial Peripheral Interface (SPI) (v1.00e)"
	  Product Specification document (DS464) for hardware details.

	  Or for the DS570, see "XPS Serial Peripheral Interface (SPI) (v2.00b)"

config SPI_ZYNQ_QSPI
	tristate "Xilinx Zynq QSPI controller"
	depends on ARCH_ZYNQ
	depends on SPI_MASTER
	help
	  This selects the Xilinx ZYNQ Quad SPI controller master driver.

config SPI_ZYNQ_QSPI_DUAL_STACKED
	bool "Xilinx Zynq QSPI Dual stacked configuration"
	depends on SPI_ZYNQ_QSPI
	help
	  This selects the Xilinx ZYNQ Quad SPI controller in dual stacked mode.
	  Enable this option if your hw design is using dual stacked
	  configuration.

config SPI_ZYNQMP_GQSPI
	tristate "Xilinx ZynqMP GQSPI controller"
	depends on SPI_MASTER
	help
	  Enables Xilinx GQSPI controller driver for Zynq UltraScale+ MPSoC.

config SPI_XTENSA_XTFPGA
	tristate "Xtensa SPI controller for xtfpga"
	depends on (XTENSA && XTENSA_PLATFORM_XTFPGA) || COMPILE_TEST
	select SPI_BITBANG
	help
	  SPI driver for xtfpga SPI master controller.

	  This simple SPI master controller is built into xtfpga bitstreams
	  and is used to control daughterboard audio codec. It always transfers
	  16 bit words in SPI mode 0, automatically asserting CS on transfer
	  start and deasserting on end.

config SPI_NUC900
	tristate "Nuvoton NUC900 series SPI"
	depends on ARCH_W90X900
	select SPI_BITBANG
	help
	  SPI driver for Nuvoton NUC900 series ARM SoCs

#
# Add new SPI master controllers in alphabetical order above this line
#

config SPI_DESIGNWARE
	tristate "DesignWare SPI controller core support"
	help
	  general driver for SPI controller core from DesignWare

config SPI_DW_PCI
	tristate "PCI interface driver for DW SPI core"
	depends on SPI_DESIGNWARE && PCI

config SPI_DW_MID_DMA
	bool "DMA support for DW SPI controller on Intel MID platform"
	depends on SPI_DW_PCI && DW_DMAC_PCI

config SPI_DW_MMIO
	tristate "Memory-mapped io interface driver for DW SPI core"
	depends on SPI_DESIGNWARE

#
# There are lots of SPI device types, with sensors and memory
# being probably the most widely used ones.
#
comment "SPI Protocol Masters"

config SPI_SPIDEV
	tristate "User mode SPI device driver support"
	help
	  This supports user mode SPI protocol drivers.

	  Note that this application programming interface is EXPERIMENTAL
	  and hence SUBJECT TO CHANGE WITHOUT NOTICE while it stabilizes.

config SPI_TLE62X0
	tristate "Infineon TLE62X0 (for power switching)"
	depends on SYSFS
	help
	  SPI driver for Infineon TLE62X0 series line driver chips,
	  such as the TLE6220, TLE6230 and TLE6240.  This provides a
	  sysfs interface, with each line presented as a kind of GPIO
	  exposing both switch control and diagnostic feedback.

#
# Add new SPI protocol masters in alphabetical order above this line
#

endif # SPI_MASTER

# (slave support would go here)

endif # SPI<|MERGE_RESOLUTION|>--- conflicted
+++ resolved
@@ -160,10 +160,7 @@
 
 config SPI_CADENCE
 	tristate "Cadence SPI controller"
-<<<<<<< HEAD
 	depends on ARM || ARM64
-=======
->>>>>>> b953c0d2
 	help
 	  This selects the Cadence SPI controller master driver
 	  used by Xilinx Zynq and ZynqMP.
