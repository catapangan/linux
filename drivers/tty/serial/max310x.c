--- conflicted
+++ resolved
@@ -279,10 +279,7 @@
 
 struct max310x_port {
 	const struct max310x_devtype *devtype;
-<<<<<<< HEAD
 	const struct max310x_if_cfg *if_cfg;
-=======
->>>>>>> e2662117
 	struct regmap		*regmap;
 	struct clk		*clk;
 #ifdef CONFIG_GPIOLIB
@@ -405,7 +402,7 @@
 	ret = s->if_cfg->extended_reg_enable(dev, true);
 	if (ret)
 		return ret;
-	
+
 	regmap_read(s->regmap, s->if_cfg->rev_id_reg, &val);
 	s->if_cfg->extended_reg_enable(dev, false);
 	if (((val & MAX310x_REV_MASK) != MAX14830_REV_ID)) {
@@ -1264,12 +1261,8 @@
 #endif
 
 static int max310x_probe(struct device *dev, const struct max310x_devtype *devtype,
-<<<<<<< HEAD
 			 const struct max310x_if_cfg *if_cfg,
 			 struct regmap *regmaps[], int irq)
-=======
-			 struct regmap *regmap, int irq)
->>>>>>> e2662117
 {
 	int i, ret, fmin, fmax, freq;
 	struct max310x_port *s;
@@ -1496,12 +1489,8 @@
 static int max310x_spi_probe(struct spi_device *spi)
 {
 	const struct max310x_devtype *devtype;
-<<<<<<< HEAD
 	struct regmap *regmaps[4];
 	unsigned int i;
-=======
-	struct regmap *regmap;
->>>>>>> e2662117
 	int ret;
 
 	/* Setup SPI bus */
@@ -1515,7 +1504,6 @@
 	devtype = device_get_match_data(&spi->dev);
 	if (!devtype)
 		devtype = (struct max310x_devtype *)spi_get_device_id(spi)->driver_data;
-<<<<<<< HEAD
 
 	for (i = 0; i < devtype->nr; i++) {
 		u8 port_mask = i * 0x20;
@@ -1523,8 +1511,6 @@
 		regcfg.write_flag_mask = port_mask | MAX310X_WRITE_BIT;
 		regmaps[i] = devm_regmap_init_spi(spi, &regcfg);
 	}
-=======
->>>>>>> e2662117
 
 	return max310x_probe(&spi->dev, devtype, &max310x_spi_if_cfg, regmaps, spi->irq);
 }
@@ -1658,7 +1644,6 @@
 #ifdef CONFIG_SPI_MASTER
 	ret = spi_register_driver(&max310x_spi_driver);
 	if (ret)
-<<<<<<< HEAD
 		goto err_spi_register;
 #endif
 
@@ -1666,9 +1651,6 @@
 	ret = i2c_add_driver(&max310x_i2c_driver);
 	if (ret)
 		goto err_i2c_register;
-=======
-		uart_unregister_driver(&max310x_uart);
->>>>>>> e2662117
 #endif
 
 	return 0;
