// SPDX-License-Identifier: GPL-2.0-only
/*
 * Copyright (c) 2012-2016, The Linux Foundation. All rights reserved.
 * Copyright (C) 2017 Linaro Ltd.
 */
#include <linux/overflow.h>
#include <linux/errno.h>
#include <linux/hash.h>

#include "hfi_cmds.h"

static enum hfi_version hfi_ver;

void pkt_sys_init(struct hfi_sys_init_pkt *pkt, u32 arch_type)
{
	pkt->hdr.size = sizeof(*pkt);
	pkt->hdr.pkt_type = HFI_CMD_SYS_INIT;
	pkt->arch_type = arch_type;
}

void pkt_sys_pc_prep(struct hfi_sys_pc_prep_pkt *pkt)
{
	pkt->hdr.size = sizeof(*pkt);
	pkt->hdr.pkt_type = HFI_CMD_SYS_PC_PREP;
}

void pkt_sys_idle_indicator(struct hfi_sys_set_property_pkt *pkt, u32 enable)
{
	struct hfi_enable *hfi = (struct hfi_enable *)&pkt->data[1];

	pkt->hdr.size = struct_size(pkt, data, 1) + sizeof(*hfi);
	pkt->hdr.pkt_type = HFI_CMD_SYS_SET_PROPERTY;
	pkt->num_properties = 1;
	pkt->data[0] = HFI_PROPERTY_SYS_IDLE_INDICATOR;
	hfi->enable = enable;
}

void pkt_sys_debug_config(struct hfi_sys_set_property_pkt *pkt, u32 mode,
			  u32 config)
{
	struct hfi_debug_config *hfi;

	pkt->hdr.size = struct_size(pkt, data, 1) + sizeof(*hfi);
	pkt->hdr.pkt_type = HFI_CMD_SYS_SET_PROPERTY;
	pkt->num_properties = 1;
	pkt->data[0] = HFI_PROPERTY_SYS_DEBUG_CONFIG;
	hfi = (struct hfi_debug_config *)&pkt->data[1];
	hfi->config = config;
	hfi->mode = mode;
}

void pkt_sys_coverage_config(struct hfi_sys_set_property_pkt *pkt, u32 mode)
{
	pkt->hdr.size = struct_size(pkt, data, 2);
	pkt->hdr.pkt_type = HFI_CMD_SYS_SET_PROPERTY;
	pkt->num_properties = 1;
	pkt->data[0] = HFI_PROPERTY_SYS_CONFIG_COVERAGE;
	pkt->data[1] = mode;
}

int pkt_sys_set_resource(struct hfi_sys_set_resource_pkt *pkt, u32 id, u32 size,
			 u32 addr, void *cookie)
{
	pkt->hdr.size = sizeof(*pkt);
	pkt->hdr.pkt_type = HFI_CMD_SYS_SET_RESOURCE;
	pkt->resource_handle = hash32_ptr(cookie);

	switch (id) {
	case VIDC_RESOURCE_OCMEM:
	case VIDC_RESOURCE_VMEM: {
		struct hfi_resource_ocmem *res =
			(struct hfi_resource_ocmem *)&pkt->resource_data[0];

		res->size = size;
		res->mem = addr;
		pkt->resource_type = HFI_RESOURCE_OCMEM;
		pkt->hdr.size += sizeof(*res) - sizeof(u32);
		break;
	}
	case VIDC_RESOURCE_NONE:
	default:
		return -ENOTSUPP;
	}

	return 0;
}

int pkt_sys_unset_resource(struct hfi_sys_release_resource_pkt *pkt, u32 id,
			   u32 size, void *cookie)
{
	pkt->hdr.size = sizeof(*pkt);
	pkt->hdr.pkt_type = HFI_CMD_SYS_RELEASE_RESOURCE;
	pkt->resource_handle = hash32_ptr(cookie);

	switch (id) {
	case VIDC_RESOURCE_OCMEM:
	case VIDC_RESOURCE_VMEM:
		pkt->resource_type = HFI_RESOURCE_OCMEM;
		break;
	case VIDC_RESOURCE_NONE:
		break;
	default:
		return -ENOTSUPP;
	}

	return 0;
}

void pkt_sys_ping(struct hfi_sys_ping_pkt *pkt, u32 cookie)
{
	pkt->hdr.size = sizeof(*pkt);
	pkt->hdr.pkt_type = HFI_CMD_SYS_PING;
	pkt->client_data = cookie;
}

void pkt_sys_power_control(struct hfi_sys_set_property_pkt *pkt, u32 enable)
{
	struct hfi_enable *hfi = (struct hfi_enable *)&pkt->data[1];

	pkt->hdr.size = struct_size(pkt, data, 1) + sizeof(*hfi);
	pkt->hdr.pkt_type = HFI_CMD_SYS_SET_PROPERTY;
	pkt->num_properties = 1;
	pkt->data[0] = HFI_PROPERTY_SYS_CODEC_POWER_PLANE_CTRL;
	hfi->enable = enable;
}

int pkt_sys_ssr_cmd(struct hfi_sys_test_ssr_pkt *pkt, u32 trigger_type)
{
	switch (trigger_type) {
	case HFI_TEST_SSR_SW_ERR_FATAL:
	case HFI_TEST_SSR_SW_DIV_BY_ZERO:
	case HFI_TEST_SSR_HW_WDOG_IRQ:
		break;
	default:
		return -EINVAL;
	}

	pkt->hdr.size = sizeof(*pkt);
	pkt->hdr.pkt_type = HFI_CMD_SYS_TEST_SSR;
	pkt->trigger_type = trigger_type;

	return 0;
}

void pkt_sys_image_version(struct hfi_sys_get_property_pkt *pkt)
{
	pkt->hdr.size = sizeof(*pkt);
	pkt->hdr.pkt_type = HFI_CMD_SYS_GET_PROPERTY;
	pkt->num_properties = 1;
	pkt->data[0] = HFI_PROPERTY_SYS_IMAGE_VERSION;
}

int pkt_session_init(struct hfi_session_init_pkt *pkt, void *cookie,
		     u32 session_type, u32 codec)
{
	if (!pkt || !cookie || !codec)
		return -EINVAL;

	pkt->shdr.hdr.size = sizeof(*pkt);
	pkt->shdr.hdr.pkt_type = HFI_CMD_SYS_SESSION_INIT;
	pkt->shdr.session_id = hash32_ptr(cookie);
	pkt->session_domain = session_type;
	pkt->session_codec = codec;

	return 0;
}

void pkt_session_cmd(struct hfi_session_pkt *pkt, u32 pkt_type, void *cookie)
{
	pkt->shdr.hdr.size = sizeof(*pkt);
	pkt->shdr.hdr.pkt_type = pkt_type;
	pkt->shdr.session_id = hash32_ptr(cookie);
}

int pkt_session_set_buffers(struct hfi_session_set_buffers_pkt *pkt,
			    void *cookie, struct hfi_buffer_desc *bd)
{
	unsigned int i;

	if (!cookie || !pkt || !bd)
		return -EINVAL;

	pkt->shdr.hdr.pkt_type = HFI_CMD_SESSION_SET_BUFFERS;
	pkt->shdr.session_id = hash32_ptr(cookie);
	pkt->buffer_size = bd->buffer_size;
	pkt->min_buffer_size = bd->buffer_size;
	pkt->num_buffers = bd->num_buffers;

	if (bd->buffer_type == HFI_BUFFER_OUTPUT ||
	    bd->buffer_type == HFI_BUFFER_OUTPUT2) {
		struct hfi_buffer_info *bi;

		pkt->extradata_size = bd->extradata_size;
		pkt->shdr.hdr.size = sizeof(*pkt) - sizeof(u32) +
			(bd->num_buffers * sizeof(*bi));
		bi = (struct hfi_buffer_info *)pkt->buffer_info;
		for (i = 0; i < pkt->num_buffers; i++) {
			bi->buffer_addr = bd->device_addr;
			bi->extradata_addr = bd->extradata_addr;
		}
	} else {
		pkt->extradata_size = 0;
		pkt->shdr.hdr.size = sizeof(*pkt) +
			((bd->num_buffers - 1) * sizeof(u32));
		for (i = 0; i < pkt->num_buffers; i++)
			pkt->buffer_info[i] = bd->device_addr;
	}

	pkt->buffer_type = bd->buffer_type;

	return 0;
}

int pkt_session_unset_buffers(struct hfi_session_release_buffer_pkt *pkt,
			      void *cookie, struct hfi_buffer_desc *bd)
{
	unsigned int i;

	if (!cookie || !pkt || !bd)
		return -EINVAL;

	pkt->shdr.hdr.pkt_type = HFI_CMD_SESSION_RELEASE_BUFFERS;
	pkt->shdr.session_id = hash32_ptr(cookie);
	pkt->buffer_size = bd->buffer_size;
	pkt->num_buffers = bd->num_buffers;

	if (bd->buffer_type == HFI_BUFFER_OUTPUT ||
	    bd->buffer_type == HFI_BUFFER_OUTPUT2) {
		struct hfi_buffer_info *bi;

		bi = (struct hfi_buffer_info *)pkt->buffer_info;
		for (i = 0; i < pkt->num_buffers; i++) {
			bi->buffer_addr = bd->device_addr;
			bi->extradata_addr = bd->extradata_addr;
		}
		pkt->shdr.hdr.size =
				sizeof(struct hfi_session_set_buffers_pkt) -
				sizeof(u32) + (bd->num_buffers * sizeof(*bi));
	} else {
		for (i = 0; i < pkt->num_buffers; i++)
			pkt->buffer_info[i] = bd->device_addr;

		pkt->extradata_size = 0;
		pkt->shdr.hdr.size =
				sizeof(struct hfi_session_set_buffers_pkt) +
				((bd->num_buffers - 1) * sizeof(u32));
	}

	pkt->response_req = bd->response_required;
	pkt->buffer_type = bd->buffer_type;

	return 0;
}

int pkt_session_etb_decoder(struct hfi_session_empty_buffer_compressed_pkt *pkt,
			    void *cookie, struct hfi_frame_data *in_frame)
{
	if (!cookie)
		return -EINVAL;

	pkt->shdr.hdr.size = sizeof(*pkt);
	pkt->shdr.hdr.pkt_type = HFI_CMD_SESSION_EMPTY_BUFFER;
	pkt->shdr.session_id = hash32_ptr(cookie);
	pkt->time_stamp_hi = upper_32_bits(in_frame->timestamp);
	pkt->time_stamp_lo = lower_32_bits(in_frame->timestamp);
	pkt->flags = in_frame->flags;
	pkt->mark_target = in_frame->mark_target;
	pkt->mark_data = in_frame->mark_data;
	pkt->offset = in_frame->offset;
	pkt->alloc_len = in_frame->alloc_len;
	pkt->filled_len = in_frame->filled_len;
	pkt->input_tag = in_frame->clnt_data;
	pkt->packet_buffer = in_frame->device_addr;

	return 0;
}

int pkt_session_etb_encoder(
		struct hfi_session_empty_buffer_uncompressed_plane0_pkt *pkt,
		void *cookie, struct hfi_frame_data *in_frame)
{
	if (!cookie || !in_frame->device_addr)
		return -EINVAL;

	pkt->shdr.hdr.size = sizeof(*pkt);
	pkt->shdr.hdr.pkt_type = HFI_CMD_SESSION_EMPTY_BUFFER;
	pkt->shdr.session_id = hash32_ptr(cookie);
	pkt->view_id = 0;
	pkt->time_stamp_hi = upper_32_bits(in_frame->timestamp);
	pkt->time_stamp_lo = lower_32_bits(in_frame->timestamp);
	pkt->flags = in_frame->flags;
	pkt->mark_target = in_frame->mark_target;
	pkt->mark_data = in_frame->mark_data;
	pkt->offset = in_frame->offset;
	pkt->alloc_len = in_frame->alloc_len;
	pkt->filled_len = in_frame->filled_len;
	pkt->input_tag = in_frame->clnt_data;
	pkt->packet_buffer = in_frame->device_addr;
	pkt->extradata_buffer = in_frame->extradata_addr;

	return 0;
}

int pkt_session_ftb(struct hfi_session_fill_buffer_pkt *pkt, void *cookie,
		    struct hfi_frame_data *out_frame)
{
	if (!cookie || !out_frame || !out_frame->device_addr)
		return -EINVAL;

	pkt->shdr.hdr.size = sizeof(*pkt);
	pkt->shdr.hdr.pkt_type = HFI_CMD_SESSION_FILL_BUFFER;
	pkt->shdr.session_id = hash32_ptr(cookie);

	if (out_frame->buffer_type == HFI_BUFFER_OUTPUT)
		pkt->stream_id = 0;
	else if (out_frame->buffer_type == HFI_BUFFER_OUTPUT2)
		pkt->stream_id = 1;

	pkt->output_tag = out_frame->clnt_data;
	pkt->packet_buffer = out_frame->device_addr;
	pkt->extradata_buffer = out_frame->extradata_addr;
	pkt->alloc_len = out_frame->alloc_len;
	pkt->filled_len = out_frame->filled_len;
	pkt->offset = out_frame->offset;
	pkt->data[0] = out_frame->extradata_size;

	return 0;
}

int pkt_session_parse_seq_header(
		struct hfi_session_parse_sequence_header_pkt *pkt,
		void *cookie, u32 seq_hdr, u32 seq_hdr_len)
{
	if (!cookie || !seq_hdr || !seq_hdr_len)
		return -EINVAL;

	pkt->shdr.hdr.size = sizeof(*pkt);
	pkt->shdr.hdr.pkt_type = HFI_CMD_SESSION_PARSE_SEQUENCE_HEADER;
	pkt->shdr.session_id = hash32_ptr(cookie);
	pkt->header_len = seq_hdr_len;
	pkt->packet_buffer = seq_hdr;

	return 0;
}

int pkt_session_get_seq_hdr(struct hfi_session_get_sequence_header_pkt *pkt,
			    void *cookie, u32 seq_hdr, u32 seq_hdr_len)
{
	if (!cookie || !seq_hdr || !seq_hdr_len)
		return -EINVAL;

	pkt->shdr.hdr.size = sizeof(*pkt);
	pkt->shdr.hdr.pkt_type = HFI_CMD_SESSION_GET_SEQUENCE_HEADER;
	pkt->shdr.session_id = hash32_ptr(cookie);
	pkt->buffer_len = seq_hdr_len;
	pkt->packet_buffer = seq_hdr;

	return 0;
}

int pkt_session_flush(struct hfi_session_flush_pkt *pkt, void *cookie, u32 type)
{
	switch (type) {
	case HFI_FLUSH_INPUT:
	case HFI_FLUSH_OUTPUT:
	case HFI_FLUSH_OUTPUT2:
	case HFI_FLUSH_ALL:
		break;
	default:
		return -EINVAL;
	}

	pkt->shdr.hdr.size = sizeof(*pkt);
	pkt->shdr.hdr.pkt_type = HFI_CMD_SESSION_FLUSH;
	pkt->shdr.session_id = hash32_ptr(cookie);
	pkt->flush_type = type;

	return 0;
}

static int pkt_session_get_property_1x(struct hfi_session_get_property_pkt *pkt,
				       void *cookie, u32 ptype)
{
	switch (ptype) {
	case HFI_PROPERTY_PARAM_PROFILE_LEVEL_CURRENT:
	case HFI_PROPERTY_CONFIG_BUFFER_REQUIREMENTS:
		break;
	default:
		return -EINVAL;
	}

	pkt->shdr.hdr.size = sizeof(*pkt);
	pkt->shdr.hdr.pkt_type = HFI_CMD_SESSION_GET_PROPERTY;
	pkt->shdr.session_id = hash32_ptr(cookie);
	pkt->num_properties = 1;
	pkt->data[0] = ptype;

	return 0;
}

static int pkt_session_set_property_1x(struct hfi_session_set_property_pkt *pkt,
				       void *cookie, u32 ptype, void *pdata)
{
	void *prop_data;
	int ret = 0;

	if (!pkt || !cookie || !pdata)
		return -EINVAL;

	prop_data = &pkt->data[1];

	pkt->shdr.hdr.size = sizeof(*pkt);
	pkt->shdr.hdr.pkt_type = HFI_CMD_SESSION_SET_PROPERTY;
	pkt->shdr.session_id = hash32_ptr(cookie);
	pkt->num_properties = 1;
	pkt->data[0] = ptype;

	switch (ptype) {
	case HFI_PROPERTY_CONFIG_FRAME_RATE: {
		struct hfi_framerate *in = pdata, *frate = prop_data;

		frate->buffer_type = in->buffer_type;
		frate->framerate = in->framerate;
		pkt->shdr.hdr.size += sizeof(u32) + sizeof(*frate);
		break;
	}
	case HFI_PROPERTY_PARAM_UNCOMPRESSED_FORMAT_SELECT: {
		struct hfi_uncompressed_format_select *in = pdata;
		struct hfi_uncompressed_format_select *hfi = prop_data;

		hfi->buffer_type = in->buffer_type;
		hfi->format = in->format;
		pkt->shdr.hdr.size += sizeof(u32) + sizeof(*hfi);
		break;
	}
	case HFI_PROPERTY_PARAM_FRAME_SIZE: {
		struct hfi_framesize *in = pdata, *fsize = prop_data;

		fsize->buffer_type = in->buffer_type;
		fsize->height = in->height;
		fsize->width = in->width;
		pkt->shdr.hdr.size += sizeof(u32) + sizeof(*fsize);
		break;
	}
	case HFI_PROPERTY_CONFIG_REALTIME: {
		struct hfi_enable *in = pdata, *en = prop_data;

		en->enable = in->enable;
		pkt->shdr.hdr.size += sizeof(u32) * 2;
		break;
	}
	case HFI_PROPERTY_PARAM_BUFFER_COUNT_ACTUAL: {
		struct hfi_buffer_count_actual *in = pdata, *count = prop_data;

		count->count_actual = in->count_actual;
		count->type = in->type;
		pkt->shdr.hdr.size += sizeof(u32) + sizeof(*count);
		break;
	}
	case HFI_PROPERTY_PARAM_BUFFER_SIZE_ACTUAL: {
		struct hfi_buffer_size_actual *in = pdata, *sz = prop_data;

		sz->size = in->size;
		sz->type = in->type;
		pkt->shdr.hdr.size += sizeof(u32) + sizeof(*sz);
		break;
	}
	case HFI_PROPERTY_PARAM_BUFFER_DISPLAY_HOLD_COUNT_ACTUAL: {
		struct hfi_buffer_display_hold_count_actual *in = pdata;
		struct hfi_buffer_display_hold_count_actual *count = prop_data;

		count->hold_count = in->hold_count;
		count->type = in->type;
		pkt->shdr.hdr.size += sizeof(u32) + sizeof(*count);
		break;
	}
	case HFI_PROPERTY_PARAM_NAL_STREAM_FORMAT_SELECT: {
		struct hfi_nal_stream_format_select *in = pdata;
		struct hfi_nal_stream_format_select *fmt = prop_data;

		fmt->format = in->format;
		pkt->shdr.hdr.size += sizeof(u32) + sizeof(*fmt);
		break;
	}
	case HFI_PROPERTY_PARAM_VDEC_OUTPUT_ORDER: {
		u32 *in = pdata;

		switch (*in) {
		case HFI_OUTPUT_ORDER_DECODE:
		case HFI_OUTPUT_ORDER_DISPLAY:
			break;
		default:
			ret = -EINVAL;
			break;
		}

		pkt->data[1] = *in;
		pkt->shdr.hdr.size += sizeof(u32) * 2;
		break;
	}
	case HFI_PROPERTY_PARAM_VDEC_PICTURE_TYPE_DECODE: {
		struct hfi_enable_picture *in = pdata, *en = prop_data;

		en->picture_type = in->picture_type;
		pkt->shdr.hdr.size += sizeof(u32) + sizeof(*en);
		break;
	}
	case HFI_PROPERTY_PARAM_VDEC_OUTPUT2_KEEP_ASPECT_RATIO: {
		struct hfi_enable *in = pdata, *en = prop_data;

		en->enable = in->enable;
		pkt->shdr.hdr.size += sizeof(u32) + sizeof(*en);
		break;
	}
	case HFI_PROPERTY_CONFIG_VDEC_POST_LOOP_DEBLOCKER: {
		struct hfi_enable *in = pdata;
		struct hfi_enable *en = prop_data;

		en->enable = in->enable;
		pkt->shdr.hdr.size += sizeof(u32) + sizeof(*en);
		break;
	}
	case HFI_PROPERTY_PARAM_VDEC_MULTI_STREAM: {
		struct hfi_multi_stream *in = pdata, *multi = prop_data;

		multi->buffer_type = in->buffer_type;
		multi->enable = in->enable;
		multi->width = in->width;
		multi->height = in->height;
		pkt->shdr.hdr.size += sizeof(u32) + sizeof(*multi);
		break;
	}
	case HFI_PROPERTY_PARAM_VDEC_DISPLAY_PICTURE_BUFFER_COUNT: {
		struct hfi_display_picture_buffer_count *in = pdata;
		struct hfi_display_picture_buffer_count *count = prop_data;

		count->count = in->count;
		count->enable = in->enable;
		pkt->shdr.hdr.size += sizeof(u32) + sizeof(*count);
		break;
	}
	case HFI_PROPERTY_PARAM_DIVX_FORMAT: {
		u32 *in = pdata;

		switch (*in) {
		case HFI_DIVX_FORMAT_4:
		case HFI_DIVX_FORMAT_5:
		case HFI_DIVX_FORMAT_6:
			break;
		default:
			ret = -EINVAL;
			break;
		}

		pkt->data[1] = *in;
		pkt->shdr.hdr.size += sizeof(u32) * 2;
		break;
	}
	case HFI_PROPERTY_CONFIG_VDEC_MB_ERROR_MAP_REPORTING: {
		struct hfi_enable *in = pdata, *en = prop_data;

		en->enable = in->enable;
		pkt->shdr.hdr.size += sizeof(u32) + sizeof(*en);
		break;
	}
	case HFI_PROPERTY_PARAM_VDEC_CONTINUE_DATA_TRANSFER: {
		struct hfi_enable *in = pdata, *en = prop_data;

		en->enable = in->enable;
		pkt->shdr.hdr.size += sizeof(u32) + sizeof(*en);
		break;
	}
	case HFI_PROPERTY_PARAM_VDEC_THUMBNAIL_MODE: {
		struct hfi_enable *in = pdata, *en = prop_data;

		en->enable = in->enable;
		pkt->shdr.hdr.size += sizeof(u32) + sizeof(*en);
		break;
	}
	case HFI_PROPERTY_CONFIG_VENC_SYNC_FRAME_SEQUENCE_HEADER: {
		struct hfi_enable *in = pdata, *en = prop_data;

		en->enable = in->enable;
		pkt->shdr.hdr.size += sizeof(u32) + sizeof(*en);
		break;
	}
	case HFI_PROPERTY_CONFIG_VENC_REQUEST_SYNC_FRAME:
		pkt->shdr.hdr.size += sizeof(u32);
		break;
	case HFI_PROPERTY_PARAM_VENC_MPEG4_SHORT_HEADER:
		break;
	case HFI_PROPERTY_PARAM_VENC_MPEG4_AC_PREDICTION:
		break;
	case HFI_PROPERTY_CONFIG_VENC_TARGET_BITRATE: {
		struct hfi_bitrate *in = pdata, *brate = prop_data;

		brate->bitrate = in->bitrate;
		brate->layer_id = in->layer_id;
		pkt->shdr.hdr.size += sizeof(u32) + sizeof(*brate);
		break;
	}
	case HFI_PROPERTY_CONFIG_VENC_MAX_BITRATE: {
		struct hfi_bitrate *in = pdata, *hfi = prop_data;

		hfi->bitrate = in->bitrate;
		hfi->layer_id = in->layer_id;
		pkt->shdr.hdr.size += sizeof(u32) + sizeof(*hfi);
		break;
	}
	case HFI_PROPERTY_PARAM_PROFILE_LEVEL_CURRENT: {
		struct hfi_profile_level *in = pdata, *pl = prop_data;

		pl->level = in->level;
		pl->profile = in->profile;
		if (pl->profile <= 0)
			/* Profile not supported, falling back to high */
			pl->profile = HFI_H264_PROFILE_HIGH;

		if (!pl->level)
			/* Level not supported, falling back to 1 */
			pl->level = 1;

		pkt->shdr.hdr.size += sizeof(u32) + sizeof(*pl);
		break;
	}
	case HFI_PROPERTY_PARAM_VENC_H264_ENTROPY_CONTROL: {
		struct hfi_h264_entropy_control *in = pdata, *hfi = prop_data;

		hfi->entropy_mode = in->entropy_mode;
		if (hfi->entropy_mode == HFI_H264_ENTROPY_CABAC)
			hfi->cabac_model = in->cabac_model;
		pkt->shdr.hdr.size += sizeof(u32) + sizeof(*hfi);
		break;
	}
	case HFI_PROPERTY_PARAM_VENC_RATE_CONTROL: {
		u32 *in = pdata;

		switch (*in) {
		case HFI_RATE_CONTROL_OFF:
		case HFI_RATE_CONTROL_CBR_CFR:
		case HFI_RATE_CONTROL_CBR_VFR:
		case HFI_RATE_CONTROL_VBR_CFR:
		case HFI_RATE_CONTROL_VBR_VFR:
		case HFI_RATE_CONTROL_CQ:
			break;
		default:
			ret = -EINVAL;
			break;
		}

		pkt->data[1] = *in;
		pkt->shdr.hdr.size += sizeof(u32) * 2;
		break;
	}
	case HFI_PROPERTY_PARAM_VENC_MPEG4_TIME_RESOLUTION: {
		struct hfi_mpeg4_time_resolution *in = pdata, *res = prop_data;

		res->time_increment_resolution = in->time_increment_resolution;
		pkt->shdr.hdr.size += sizeof(u32) + sizeof(*res);
		break;
	}
	case HFI_PROPERTY_PARAM_VENC_MPEG4_HEADER_EXTENSION: {
		struct hfi_mpeg4_header_extension *in = pdata, *ext = prop_data;

		ext->header_extension = in->header_extension;
		pkt->shdr.hdr.size += sizeof(u32) + sizeof(*ext);
		break;
	}
	case HFI_PROPERTY_PARAM_VENC_H264_DEBLOCK_CONTROL: {
		struct hfi_h264_db_control *in = pdata, *db = prop_data;

		switch (in->mode) {
		case HFI_H264_DB_MODE_DISABLE:
		case HFI_H264_DB_MODE_SKIP_SLICE_BOUNDARY:
		case HFI_H264_DB_MODE_ALL_BOUNDARY:
			break;
		default:
			ret = -EINVAL;
			break;
		}

		db->mode = in->mode;
		db->slice_alpha_offset = in->slice_alpha_offset;
		db->slice_beta_offset = in->slice_beta_offset;
		pkt->shdr.hdr.size += sizeof(u32) + sizeof(*db);
		break;
	}
	case HFI_PROPERTY_PARAM_VENC_SESSION_QP: {
		struct hfi_quantization *in = pdata, *quant = prop_data;

		quant->qp_i = in->qp_i;
		quant->qp_p = in->qp_p;
		quant->qp_b = in->qp_b;
		quant->layer_id = in->layer_id;
		pkt->shdr.hdr.size += sizeof(u32) + sizeof(*quant);
		break;
	}
	case HFI_PROPERTY_PARAM_VENC_SESSION_QP_RANGE: {
		struct hfi_quantization_range *in = pdata, *range = prop_data;
		u32 min_qp, max_qp;

		min_qp = in->min_qp;
		max_qp = in->max_qp;

		/* We'll be packing in the qp, so make sure we
		 * won't be losing data when masking
		 */
		if (min_qp > 0xff || max_qp > 0xff) {
			ret = -ERANGE;
			break;
		}

		/* When creating the packet, pack the qp value as
		 * 0xiippbb, where ii = qp range for I-frames,
		 * pp = qp range for P-frames, etc.
		 */
		range->min_qp = min_qp | min_qp << 8 | min_qp << 16;
		range->max_qp = max_qp | max_qp << 8 | max_qp << 16;
		range->layer_id = in->layer_id;

		pkt->shdr.hdr.size += sizeof(u32) + sizeof(*range);
		break;
	}
	case HFI_PROPERTY_PARAM_VENC_VC1_PERF_CFG: {
		struct hfi_vc1e_perf_cfg_type *in = pdata, *perf = prop_data;

		memcpy(perf->search_range_x_subsampled,
		       in->search_range_x_subsampled,
		       sizeof(perf->search_range_x_subsampled));
		memcpy(perf->search_range_y_subsampled,
		       in->search_range_y_subsampled,
		       sizeof(perf->search_range_y_subsampled));

		pkt->shdr.hdr.size += sizeof(u32) + sizeof(*perf);
		break;
	}
	case HFI_PROPERTY_PARAM_VENC_MAX_NUM_B_FRAMES: {
		struct hfi_max_num_b_frames *bframes = prop_data;
		u32 *in = pdata;

		bframes->max_num_b_frames = *in;
		pkt->shdr.hdr.size += sizeof(u32) + sizeof(*bframes);
		break;
	}
	case HFI_PROPERTY_CONFIG_VENC_INTRA_PERIOD: {
		struct hfi_intra_period *in = pdata, *intra = prop_data;

		intra->pframes = in->pframes;
		intra->bframes = in->bframes;
		pkt->shdr.hdr.size += sizeof(u32) + sizeof(*intra);
		break;
	}
	case HFI_PROPERTY_CONFIG_VENC_IDR_PERIOD: {
		struct hfi_idr_period *in = pdata, *idr = prop_data;

		idr->idr_period = in->idr_period;
		pkt->shdr.hdr.size += sizeof(u32) + sizeof(*idr);
		break;
	}
	case HFI_PROPERTY_PARAM_VDEC_CONCEAL_COLOR: {
		struct hfi_conceal_color *color = prop_data;
		u32 *in = pdata;

		color->conceal_color = *in & 0xff;
		color->conceal_color |= ((*in >> 10) & 0xff) << 8;
		color->conceal_color |= ((*in >> 20) & 0xff) << 16;
		pkt->shdr.hdr.size += sizeof(u32) + sizeof(*color);
		break;
	}
	case HFI_PROPERTY_CONFIG_VPE_OPERATIONS: {
		struct hfi_operations_type *in = pdata, *ops = prop_data;

		switch (in->rotation) {
		case HFI_ROTATE_NONE:
		case HFI_ROTATE_90:
		case HFI_ROTATE_180:
		case HFI_ROTATE_270:
			break;
		default:
			ret = -EINVAL;
			break;
		}

		switch (in->flip) {
		case HFI_FLIP_NONE:
		case HFI_FLIP_HORIZONTAL:
		case HFI_FLIP_VERTICAL:
			break;
		default:
			ret = -EINVAL;
			break;
		}

		ops->rotation = in->rotation;
		ops->flip = in->flip;
		pkt->shdr.hdr.size += sizeof(u32) + sizeof(*ops);
		break;
	}
	case HFI_PROPERTY_PARAM_VENC_INTRA_REFRESH: {
		struct hfi_intra_refresh *in = pdata, *intra = prop_data;

		switch (in->mode) {
		case HFI_INTRA_REFRESH_NONE:
		case HFI_INTRA_REFRESH_ADAPTIVE:
		case HFI_INTRA_REFRESH_CYCLIC:
		case HFI_INTRA_REFRESH_CYCLIC_ADAPTIVE:
		case HFI_INTRA_REFRESH_RANDOM:
			break;
		default:
			ret = -EINVAL;
			break;
		}

		intra->mode = in->mode;
		intra->air_mbs = in->air_mbs;
		intra->air_ref = in->air_ref;
		intra->cir_mbs = in->cir_mbs;
		pkt->shdr.hdr.size += sizeof(u32) + sizeof(*intra);
		break;
	}
	case HFI_PROPERTY_PARAM_VENC_MULTI_SLICE_CONTROL: {
		struct hfi_multi_slice_control *in = pdata, *multi = prop_data;

		switch (in->multi_slice) {
		case HFI_MULTI_SLICE_OFF:
		case HFI_MULTI_SLICE_GOB:
		case HFI_MULTI_SLICE_BY_MB_COUNT:
		case HFI_MULTI_SLICE_BY_BYTE_COUNT:
			break;
		default:
			ret = -EINVAL;
			break;
		}

		multi->multi_slice = in->multi_slice;
		multi->slice_size = in->slice_size;
		pkt->shdr.hdr.size += sizeof(u32) + sizeof(*multi);
		break;
	}
	case HFI_PROPERTY_PARAM_VENC_SLICE_DELIVERY_MODE: {
		struct hfi_enable *in = pdata, *en = prop_data;

		en->enable = in->enable;
		pkt->shdr.hdr.size += sizeof(u32) + sizeof(*en);
		break;
	}
	case HFI_PROPERTY_PARAM_VENC_H264_VUI_TIMING_INFO: {
		struct hfi_h264_vui_timing_info *in = pdata, *vui = prop_data;

		vui->enable = in->enable;
		vui->fixed_framerate = in->fixed_framerate;
		vui->time_scale = in->time_scale;
		pkt->shdr.hdr.size += sizeof(u32) + sizeof(*vui);
		break;
	}
	case HFI_PROPERTY_CONFIG_VPE_DEINTERLACE: {
		struct hfi_enable *in = pdata, *en = prop_data;

		en->enable = in->enable;
		pkt->shdr.hdr.size += sizeof(u32) + sizeof(*en);
		break;
	}
	case HFI_PROPERTY_PARAM_VENC_H264_GENERATE_AUDNAL: {
		struct hfi_enable *in = pdata, *en = prop_data;

		en->enable = in->enable;
		pkt->shdr.hdr.size += sizeof(u32) + sizeof(*en);
		break;
	}
	case HFI_PROPERTY_PARAM_BUFFER_ALLOC_MODE: {
		struct hfi_buffer_alloc_mode *in = pdata, *mode = prop_data;

		mode->type = in->type;
		mode->mode = in->mode;
		pkt->shdr.hdr.size += sizeof(u32) + sizeof(*mode);
		break;
	}
	case HFI_PROPERTY_PARAM_VDEC_FRAME_ASSEMBLY: {
		struct hfi_enable *in = pdata, *en = prop_data;

		en->enable = in->enable;
		pkt->shdr.hdr.size += sizeof(u32) + sizeof(*en);
		break;
	}
	case HFI_PROPERTY_PARAM_VENC_H264_VUI_BITSTREAM_RESTRC: {
		struct hfi_enable *in = pdata, *en = prop_data;

		en->enable = in->enable;
		pkt->shdr.hdr.size += sizeof(u32) + sizeof(*en);
		break;
	}
	case HFI_PROPERTY_PARAM_VENC_PRESERVE_TEXT_QUALITY: {
		struct hfi_enable *in = pdata, *en = prop_data;

		en->enable = in->enable;
		pkt->shdr.hdr.size += sizeof(u32) + sizeof(*en);
		break;
	}
	case HFI_PROPERTY_PARAM_VDEC_SCS_THRESHOLD: {
		struct hfi_scs_threshold *thres = prop_data;
		u32 *in = pdata;

		thres->threshold_value = *in;
		pkt->shdr.hdr.size += sizeof(u32) + sizeof(*thres);
		break;
	}
	case HFI_PROPERTY_PARAM_MVC_BUFFER_LAYOUT: {
		struct hfi_mvc_buffer_layout_descp_type *in = pdata;
		struct hfi_mvc_buffer_layout_descp_type *mvc = prop_data;

		switch (in->layout_type) {
		case HFI_MVC_BUFFER_LAYOUT_TOP_BOTTOM:
		case HFI_MVC_BUFFER_LAYOUT_SEQ:
			break;
		default:
			ret = -EINVAL;
			break;
		}

		mvc->layout_type = in->layout_type;
		mvc->bright_view_first = in->bright_view_first;
		mvc->ngap = in->ngap;
		pkt->shdr.hdr.size += sizeof(u32) + sizeof(*mvc);
		break;
	}
	case HFI_PROPERTY_PARAM_VENC_LTRMODE: {
		struct hfi_ltr_mode *in = pdata, *ltr = prop_data;

		switch (in->ltr_mode) {
		case HFI_LTR_MODE_DISABLE:
		case HFI_LTR_MODE_MANUAL:
		case HFI_LTR_MODE_PERIODIC:
			break;
		default:
			ret = -EINVAL;
			break;
		}

		ltr->ltr_mode = in->ltr_mode;
		ltr->ltr_count = in->ltr_count;
		ltr->trust_mode = in->trust_mode;
		pkt->shdr.hdr.size += sizeof(u32) + sizeof(*ltr);
		break;
	}
	case HFI_PROPERTY_CONFIG_VENC_USELTRFRAME: {
		struct hfi_ltr_use *in = pdata, *ltr_use = prop_data;

		ltr_use->frames = in->frames;
		ltr_use->ref_ltr = in->ref_ltr;
		ltr_use->use_constrnt = in->use_constrnt;
		pkt->shdr.hdr.size += sizeof(u32) + sizeof(*ltr_use);
		break;
	}
	case HFI_PROPERTY_CONFIG_VENC_MARKLTRFRAME: {
		struct hfi_ltr_mark *in = pdata, *ltr_mark = prop_data;

		ltr_mark->mark_frame = in->mark_frame;
		pkt->shdr.hdr.size += sizeof(u32) + sizeof(*ltr_mark);
		break;
	}
	case HFI_PROPERTY_PARAM_VENC_HIER_P_MAX_NUM_ENH_LAYER: {
		u32 *in = pdata;

		pkt->data[1] = *in;
		pkt->shdr.hdr.size += sizeof(u32) * 2;
		break;
	}
	case HFI_PROPERTY_CONFIG_VENC_HIER_P_ENH_LAYER: {
		u32 *in = pdata;

		pkt->data[1] = *in;
		pkt->shdr.hdr.size += sizeof(u32) * 2;
		break;
	}
	case HFI_PROPERTY_PARAM_VENC_DISABLE_RC_TIMESTAMP: {
		struct hfi_enable *in = pdata, *en = prop_data;

		en->enable = in->enable;
		pkt->shdr.hdr.size += sizeof(u32) + sizeof(*en);
		break;
	}
	case HFI_PROPERTY_PARAM_VENC_INITIAL_QP: {
		struct hfi_initial_quantization *in = pdata, *quant = prop_data;

		quant->init_qp_enable = in->init_qp_enable;
		quant->qp_i = in->qp_i;
		quant->qp_p = in->qp_p;
		quant->qp_b = in->qp_b;
		pkt->shdr.hdr.size += sizeof(u32) + sizeof(*quant);
		break;
	}
	case HFI_PROPERTY_PARAM_VPE_COLOR_SPACE_CONVERSION: {
		struct hfi_vpe_color_space_conversion *in = pdata;
		struct hfi_vpe_color_space_conversion *csc = prop_data;

		memcpy(csc->csc_matrix, in->csc_matrix,
		       sizeof(csc->csc_matrix));
		memcpy(csc->csc_bias, in->csc_bias, sizeof(csc->csc_bias));
		memcpy(csc->csc_limit, in->csc_limit, sizeof(csc->csc_limit));
		pkt->shdr.hdr.size += sizeof(u32) + sizeof(*csc);
		break;
	}
	case HFI_PROPERTY_PARAM_VENC_VPX_ERROR_RESILIENCE_MODE: {
		struct hfi_enable *in = pdata, *en = prop_data;

		en->enable = in->enable;
		pkt->shdr.hdr.size += sizeof(u32) + sizeof(*en);
		break;
	}
	case HFI_PROPERTY_PARAM_VENC_H264_NAL_SVC_EXT: {
		struct hfi_enable *in = pdata, *en = prop_data;

		en->enable = in->enable;
		pkt->shdr.hdr.size += sizeof(u32) + sizeof(*en);
		break;
	}
	case HFI_PROPERTY_CONFIG_VENC_PERF_MODE: {
		u32 *in = pdata;

		pkt->data[1] = *in;
		pkt->shdr.hdr.size += sizeof(u32) * 2;
		break;
	}
	case HFI_PROPERTY_PARAM_VENC_HIER_B_MAX_NUM_ENH_LAYER: {
		u32 *in = pdata;

		pkt->data[1] = *in;
		pkt->shdr.hdr.size += sizeof(u32) * 2;
		break;
	}
	case HFI_PROPERTY_PARAM_VDEC_NONCP_OUTPUT2: {
		struct hfi_enable *in = pdata, *en = prop_data;

		en->enable = in->enable;
		pkt->shdr.hdr.size += sizeof(u32) + sizeof(*en);
		break;
	}
	case HFI_PROPERTY_PARAM_VENC_HIER_P_HYBRID_MODE: {
		struct hfi_hybrid_hierp *in = pdata, *hierp = prop_data;

		hierp->layers = in->layers;
		pkt->shdr.hdr.size += sizeof(u32) + sizeof(*hierp);
		break;
	}
	case HFI_PROPERTY_PARAM_UNCOMPRESSED_PLANE_ACTUAL_INFO: {
		struct hfi_uncompressed_plane_actual_info *in = pdata;
		struct hfi_uncompressed_plane_actual_info *info = prop_data;

		info->buffer_type = in->buffer_type;
		info->num_planes = in->num_planes;
		info->plane_format[0] = in->plane_format[0];
		if (in->num_planes > 1)
			info->plane_format[1] = in->plane_format[1];
		pkt->shdr.hdr.size += sizeof(u32) + sizeof(*info);
		break;
	}

	/* FOLLOWING PROPERTIES ARE NOT IMPLEMENTED IN CORE YET */
	case HFI_PROPERTY_CONFIG_BUFFER_REQUIREMENTS:
	case HFI_PROPERTY_CONFIG_PRIORITY:
	case HFI_PROPERTY_CONFIG_BATCH_INFO:
	case HFI_PROPERTY_SYS_IDLE_INDICATOR:
	case HFI_PROPERTY_PARAM_UNCOMPRESSED_FORMAT_SUPPORTED:
	case HFI_PROPERTY_PARAM_INTERLACE_FORMAT_SUPPORTED:
	case HFI_PROPERTY_PARAM_CHROMA_SITE:
	case HFI_PROPERTY_PARAM_PROPERTIES_SUPPORTED:
	case HFI_PROPERTY_PARAM_PROFILE_LEVEL_SUPPORTED:
	case HFI_PROPERTY_PARAM_CAPABILITY_SUPPORTED:
	case HFI_PROPERTY_PARAM_NAL_STREAM_FORMAT_SUPPORTED:
	case HFI_PROPERTY_PARAM_MULTI_VIEW_FORMAT:
	case HFI_PROPERTY_PARAM_MAX_SEQUENCE_HEADER_SIZE:
	case HFI_PROPERTY_PARAM_CODEC_SUPPORTED:
	case HFI_PROPERTY_PARAM_VDEC_MULTI_VIEW_SELECT:
	case HFI_PROPERTY_PARAM_VDEC_MB_QUANTIZATION:
	case HFI_PROPERTY_PARAM_VDEC_NUM_CONCEALED_MB:
	case HFI_PROPERTY_PARAM_VDEC_H264_ENTROPY_SWITCHING:
	case HFI_PROPERTY_PARAM_VENC_MULTI_SLICE_INFO:
	default:
		return -EINVAL;
	}

	return ret;
}

static int
pkt_session_get_property_3xx(struct hfi_session_get_property_pkt *pkt,
			     void *cookie, u32 ptype)
{
	int ret = 0;

	if (!pkt || !cookie)
		return -EINVAL;

	pkt->shdr.hdr.size = sizeof(struct hfi_session_get_property_pkt);
	pkt->shdr.hdr.pkt_type = HFI_CMD_SESSION_GET_PROPERTY;
	pkt->shdr.session_id = hash32_ptr(cookie);
	pkt->num_properties = 1;

	switch (ptype) {
	case HFI_PROPERTY_CONFIG_VDEC_ENTROPY:
		pkt->data[0] = HFI_PROPERTY_CONFIG_VDEC_ENTROPY;
		break;
	default:
		ret = pkt_session_get_property_1x(pkt, cookie, ptype);
		break;
	}

	return ret;
}

static int
pkt_session_set_property_3xx(struct hfi_session_set_property_pkt *pkt,
			     void *cookie, u32 ptype, void *pdata)
{
	void *prop_data;
	int ret = 0;

	if (!pkt || !cookie || !pdata)
		return -EINVAL;

	prop_data = &pkt->data[1];

	pkt->shdr.hdr.size = sizeof(*pkt);
	pkt->shdr.hdr.pkt_type = HFI_CMD_SESSION_SET_PROPERTY;
	pkt->shdr.session_id = hash32_ptr(cookie);
	pkt->num_properties = 1;
	pkt->data[0] = ptype;

	/*
	 * Any session set property which is different in 3XX packetization
	 * should be added as a new case below. All unchanged session set
	 * properties will be handled in the default case.
	 */
	switch (ptype) {
	case HFI_PROPERTY_PARAM_VDEC_MULTI_STREAM: {
		struct hfi_multi_stream *in = pdata;
		struct hfi_multi_stream_3x *multi = prop_data;

		multi->buffer_type = in->buffer_type;
		multi->enable = in->enable;
		pkt->shdr.hdr.size += sizeof(u32) + sizeof(*multi);
		break;
	}
	case HFI_PROPERTY_PARAM_VENC_INTRA_REFRESH: {
		struct hfi_intra_refresh *in = pdata;
		struct hfi_intra_refresh_3x *intra = prop_data;

		switch (in->mode) {
		case HFI_INTRA_REFRESH_NONE:
		case HFI_INTRA_REFRESH_ADAPTIVE:
		case HFI_INTRA_REFRESH_CYCLIC:
		case HFI_INTRA_REFRESH_CYCLIC_ADAPTIVE:
		case HFI_INTRA_REFRESH_RANDOM:
			break;
		default:
			ret = -EINVAL;
			break;
		}

		intra->mode = in->mode;
		intra->mbs = in->cir_mbs;
		pkt->shdr.hdr.size += sizeof(u32) + sizeof(*intra);
		break;
	}
	case HFI_PROPERTY_PARAM_VDEC_CONTINUE_DATA_TRANSFER:
		/* for 3xx fw version session_continue is used */
		break;
	default:
		ret = pkt_session_set_property_1x(pkt, cookie, ptype, pdata);
		break;
	}

	return ret;
}

static int
pkt_session_set_property_4xx(struct hfi_session_set_property_pkt *pkt,
			     void *cookie, u32 ptype, void *pdata)
{
	void *prop_data;

	if (!pkt || !cookie || !pdata)
		return -EINVAL;

	prop_data = &pkt->data[1];

	pkt->shdr.hdr.size = sizeof(*pkt);
	pkt->shdr.hdr.pkt_type = HFI_CMD_SESSION_SET_PROPERTY;
	pkt->shdr.session_id = hash32_ptr(cookie);
	pkt->num_properties = 1;
	pkt->data[0] = ptype;

	/*
	 * Any session set property which is different in 3XX packetization
	 * should be added as a new case below. All unchanged session set
	 * properties will be handled in the default case.
	 */
	switch (ptype) {
	case HFI_PROPERTY_PARAM_BUFFER_COUNT_ACTUAL: {
		struct hfi_buffer_count_actual *in = pdata;
		struct hfi_buffer_count_actual_4xx *count = prop_data;

		count->count_actual = in->count_actual;
		count->type = in->type;
		count->count_min_host = in->count_actual;
		pkt->shdr.hdr.size += sizeof(u32) + sizeof(*count);
		break;
	}
	case HFI_PROPERTY_PARAM_WORK_MODE: {
		struct hfi_video_work_mode *in = pdata, *wm = prop_data;

		wm->video_work_mode = in->video_work_mode;
		pkt->shdr.hdr.size += sizeof(u32) + sizeof(*wm);
		break;
	}
	case HFI_PROPERTY_CONFIG_VIDEOCORES_USAGE: {
		struct hfi_videocores_usage_type *in = pdata, *cu = prop_data;

		cu->video_core_enable_mask = in->video_core_enable_mask;
		pkt->shdr.hdr.size += sizeof(u32) + sizeof(*cu);
		break;
	}
	case HFI_PROPERTY_PARAM_VENC_HDR10_PQ_SEI: {
		struct hfi_hdr10_pq_sei *in = pdata, *hdr10 = prop_data;

		memcpy(hdr10, in, sizeof(*hdr10));
		pkt->shdr.hdr.size += sizeof(u32) + sizeof(*hdr10);
		break;
	}
	case HFI_PROPERTY_PARAM_VDEC_CONCEAL_COLOR: {
		struct hfi_conceal_color_v4 *color = prop_data;
		u32 *in = pdata;

		color->conceal_color_8bit = *in & 0xff;
		color->conceal_color_8bit |= ((*in >> 10) & 0xff) << 8;
		color->conceal_color_8bit |= ((*in >> 20) & 0xff) << 16;
		color->conceal_color_10bit = *in;
		pkt->shdr.hdr.size += sizeof(u32) + sizeof(*color);
		break;
	}

	case HFI_PROPERTY_PARAM_VENC_H264_TRANSFORM_8X8: {
		struct hfi_h264_8x8_transform *in = pdata, *tm = prop_data;

		tm->enable_type = in->enable_type;
		pkt->shdr.hdr.size += sizeof(u32) + sizeof(*tm);
		break;
	}

	case HFI_PROPERTY_CONFIG_VENC_MAX_BITRATE:
	case HFI_PROPERTY_CONFIG_VDEC_POST_LOOP_DEBLOCKER:
	case HFI_PROPERTY_PARAM_BUFFER_ALLOC_MODE:
	case HFI_PROPERTY_PARAM_VENC_SESSION_QP:
	case HFI_PROPERTY_PARAM_VENC_SESSION_QP_RANGE:
		/* not implemented on Venus 4xx */
		return -ENOTSUPP;
	default:
		return pkt_session_set_property_3xx(pkt, cookie, ptype, pdata);
	}

	return 0;
}

static int
pkt_session_set_property_6xx(struct hfi_session_set_property_pkt *pkt,
			     void *cookie, u32 ptype, void *pdata)
{
	void *prop_data;

	if (!pkt || !cookie || !pdata)
		return -EINVAL;

	prop_data = &pkt->data[1];

	pkt->shdr.hdr.size = sizeof(*pkt);
	pkt->shdr.hdr.pkt_type = HFI_CMD_SESSION_SET_PROPERTY;
	pkt->shdr.session_id = hash32_ptr(cookie);
	pkt->num_properties = 1;
	pkt->data[0] = ptype;

	switch (ptype) {
	case HFI_PROPERTY_PARAM_UNCOMPRESSED_PLANE_ACTUAL_CONSTRAINTS_INFO: {
		struct hfi_uncompressed_plane_actual_constraints_info *in = pdata;
		struct hfi_uncompressed_plane_actual_constraints_info *info = prop_data;

		info->buffer_type = in->buffer_type;
		info->num_planes = in->num_planes;
		info->plane_format[0] = in->plane_format[0];
		if (in->num_planes > 1)
			info->plane_format[1] = in->plane_format[1];

		pkt->shdr.hdr.size += sizeof(u32) + sizeof(*info);
		break;
	}
	case HFI_PROPERTY_CONFIG_HEIC_FRAME_QUALITY: {
		struct hfi_heic_frame_quality *in = pdata, *cq = prop_data;

		cq->frame_quality = in->frame_quality;
		pkt->shdr.hdr.size += sizeof(u32) + sizeof(*cq);
		break;
	}
<<<<<<< HEAD
=======
	case HFI_PROPERTY_PARAM_WORK_ROUTE: {
		struct hfi_video_work_route *in = pdata, *wr = prop_data;

		wr->video_work_route = in->video_work_route;
		pkt->shdr.hdr.size += sizeof(u32) + sizeof(*wr);
		break;
	}
>>>>>>> df0cc57e
	default:
		return pkt_session_set_property_4xx(pkt, cookie, ptype, pdata);
	}

	return 0;
}

int pkt_session_get_property(struct hfi_session_get_property_pkt *pkt,
			     void *cookie, u32 ptype)
{
	if (hfi_ver == HFI_VERSION_1XX)
		return pkt_session_get_property_1x(pkt, cookie, ptype);

	return pkt_session_get_property_3xx(pkt, cookie, ptype);
}

int pkt_session_set_property(struct hfi_session_set_property_pkt *pkt,
			     void *cookie, u32 ptype, void *pdata)
{
	if (hfi_ver == HFI_VERSION_1XX)
		return pkt_session_set_property_1x(pkt, cookie, ptype, pdata);

	if (hfi_ver == HFI_VERSION_3XX)
		return pkt_session_set_property_3xx(pkt, cookie, ptype, pdata);

	if (hfi_ver == HFI_VERSION_4XX)
		return pkt_session_set_property_4xx(pkt, cookie, ptype, pdata);

	return pkt_session_set_property_6xx(pkt, cookie, ptype, pdata);
}

void pkt_set_version(enum hfi_version version)
{
	hfi_ver = version;
}<|MERGE_RESOLUTION|>--- conflicted
+++ resolved
@@ -1299,8 +1299,6 @@
 		pkt->shdr.hdr.size += sizeof(u32) + sizeof(*cq);
 		break;
 	}
-<<<<<<< HEAD
-=======
 	case HFI_PROPERTY_PARAM_WORK_ROUTE: {
 		struct hfi_video_work_route *in = pdata, *wr = prop_data;
 
@@ -1308,7 +1306,6 @@
 		pkt->shdr.hdr.size += sizeof(u32) + sizeof(*wr);
 		break;
 	}
->>>>>>> df0cc57e
 	default:
 		return pkt_session_set_property_4xx(pkt, cookie, ptype, pdata);
 	}
