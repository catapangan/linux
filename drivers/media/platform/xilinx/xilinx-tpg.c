// SPDX-License-Identifier: GPL-2.0
/*
 * Xilinx Test Pattern Generator
 *
 * Copyright (C) 2013-2015 Ideas on Board
 * Copyright (C) 2013-2015 Xilinx, Inc.
 *
 * Contacts: Hyun Kwon <hyun.kwon@xilinx.com>
 *           Laurent Pinchart <laurent.pinchart@ideasonboard.com>
 */

#include <linux/device.h>
#include <linux/gpio/consumer.h>
#include <linux/module.h>
#include <linux/of.h>
#include <linux/platform_device.h>
#include <linux/xilinx-v4l2-controls.h>

#include <media/v4l2-async.h>
#include <media/v4l2-ctrls.h>
#include <media/v4l2-subdev.h>

#include "xilinx-hls-common.h"
#include "xilinx-vip.h"
#include "xilinx-vtc.h"

#define XTPG_CTRL_STATUS_SLAVE_ERROR		(1 << 16)
#define XTPG_CTRL_IRQ_SLAVE_ERROR		(1 << 16)

#define XTPG_PATTERN_CONTROL			0x0100
#define XTPG_PATTERN_MASK			(0xf << 0)
#define XTPG_PATTERN_CONTROL_CROSS_HAIRS	(1 << 4)
#define XTPG_PATTERN_CONTROL_MOVING_BOX		(1 << 5)
#define XTPG_PATTERN_CONTROL_COLOR_MASK_SHIFT	6
#define XTPG_PATTERN_CONTROL_COLOR_MASK_MASK	(0xf << 6)
#define XTPG_PATTERN_CONTROL_STUCK_PIXEL	(1 << 9)
#define XTPG_PATTERN_CONTROL_NOISE		(1 << 10)
#define XTPG_PATTERN_CONTROL_MOTION		(1 << 12)
#define XTPG_MOTION_SPEED			0x0104
#define XTPG_CROSS_HAIRS			0x0108
#define XTPG_CROSS_HAIRS_ROW_SHIFT		0
#define XTPG_CROSS_HAIRS_ROW_MASK		(0xfff << 0)
#define XTPG_CROSS_HAIRS_COLUMN_SHIFT		16
#define XTPG_CROSS_HAIRS_COLUMN_MASK		(0xfff << 16)
#define XTPG_ZPLATE_HOR_CONTROL			0x010c
#define XTPG_ZPLATE_VER_CONTROL			0x0110
#define XTPG_ZPLATE_START_SHIFT			0
#define XTPG_ZPLATE_START_MASK			(0xffff << 0)
#define XTPG_ZPLATE_SPEED_SHIFT			16
#define XTPG_ZPLATE_SPEED_MASK			(0xffff << 16)
#define XTPG_BOX_SIZE				0x0114
#define XTPG_BOX_COLOR				0x0118
#define XTPG_STUCK_PIXEL_THRESH			0x011c
#define XTPG_NOISE_GAIN				0x0120
#define XTPG_BAYER_PHASE			0x0124
#define XTPG_BAYER_PHASE_RGGB			0
#define XTPG_BAYER_PHASE_GRBG			1
#define XTPG_BAYER_PHASE_GBRG			2
#define XTPG_BAYER_PHASE_BGGR			3
#define XTPG_BAYER_PHASE_OFF			4

/* TPG v7 is a completely redesigned IP using Vivado HLS
 * having a different AXI4-Lite interface
 */
#define XTPG_HLS_BG_PATTERN			0x0020
#define XTPG_HLS_FG_PATTERN			0x0028
#define XTPG_HLS_FG_PATTERN_CROSS_HAIR		(1 << 1)
#define XTPG_HLS_MASK_ID			0x0030
#define XTPG_HLS_MOTION_SPEED			0x0038
#define XTPG_HLS_COLOR_FORMAT			0x0040
#define XTPG_HLS_COLOR_FORMAT_RGB		0
#define XTPG_HLS_COLOR_FORMAT_YUV_444		1
#define XTPG_HLS_COLOR_FORMAT_YUV_422		2
#define XTPG_HLS_COLOR_FORMAT_YUV_420		3
#define XTPG_HLS_CROSS_HAIR_HOR			0x0048
#define XTPG_HLS_CROSS_HAIR_VER			0x0050
#define XTPG_HLS_ZPLATE_HOR_CNTL_START		0x0058
#define XTPG_HLS_ZPLATE_HOR_CNTL_DELTA		0x0060
#define XTPG_HLS_ZPLATE_VER_CNTL_START		0x0068
#define XTPG_HLS_ZPLATE_VER_CNTL_DELTA		0x0070
#define XTPG_HLS_BOX_SIZE			0x0078
#define XTPG_HLS_BOX_COLOR_RED_CB		0x0080
#define XTPG_HLS_BOX_COLOR_GREEN_CR		0x0088
#define XTPG_HLS_BOX_COLOR_BLUE_Y		0x0090
#define XTPG_HLS_ENABLE_INPUT			0x0098
#define XTPG_HLS_USE_INPUT_VID_STREAM		(1 << 0)
#define XTPG_HLS_PASS_THRU_START_X		0x00a0
#define XTPG_HLS_PASS_THRU_START_Y		0x00a8
#define XTPG_HLS_PASS_THRU_END_X		0x00b0
#define XTPG_HLS_PASS_THRU_END_Y		0x00b8

/*
 * The minimum blanking value is one clock cycle for the front porch, one clock
 * cycle for the sync pulse and one clock cycle for the back porch.
 */
#define XTPG_MIN_HBLANK			3
#define XTPG_MAX_HBLANK			(XVTC_MAX_HSIZE - XVIP_MIN_WIDTH)
#define XTPG_MIN_VBLANK			3
#define XTPG_MAX_VBLANK			(XVTC_MAX_VSIZE - XVIP_MIN_HEIGHT)

#define XTPG_MIN_WIDTH			(64)
#define XTPG_MIN_HEIGHT			(64)
#define XTPG_MAX_WIDTH			(10328)
#define XTPG_MAX_HEIGHT			(7760)

#define XTPG_MIN_PPC			1

#define XTPG_MIN_FRM_INT		1

/**
 * struct xtpg_device - Xilinx Test Pattern Generator device structure
 * @xvip: Xilinx Video IP device
 * @pads: media pads
 * @npads: number of pads (1 or 2)
 * @has_input: whether an input is connected to the sink pad
 * @formats: active V4L2 media bus format for each pad
 * @default_format: default V4L2 media bus format
 * @vip_format: format information corresponding to the active format
 * @bayer: boolean flag if TPG is set to any bayer format
 * @ctrl_handler: control handler
 * @hblank: horizontal blanking control
 * @vblank: vertical blanking control
 * @pattern: test pattern control
 * @streaming: is the video stream active
 * @is_hls: whether the IP core is HLS based
 * @vtc: video timing controller
 * @vtmux_gpio: video timing mux GPIO
 * @rst_gpio: reset IP core GPIO
 * @max_width: Maximum width supported by this instance
 * @max_height: Maximum height supported by this instance
 * @fi_d: frame interval denominator
 * @fi_n: frame interval numerator
 * @ppc: Pixels per clock control
 */
struct xtpg_device {
	struct xvip_device xvip;

	struct media_pad pads[2];
	unsigned int npads;
	bool has_input;

	struct v4l2_mbus_framefmt formats[2];
	struct v4l2_mbus_framefmt default_format;
	const struct xvip_video_format *vip_format;
	bool bayer;

	struct v4l2_ctrl_handler ctrl_handler;
	struct v4l2_ctrl *hblank;
	struct v4l2_ctrl *vblank;
	struct v4l2_ctrl *pattern;
	bool streaming;
	bool is_hls;

	struct xvtc_device *vtc;
	struct gpio_desc *vtmux_gpio;
	struct gpio_desc *rst_gpio;

	u32 max_width;
	u32 max_height;
	u32 fi_d;
	u32 fi_n;
	u32 ppc;
};

static inline struct xtpg_device *to_tpg(struct v4l2_subdev *subdev)
{
	return container_of(subdev, struct xtpg_device, xvip.subdev);
}

static u32 xtpg_get_bayer_phase(unsigned int code)
{
	switch (code) {
	case MEDIA_BUS_FMT_SRGGB8_1X8:
		return XTPG_BAYER_PHASE_RGGB;
	case MEDIA_BUS_FMT_SGRBG8_1X8:
		return XTPG_BAYER_PHASE_GRBG;
	case MEDIA_BUS_FMT_SGBRG8_1X8:
		return XTPG_BAYER_PHASE_GBRG;
	case MEDIA_BUS_FMT_SBGGR8_1X8:
		return XTPG_BAYER_PHASE_BGGR;
	default:
		return XTPG_BAYER_PHASE_OFF;
	}
}

static void xtpg_config_vtc(struct xtpg_device *xtpg, int width, int height)
{

	struct xvtc_config config = {
		.hblank_start = width / xtpg->ppc,
		.hsync_start = width / xtpg->ppc + 1,
		.vblank_start = height,
		.vsync_start = height + 1,
		.fps = xtpg->fi_d / xtpg->fi_n,
	};
	unsigned int htotal;
	unsigned int vtotal;

	htotal = min_t(unsigned int, XVTC_MAX_HSIZE,
		       (v4l2_ctrl_g_ctrl(xtpg->hblank) + width) / xtpg->ppc);
	vtotal = min_t(unsigned int, XVTC_MAX_VSIZE,
		       v4l2_ctrl_g_ctrl(xtpg->vblank) + height);

	config.hsync_end = htotal - 1;
	config.hsize = htotal;
	config.vsync_end = vtotal - 1;
	config.vsize = vtotal;

	xvtc_generator_start(xtpg->vtc, &config);
}

static void __xtpg_update_pattern_control(struct xtpg_device *xtpg,
					  bool passthrough, bool pattern)
{
	u32 pattern_mask = (1 << (xtpg->pattern->maximum + 1)) - 1;

	/*
	 * If the TPG has no sink pad or no input connected to its sink pad
	 * passthrough mode can't be enabled.
	 */
	if (xtpg->npads == 1 || !xtpg->has_input)
		passthrough = false;

	/* If passthrough mode is allowed unmask bit 0. */
	if (passthrough)
		pattern_mask &= ~1;

	/* If test pattern mode is allowed unmask all other bits. */
	if (pattern)
		pattern_mask &= 1;

	__v4l2_ctrl_modify_range(xtpg->pattern, 0, xtpg->pattern->maximum,
				 pattern_mask, pattern ? 9 : 0);
}

static void xtpg_update_pattern_control(struct xtpg_device *xtpg,
					bool passthrough, bool pattern)
{
	mutex_lock(xtpg->ctrl_handler.lock);
	__xtpg_update_pattern_control(xtpg, passthrough, pattern);
	mutex_unlock(xtpg->ctrl_handler.lock);
}

/* -----------------------------------------------------------------------------
 * V4L2 Subdevice Video Operations
 */

static int xtpg_g_frame_interval(struct v4l2_subdev *subdev,
				 struct v4l2_subdev_frame_interval *fi)
{
	struct xtpg_device *xtpg = to_tpg(subdev);

	fi->interval.numerator = xtpg->fi_n;
	fi->interval.denominator = xtpg->fi_d;

	return 0;
}

static int xtpg_s_frame_interval(struct v4l2_subdev *subdev,
				 struct v4l2_subdev_frame_interval *fi)
{
	struct xtpg_device *xtpg = to_tpg(subdev);

	if (!fi->interval.numerator || !fi->interval.denominator) {
		xtpg->fi_n = XTPG_MIN_FRM_INT;
		xtpg->fi_d = XTPG_MIN_FRM_INT;
	} else {
		xtpg->fi_n = fi->interval.numerator;
		xtpg->fi_d = fi->interval.denominator;
	}

	return 0;
}

static int xtpg_s_stream(struct v4l2_subdev *subdev, int enable)
{
	struct xtpg_device *xtpg = to_tpg(subdev);
	unsigned int width = xtpg->formats[0].width;
	unsigned int height = xtpg->formats[0].height;
	bool passthrough;
	u32 bayer_phase;

	if (!enable) {
		if (!xtpg->is_hls) {
			xvip_stop(&xtpg->xvip);
		} else {
			int ret;
			/*
			 * There is an known issue in TPG v7.0 that on
			 * resolution change it doesn't generates pattern
			 * correctly i.e some hor/ver offset is added.
			 * As a workaround issue reset on stop.
			 */
			gpiod_set_value_cansleep(xtpg->rst_gpio, 0x1);
			gpiod_set_value_cansleep(xtpg->rst_gpio, 0x0);
			ret = v4l2_ctrl_handler_setup(&xtpg->ctrl_handler);
			if (ret) {
				struct device *dev = xtpg->xvip.dev;

				dev_err(dev, "failed to set controls\n");
				return ret;
			}
		}

		if (xtpg->vtc)
			xvtc_generator_stop(xtpg->vtc);

		xtpg_update_pattern_control(xtpg, true, true);
		xtpg->streaming = false;
		return 0;
	}

	if (xtpg->is_hls) {
		u32 fmt = 0;

		switch (xtpg->formats[0].code) {
		case MEDIA_BUS_FMT_VYYUYY8_1X24:
		case MEDIA_BUS_FMT_VYYUYY10_4X20:
			fmt = XTPG_HLS_COLOR_FORMAT_YUV_420;
			break;
		case MEDIA_BUS_FMT_UYVY8_1X16:
		case MEDIA_BUS_FMT_UYVY10_1X20:
			fmt = XTPG_HLS_COLOR_FORMAT_YUV_422;
			break;
		case MEDIA_BUS_FMT_VUY8_1X24:
		case MEDIA_BUS_FMT_VUY10_1X30:
			fmt = XTPG_HLS_COLOR_FORMAT_YUV_444;
			break;
		case MEDIA_BUS_FMT_RBG888_1X24:
		case MEDIA_BUS_FMT_RBG101010_1X30:
			fmt = XTPG_HLS_COLOR_FORMAT_RGB;
			break;
		}
		xvip_write(&xtpg->xvip, XTPG_HLS_COLOR_FORMAT, fmt);
		xvip_write(&xtpg->xvip, XHLS_REG_COLS, width);
		xvip_write(&xtpg->xvip, XHLS_REG_ROWS, height);
	} else {
		xvip_set_frame_size(&xtpg->xvip, &xtpg->formats[0]);
	}

	if (xtpg->vtc)
		xtpg_config_vtc(xtpg, width, height);
	/*
	 * Configure the bayer phase and video timing mux based on the
	 * operation mode (passthrough or test pattern generation). The test
	 * pattern can be modified by the control set handler, we thus need to
	 * take the control lock here to avoid races.
	 */
	mutex_lock(xtpg->ctrl_handler.lock);

	if (xtpg->is_hls)
		xvip_write(&xtpg->xvip, XTPG_HLS_BG_PATTERN,
			   xtpg->pattern->cur.val);
	else
		xvip_clr_and_set(&xtpg->xvip, XTPG_PATTERN_CONTROL,
			 XTPG_PATTERN_MASK, xtpg->pattern->cur.val);

	/*
	 * Switching between passthrough and test pattern generation modes isn't
	 * allowed during streaming, update the control range accordingly.
	 */
	passthrough = xtpg->pattern->cur.val == 0;
	__xtpg_update_pattern_control(xtpg, passthrough, !passthrough);

	xtpg->streaming = true;

	mutex_unlock(xtpg->ctrl_handler.lock);

	if (xtpg->vtmux_gpio)
		gpiod_set_value_cansleep(xtpg->vtmux_gpio, !passthrough);

	if (xtpg->is_hls) {
		xvip_set(&xtpg->xvip, XTPG_HLS_ENABLE_INPUT,
			 XTPG_HLS_USE_INPUT_VID_STREAM);
		xvip_set(&xtpg->xvip, XVIP_CTRL_CONTROL,
			 XHLS_REG_CTRL_AUTO_RESTART |
			 XVIP_CTRL_CONTROL_SW_ENABLE);
	} else {
		/*
		 * For TPG v5.0, the bayer phase needs to be off for the pass
		 * through mode, otherwise the external input would
		 * be subsampled.
		 */
		bayer_phase = passthrough ? XTPG_BAYER_PHASE_OFF
			    : xtpg_get_bayer_phase(xtpg->formats[0].code);
		xvip_write(&xtpg->xvip, XTPG_BAYER_PHASE, bayer_phase);
		xvip_start(&xtpg->xvip);
	}

	return 0;
}

/* -----------------------------------------------------------------------------
 * V4L2 Subdevice Pad Operations
 */

static struct v4l2_mbus_framefmt *
__xtpg_get_pad_format(struct xtpg_device *xtpg,
		      struct v4l2_subdev_state *sd_state,
		      unsigned int pad, u32 which)
{
	struct v4l2_mbus_framefmt *format;

	switch (which) {
	case V4L2_SUBDEV_FORMAT_TRY:
<<<<<<< HEAD
		format = v4l2_subdev_get_try_format(&xtpg->xvip.subdev, cfg,
						    pad);
		break;
=======
		return v4l2_subdev_get_try_format(&xtpg->xvip.subdev,
						  sd_state, pad);
>>>>>>> 8bb7eca9
	case V4L2_SUBDEV_FORMAT_ACTIVE:
		format = &xtpg->formats[pad];
		break;
	default:
		format = NULL;
		break;
	}

	return format;
}

static int xtpg_get_format(struct v4l2_subdev *subdev,
			   struct v4l2_subdev_state *sd_state,
			   struct v4l2_subdev_format *fmt)
{
	struct xtpg_device *xtpg = to_tpg(subdev);
	struct v4l2_mbus_framefmt *format;

	format = __xtpg_get_pad_format(xtpg, cfg, fmt->pad, fmt->which);
	if (!format)
		return -EINVAL;

<<<<<<< HEAD
	fmt->format = *format;
=======
	fmt->format = *__xtpg_get_pad_format(xtpg, sd_state, fmt->pad,
					     fmt->which);
>>>>>>> 8bb7eca9

	return 0;
}

static int xtpg_set_format(struct v4l2_subdev *subdev,
			   struct v4l2_subdev_state *sd_state,
			   struct v4l2_subdev_format *fmt)
{
	struct xtpg_device *xtpg = to_tpg(subdev);
	struct v4l2_mbus_framefmt *__format;
	u32 bayer_phase;

<<<<<<< HEAD
	__format = __xtpg_get_pad_format(xtpg, cfg, fmt->pad, fmt->which);
	if (!__format)
		return -EINVAL;
=======
	__format = __xtpg_get_pad_format(xtpg, sd_state, fmt->pad, fmt->which);
>>>>>>> 8bb7eca9

	/* In two pads mode the source pad format is always identical to the
	 * sink pad format.
	 */
	if (xtpg->npads == 2 && fmt->pad == 1) {
		fmt->format = *__format;
		return 0;
	}

	/* Bayer phase is configurable at runtime */
	if (xtpg->bayer) {
		bayer_phase = xtpg_get_bayer_phase(fmt->format.code);
		if (bayer_phase != XTPG_BAYER_PHASE_OFF)
			__format->code = fmt->format.code;
	}

	if (xtpg->is_hls) {
		switch (fmt->format.code) {
		case MEDIA_BUS_FMT_VYYUYY8_1X24:
		case MEDIA_BUS_FMT_VYYUYY10_4X20:
		case MEDIA_BUS_FMT_UYVY8_1X16:
		case MEDIA_BUS_FMT_UYVY10_1X20:
		case MEDIA_BUS_FMT_VUY8_1X24:
		case MEDIA_BUS_FMT_VUY10_1X30:
		case MEDIA_BUS_FMT_RBG888_1X24:
		case MEDIA_BUS_FMT_RBG101010_1X30:
			__format->code = fmt->format.code;
			break;
		default:
			__format->code = xtpg->default_format.code;
		}
	}

	__format->width = clamp_t(unsigned int, fmt->format.width,
				  XTPG_MIN_WIDTH, xtpg->max_width);
	__format->height = clamp_t(unsigned int, fmt->format.height,
				   XTPG_MIN_HEIGHT, xtpg->max_height);

	fmt->format = *__format;

	/* Propagate the format to the source pad. */
	if (xtpg->npads == 2) {
<<<<<<< HEAD
		__format = __xtpg_get_pad_format(xtpg, cfg, 1, fmt->which);
		if (!__format)
			return -EINVAL;
=======
		__format = __xtpg_get_pad_format(xtpg, sd_state, 1,
						 fmt->which);
>>>>>>> 8bb7eca9
		*__format = fmt->format;
	}

	return 0;
}

/* -----------------------------------------------------------------------------
 * V4L2 Subdevice Operations
 */

static int xtpg_enum_frame_size(struct v4l2_subdev *subdev,
				struct v4l2_subdev_state *sd_state,
				struct v4l2_subdev_frame_size_enum *fse)
{
	struct v4l2_mbus_framefmt *format;
	struct xtpg_device *xtpg = to_tpg(subdev);

	format = v4l2_subdev_get_try_format(subdev, sd_state, fse->pad);

	if (fse->index || fse->code != format->code)
		return -EINVAL;

	/* Min / max values for pad 0 is always fixed in both one and two pads
	 * modes. In two pads mode, the source pad(= 1) size is identical to
	 * the sink pad size.
	 */
	if (fse->pad == 0) {
		fse->min_width = XTPG_MIN_WIDTH;
		fse->max_width = xtpg->max_width;
		fse->min_height = XTPG_MIN_HEIGHT;
		fse->max_height = xtpg->max_height;
	} else {
		fse->min_width = format->width;
		fse->max_width = format->width;
		fse->min_height = format->height;
		fse->max_height = format->height;
	}

	return 0;
}

static int xtpg_open(struct v4l2_subdev *subdev, struct v4l2_subdev_fh *fh)
{
	struct xtpg_device *xtpg = to_tpg(subdev);
	struct v4l2_mbus_framefmt *format;

	format = v4l2_subdev_get_try_format(subdev, fh->state, 0);
	*format = xtpg->default_format;

	if (xtpg->npads == 2) {
		format = v4l2_subdev_get_try_format(subdev, fh->state, 1);
		*format = xtpg->default_format;
	}

	return 0;
}

static int xtpg_close(struct v4l2_subdev *subdev, struct v4l2_subdev_fh *fh)
{
	return 0;
}

static int xtpg_s_ctrl(struct v4l2_ctrl *ctrl)
{
	struct xtpg_device *xtpg = container_of(ctrl->handler,
						struct xtpg_device,
						ctrl_handler);
	switch (ctrl->id) {
	case V4L2_CID_TEST_PATTERN:
		if (xtpg->is_hls)
			xvip_write(&xtpg->xvip, XTPG_HLS_BG_PATTERN,
				   ctrl->val);
		else
			xvip_clr_and_set(&xtpg->xvip, XTPG_PATTERN_CONTROL,
					 XTPG_PATTERN_MASK, ctrl->val);
		return 0;
	case V4L2_CID_XILINX_TPG_CROSS_HAIRS:
		xvip_clr_or_set(&xtpg->xvip, XTPG_PATTERN_CONTROL,
				XTPG_PATTERN_CONTROL_CROSS_HAIRS, ctrl->val);
		return 0;
	case V4L2_CID_XILINX_TPG_MOVING_BOX:
		xvip_clr_or_set(&xtpg->xvip, XTPG_PATTERN_CONTROL,
				XTPG_PATTERN_CONTROL_MOVING_BOX, ctrl->val);
		return 0;
	case V4L2_CID_XILINX_TPG_COLOR_MASK:
		if (xtpg->is_hls)
			xvip_write(&xtpg->xvip, XTPG_HLS_MASK_ID, ctrl->val);
		else
			xvip_clr_and_set(&xtpg->xvip, XTPG_PATTERN_CONTROL,
				      XTPG_PATTERN_CONTROL_COLOR_MASK_MASK,
				      ctrl->val <<
				      XTPG_PATTERN_CONTROL_COLOR_MASK_SHIFT);
		return 0;
	case V4L2_CID_XILINX_TPG_STUCK_PIXEL:
		xvip_clr_or_set(&xtpg->xvip, XTPG_PATTERN_CONTROL,
				XTPG_PATTERN_CONTROL_STUCK_PIXEL, ctrl->val);
		return 0;
	case V4L2_CID_XILINX_TPG_NOISE:
		xvip_clr_or_set(&xtpg->xvip, XTPG_PATTERN_CONTROL,
				XTPG_PATTERN_CONTROL_NOISE, ctrl->val);
		return 0;
	case V4L2_CID_XILINX_TPG_MOTION:
		xvip_clr_or_set(&xtpg->xvip, XTPG_PATTERN_CONTROL,
				XTPG_PATTERN_CONTROL_MOTION, ctrl->val);
		return 0;
	case V4L2_CID_XILINX_TPG_MOTION_SPEED:
		if (xtpg->is_hls)
			xvip_write(&xtpg->xvip, XTPG_HLS_MOTION_SPEED,
				   ctrl->val);
		else
			xvip_write(&xtpg->xvip, XTPG_MOTION_SPEED, ctrl->val);
		return 0;
	case V4L2_CID_XILINX_TPG_CROSS_HAIR_ROW:
		if (xtpg->is_hls)
			xvip_write(&xtpg->xvip, XTPG_HLS_CROSS_HAIR_HOR,
				    ctrl->val);
		else
			xvip_clr_and_set(&xtpg->xvip, XTPG_CROSS_HAIRS,
					 XTPG_CROSS_HAIRS_ROW_MASK,
					 ctrl->val <<
					 XTPG_CROSS_HAIRS_ROW_SHIFT);
		return 0;
	case V4L2_CID_XILINX_TPG_CROSS_HAIR_COLUMN:
		if (xtpg->is_hls)
			xvip_write(&xtpg->xvip, XTPG_HLS_CROSS_HAIR_VER,
				   ctrl->val);
		else
			xvip_clr_and_set(&xtpg->xvip, XTPG_CROSS_HAIRS,
					 XTPG_CROSS_HAIRS_COLUMN_MASK,
					 ctrl->val <<
					 XTPG_CROSS_HAIRS_COLUMN_SHIFT);
		return 0;
	case V4L2_CID_XILINX_TPG_ZPLATE_HOR_START:
		if (xtpg->is_hls)
			xvip_write(&xtpg->xvip, XTPG_HLS_ZPLATE_HOR_CNTL_START,
				   ctrl->val);
		else
			xvip_clr_and_set(&xtpg->xvip, XTPG_ZPLATE_HOR_CONTROL,
					 XTPG_ZPLATE_START_MASK,
					 ctrl->val << XTPG_ZPLATE_START_SHIFT);
		return 0;
	case V4L2_CID_XILINX_TPG_ZPLATE_HOR_SPEED:
		if (xtpg->is_hls)
			xvip_write(&xtpg->xvip, XTPG_HLS_ZPLATE_HOR_CNTL_DELTA,
				   ctrl->val);
		else
			xvip_clr_and_set(&xtpg->xvip, XTPG_ZPLATE_HOR_CONTROL,
					 XTPG_ZPLATE_SPEED_MASK,
					 ctrl->val << XTPG_ZPLATE_SPEED_SHIFT);
		return 0;
	case V4L2_CID_XILINX_TPG_ZPLATE_VER_START:
		if (xtpg->is_hls)
			xvip_write(&xtpg->xvip, XTPG_HLS_ZPLATE_VER_CNTL_START,
				   ctrl->val);
		else
			xvip_clr_and_set(&xtpg->xvip, XTPG_ZPLATE_VER_CONTROL,
					 XTPG_ZPLATE_START_MASK,
					 ctrl->val << XTPG_ZPLATE_START_SHIFT);
		return 0;
	case V4L2_CID_XILINX_TPG_ZPLATE_VER_SPEED:
		if (xtpg->is_hls)
			xvip_write(&xtpg->xvip, XTPG_HLS_ZPLATE_VER_CNTL_DELTA,
				   ctrl->val);
		else
			xvip_clr_and_set(&xtpg->xvip, XTPG_ZPLATE_VER_CONTROL,
					 XTPG_ZPLATE_SPEED_MASK,
					 ctrl->val << XTPG_ZPLATE_SPEED_SHIFT);
		return 0;
	case V4L2_CID_XILINX_TPG_BOX_SIZE:
		if (xtpg->is_hls)
			xvip_write(&xtpg->xvip, XTPG_HLS_BOX_SIZE, ctrl->val);
		else
			xvip_write(&xtpg->xvip, XTPG_BOX_SIZE, ctrl->val);
		return 0;
	case V4L2_CID_XILINX_TPG_BOX_COLOR:
		if (xtpg->is_hls) {
			xvip_write(&xtpg->xvip, XTPG_HLS_BOX_COLOR_RED_CB,
				   ctrl->val >> 16);
			xvip_write(&xtpg->xvip, XTPG_HLS_BOX_COLOR_GREEN_CR,
				   ctrl->val >> 8);
			xvip_write(&xtpg->xvip, XTPG_HLS_BOX_COLOR_BLUE_Y,
				   ctrl->val);
		} else {
			xvip_write(&xtpg->xvip, XTPG_BOX_COLOR, ctrl->val);
		}
		return 0;
	case V4L2_CID_XILINX_TPG_STUCK_PIXEL_THRESH:
		xvip_write(&xtpg->xvip, XTPG_STUCK_PIXEL_THRESH, ctrl->val);
		return 0;
	case V4L2_CID_XILINX_TPG_NOISE_GAIN:
		xvip_write(&xtpg->xvip, XTPG_NOISE_GAIN, ctrl->val);
		return 0;
	case V4L2_CID_XILINX_TPG_HLS_FG_PATTERN:
		xvip_write(&xtpg->xvip, XTPG_HLS_FG_PATTERN, ctrl->val);
		return 0;
	}

	return 0;
}

static const struct v4l2_ctrl_ops xtpg_ctrl_ops = {
	.s_ctrl	= xtpg_s_ctrl,
};

static const struct v4l2_subdev_core_ops xtpg_core_ops = {
};

static const struct v4l2_subdev_video_ops xtpg_video_ops = {
	.g_frame_interval = xtpg_g_frame_interval,
	.s_frame_interval = xtpg_s_frame_interval,
	.s_stream = xtpg_s_stream,
};

static const struct v4l2_subdev_pad_ops xtpg_pad_ops = {
	.enum_mbus_code		= xvip_enum_mbus_code,
	.enum_frame_size	= xtpg_enum_frame_size,
	.get_fmt		= xtpg_get_format,
	.set_fmt		= xtpg_set_format,
};

static const struct v4l2_subdev_ops xtpg_ops = {
	.core   = &xtpg_core_ops,
	.video  = &xtpg_video_ops,
	.pad    = &xtpg_pad_ops,
};

static const struct v4l2_subdev_internal_ops xtpg_internal_ops = {
	.open	= xtpg_open,
	.close	= xtpg_close,
};

/*
 * Control Config
 */

static const char *const xtpg_pattern_strings[] = {
	"Passthrough",
	"Horizontal Ramp",
	"Vertical Ramp",
	"Temporal Ramp",
	"Solid Red",
	"Solid Green",
	"Solid Blue",
	"Solid Black",
	"Solid White",
	"Color Bars",
	"Zone Plate",
	"Tartan Color Bars",
	"Cross Hatch",
	"None",
	"Vertical/Horizontal Ramps",
	"Black/White Checker Board",
};

static const char *const xtpg_hls_pattern_strings[] = {
	"Passthrough",
	"Horizontal Ramp",
	"Vertical Ramp",
	"Temporal Ramp",
	"Solid Red",
	"Solid Green",
	"Solid Blue",
	"Solid Black",
	"Solid White",
	"Color Bars",
	"Zone Plate",
	"Tartan Color Bars",
	"Cross Hatch",
	"Color Sweep",
	"Vertical/Horizontal Ramps",
	"Black/White Checker Board",
	"PseudoRandom",
};

static const char *const xtpg_hls_fg_strings[] = {
	"No Overlay",
	"Moving Box",
	"Cross Hairs",
};

static const struct v4l2_ctrl_config xtpg_hls_fg_ctrl = {
	.ops	= &xtpg_ctrl_ops,
	.id     = V4L2_CID_XILINX_TPG_HLS_FG_PATTERN,
	.name   = "Test Pattern: Foreground Pattern",
	.type   = V4L2_CTRL_TYPE_MENU,
	.min	= 0,
	.max	= ARRAY_SIZE(xtpg_hls_fg_strings) - 1,
	.qmenu	= xtpg_hls_fg_strings,
};

static struct v4l2_ctrl_config xtpg_common_ctrls[] = {
	{
		.ops    = &xtpg_ctrl_ops,
		.id     = V4L2_CID_XILINX_TPG_COLOR_MASK,
		.name   = "Test Pattern: Color Mask",
		.type   = V4L2_CTRL_TYPE_BITMASK,
		.min    = 0,
		.max    = 0x7,
		.def    = 0,
	}, {
		.ops	= &xtpg_ctrl_ops,
		.id	= V4L2_CID_XILINX_TPG_MOTION_SPEED,
		.name	= "Test Pattern: Motion Speed",
		.type	= V4L2_CTRL_TYPE_INTEGER,
		.min	= 0,
		.max	= (1 << 8) - 1,
		.step	= 1,
		.def	= 4,
		.flags	= V4L2_CTRL_FLAG_SLIDER,
	}, {
		.ops	= &xtpg_ctrl_ops,
		.id	= V4L2_CID_XILINX_TPG_CROSS_HAIR_ROW,
		.name	= "Test Pattern: Cross Hairs Row",
		.type	= V4L2_CTRL_TYPE_INTEGER,
		.min	= 0,
		.max	= (1 << 12) - 1,
		.step	= 1,
		.def	= 0x64,
		.flags	= V4L2_CTRL_FLAG_SLIDER,
	}, {
		.ops	= &xtpg_ctrl_ops,
		.id	= V4L2_CID_XILINX_TPG_CROSS_HAIR_COLUMN,
		.name	= "Test Pattern: Cross Hairs Column",
		.type	= V4L2_CTRL_TYPE_INTEGER,
		.min	= 0,
		.max	= (1 << 12) - 1,
		.step	= 1,
		.def	= 0x64,
		.flags	= V4L2_CTRL_FLAG_SLIDER,
	}, {
		.ops	= &xtpg_ctrl_ops,
		.id	= V4L2_CID_XILINX_TPG_ZPLATE_HOR_START,
		.name	= "Test Pattern: Zplate Horizontal Start Pos",
		.type	= V4L2_CTRL_TYPE_INTEGER,
		.min	= 0,
		.max	= (1 << 16) - 1,
		.step	= 1,
		.def	= 0x1e,
		.flags	= V4L2_CTRL_FLAG_SLIDER,
	}, {
		.ops	= &xtpg_ctrl_ops,
		.id	= V4L2_CID_XILINX_TPG_ZPLATE_HOR_SPEED,
		.name	= "Test Pattern: Zplate Horizontal Speed",
		.type	= V4L2_CTRL_TYPE_INTEGER,
		.min	= 0,
		.max	= (1 << 16) - 1,
		.step	= 1,
		.def	= 0,
		.flags	= V4L2_CTRL_FLAG_SLIDER,
	}, {
		.ops	= &xtpg_ctrl_ops,
		.id	= V4L2_CID_XILINX_TPG_ZPLATE_VER_START,
		.name	= "Test Pattern: Zplate Vertical Start Pos",
		.type	= V4L2_CTRL_TYPE_INTEGER,
		.min	= 0,
		.max	= (1 << 16) - 1,
		.step	= 1,
		.def	= 1,
		.flags	= V4L2_CTRL_FLAG_SLIDER,
	}, {
		.ops	= &xtpg_ctrl_ops,
		.id	= V4L2_CID_XILINX_TPG_ZPLATE_VER_SPEED,
		.name	= "Test Pattern: Zplate Vertical Speed",
		.type	= V4L2_CTRL_TYPE_INTEGER,
		.min	= 0,
		.max	= (1 << 16) - 1,
		.step	= 1,
		.def	= 0,
		.flags	= V4L2_CTRL_FLAG_SLIDER,
	}, {
		.ops	= &xtpg_ctrl_ops,
		.id	= V4L2_CID_XILINX_TPG_BOX_SIZE,
		.name	= "Test Pattern: Box Size",
		.type	= V4L2_CTRL_TYPE_INTEGER,
		.min	= 0,
		.max	= (1 << 12) - 1,
		.step	= 1,
		.def	= 0x32,
		.flags	= V4L2_CTRL_FLAG_SLIDER,
	}, {
		.ops	= &xtpg_ctrl_ops,
		.id	= V4L2_CID_XILINX_TPG_BOX_COLOR,
		.name	= "Test Pattern: Box Color(RGB/YCbCr)",
		.type	= V4L2_CTRL_TYPE_INTEGER,
		.min	= 0,
		.max	= (1 << 24) - 1,
		.step	= 1,
		.def	= 0,
	},
};

static struct v4l2_ctrl_config xtpg_ctrls[] = {
	{
		.ops	= &xtpg_ctrl_ops,
		.id	= V4L2_CID_XILINX_TPG_CROSS_HAIRS,
		.name	= "Test Pattern: Cross Hairs",
		.type	= V4L2_CTRL_TYPE_BOOLEAN,
		.min	= false,
		.max	= true,
		.step	= 1,
		.def	= 0,
	}, {
		.ops	= &xtpg_ctrl_ops,
		.id	= V4L2_CID_XILINX_TPG_MOVING_BOX,
		.name	= "Test Pattern: Moving Box",
		.type	= V4L2_CTRL_TYPE_BOOLEAN,
		.min	= false,
		.max	= true,
		.step	= 1,
		.def	= 0,
	}, {
		.ops	= &xtpg_ctrl_ops,
		.id	= V4L2_CID_XILINX_TPG_STUCK_PIXEL,
		.name	= "Test Pattern: Stuck Pixel",
		.type	= V4L2_CTRL_TYPE_BOOLEAN,
		.min	= false,
		.max	= true,
		.step	= 1,
		.def	= 0,
	}, {
		.ops	= &xtpg_ctrl_ops,
		.id	= V4L2_CID_XILINX_TPG_NOISE,
		.name	= "Test Pattern: Noise",
		.type	= V4L2_CTRL_TYPE_BOOLEAN,
		.min	= false,
		.max	= true,
		.step	= 1,
		.def	= 0,
	}, {
		.ops	= &xtpg_ctrl_ops,
		.id	= V4L2_CID_XILINX_TPG_MOTION,
		.name	= "Test Pattern: Motion",
		.type	= V4L2_CTRL_TYPE_BOOLEAN,
		.min	= false,
		.max	= true,
		.step	= 1,
		.def	= 0,
	}, {
		.ops	= &xtpg_ctrl_ops,
		.id	= V4L2_CID_XILINX_TPG_STUCK_PIXEL_THRESH,
		.name	= "Test Pattern: Stuck Pixel threshold",
		.type	= V4L2_CTRL_TYPE_INTEGER,
		.min	= 0,
		.max	= (1 << 16) - 1,
		.step	= 1,
		.def	= 0,
		.flags	= V4L2_CTRL_FLAG_SLIDER,
	}, {
		.ops	= &xtpg_ctrl_ops,
		.id	= V4L2_CID_XILINX_TPG_NOISE_GAIN,
		.name	= "Test Pattern: Noise Gain",
		.type	= V4L2_CTRL_TYPE_INTEGER,
		.min	= 0,
		.max	= (1 << 8) - 1,
		.step	= 1,
		.def	= 0,
		.flags	= V4L2_CTRL_FLAG_SLIDER,
	},
};

/* -----------------------------------------------------------------------------
 * Media Operations
 */

static const struct media_entity_operations xtpg_media_ops = {
	.link_validate = v4l2_subdev_link_validate,
};

/* -----------------------------------------------------------------------------
 * Power Management
 */

static int __maybe_unused xtpg_pm_suspend(struct device *dev)
{
	struct xtpg_device *xtpg = dev_get_drvdata(dev);

	xvip_suspend(&xtpg->xvip);

	return 0;
}

static int __maybe_unused xtpg_pm_resume(struct device *dev)
{
	struct xtpg_device *xtpg = dev_get_drvdata(dev);

	xvip_resume(&xtpg->xvip);

	return 0;
}

/* -----------------------------------------------------------------------------
 * Platform Device Driver
 */

static int xtpg_parse_of(struct xtpg_device *xtpg)
{
	struct device *dev = xtpg->xvip.dev;
	struct device_node *node = xtpg->xvip.dev->of_node;
	struct device_node *ports;
	struct device_node *port;
	unsigned int nports = 0;
	bool has_endpoint = false;
	int ret;

	if (!of_device_is_compatible(dev->of_node, "xlnx,v-tpg-5.0"))
		xtpg->is_hls = true;

	ret = of_property_read_u32(node, "xlnx,max-height",
				   &xtpg->max_height);
	if (ret < 0) {
		if (of_device_is_compatible(dev->of_node, "xlnx,v-tpg-8.0")) {
			dev_err(dev, "xlnx,max-height dt property is missing!");
			return -EINVAL;
		}
		xtpg->max_height = XTPG_MAX_HEIGHT;
	} else if (xtpg->max_height > XTPG_MAX_HEIGHT ||
		   xtpg->max_height < XTPG_MIN_HEIGHT) {
		dev_err(dev, "Invalid height in dt");
		return -EINVAL;
	}

	ret = of_property_read_u32(node, "xlnx,max-width",
				   &xtpg->max_width);
	if (ret < 0) {
		if (of_device_is_compatible(dev->of_node, "xlnx,v-tpg-8.0")) {
			dev_err(dev, "xlnx,max-width dt property is missing!");
			return -EINVAL;
		}
		xtpg->max_width = XTPG_MAX_WIDTH;
	} else if (xtpg->max_width > XTPG_MAX_WIDTH ||
		   xtpg->max_width < XTPG_MIN_WIDTH) {
		dev_err(dev, "Invalid width in dt");
		return -EINVAL;
	}

	ret = of_property_read_u32(node, "xlnx,ppc",
				   &xtpg->ppc);
	if (ret < 0) {
		xtpg->ppc = XTPG_MIN_PPC;
		dev_dbg(dev, "failed to read ppc in dt\n");
	} else if ((xtpg->ppc != 1) && (xtpg->ppc != 2) &&
			(xtpg->ppc != 4) && (xtpg->ppc != 8)) {
		dev_err(dev, "Invalid ppc config in dt\n");
		return -EINVAL;
	}

	ports = of_get_child_by_name(node, "ports");
	if (ports == NULL)
		ports = node;

	for_each_child_of_node(ports, port) {
		const struct xvip_video_format *format;
		struct device_node *endpoint;

		if (!of_node_name_eq(port, "port"))
			continue;

		format = xvip_of_get_format(port);
		if (IS_ERR(format)) {
			dev_err(dev, "invalid format in DT");
			of_node_put(port);
			return PTR_ERR(format);
		}

		/* Get and check the format description */
		if (!xtpg->vip_format) {
			xtpg->vip_format = format;
		} else if (xtpg->vip_format != format) {
			dev_err(dev, "in/out format mismatch in DT");
			of_node_put(port);
			return -EINVAL;
		}

		if (nports == 0) {
			endpoint = of_get_next_child(port, NULL);
			if (endpoint)
				has_endpoint = true;
			of_node_put(endpoint);
		}

		/* Count the number of ports. */
		nports++;
	}

	if (nports != 1 && nports != 2) {
		dev_err(dev, "invalid number of ports %u\n", nports);
		return -EINVAL;
	}

	xtpg->npads = nports;
	if (nports == 2 && has_endpoint)
		xtpg->has_input = true;

	return 0;
}

static int xtpg_probe(struct platform_device *pdev)
{
	struct v4l2_subdev *subdev;
	struct xtpg_device *xtpg;
	u32 i, bayer_phase;
	u32 npatterns;
	int ret;

	xtpg = devm_kzalloc(&pdev->dev, sizeof(*xtpg), GFP_KERNEL);
	if (!xtpg)
		return -ENOMEM;

	xtpg->xvip.dev = &pdev->dev;

	ret = xtpg_parse_of(xtpg);
	if (ret < 0)
		return ret;

	ret = xvip_init_resources(&xtpg->xvip);
	if (ret < 0)
		return ret;

	xtpg->vtmux_gpio = devm_gpiod_get_optional(&pdev->dev, "timing",
						   GPIOD_OUT_HIGH);
	if (IS_ERR(xtpg->vtmux_gpio)) {
		ret = PTR_ERR(xtpg->vtmux_gpio);
		goto error_resource;
	}

	if (xtpg->is_hls) {
		xtpg->rst_gpio = devm_gpiod_get(&pdev->dev, "reset",
						   GPIOD_OUT_HIGH);
		if (IS_ERR(xtpg->rst_gpio)) {
			ret = PTR_ERR(xtpg->rst_gpio);
			goto error_resource;
		}
	}

	xtpg->vtc = xvtc_of_get(pdev->dev.of_node);
	if (IS_ERR(xtpg->vtc)) {
		ret = PTR_ERR(xtpg->vtc);
		goto error_resource;
	}

	/*
	 * Reset and initialize the core. For TPG HLS version there
	 * is no SW_RESET bit hence using GPIO based reset.
	 */
	if (xtpg->is_hls)
		gpiod_set_value_cansleep(xtpg->rst_gpio, 0x0);
	else
		xvip_reset(&xtpg->xvip);

	/* Initialize V4L2 subdevice and media entity. Pad numbers depend on the
	 * number of pads.
	 */
	if (xtpg->npads == 2) {
		xtpg->pads[0].flags = MEDIA_PAD_FL_SINK;
		xtpg->pads[1].flags = MEDIA_PAD_FL_SOURCE;
	} else {
		xtpg->pads[0].flags = MEDIA_PAD_FL_SOURCE;
	}

	/* Initialize the default format */
	xtpg->default_format.code = xtpg->vip_format->code;
	xtpg->default_format.field = V4L2_FIELD_NONE;
	xtpg->default_format.colorspace = V4L2_COLORSPACE_SRGB;

	if (xtpg->is_hls) {
		npatterns = ARRAY_SIZE(xtpg_hls_pattern_strings);
		xtpg->default_format.width = xvip_read(&xtpg->xvip,
						       XHLS_REG_COLS);
		xtpg->default_format.height = xvip_read(&xtpg->xvip,
							XHLS_REG_ROWS);
	} else {
		npatterns = ARRAY_SIZE(xtpg_pattern_strings);
		xvip_get_frame_size(&xtpg->xvip, &xtpg->default_format);
	}

	if (!xtpg->is_hls) {
		bayer_phase = xtpg_get_bayer_phase(xtpg->vip_format->code);
		if (bayer_phase != XTPG_BAYER_PHASE_OFF)
			xtpg->bayer = true;
	}

	xtpg->formats[0] = xtpg->default_format;
	if (xtpg->npads == 2)
		xtpg->formats[1] = xtpg->default_format;

	/* Initialize V4L2 subdevice and media entity */
	subdev = &xtpg->xvip.subdev;
	v4l2_subdev_init(subdev, &xtpg_ops);
	subdev->dev = &pdev->dev;
	subdev->internal_ops = &xtpg_internal_ops;
	strscpy(subdev->name, dev_name(&pdev->dev), sizeof(subdev->name));
	v4l2_set_subdevdata(subdev, xtpg);
	subdev->flags |= V4L2_SUBDEV_FL_HAS_DEVNODE;
	subdev->entity.ops = &xtpg_media_ops;

	ret = media_entity_pads_init(&subdev->entity, xtpg->npads, xtpg->pads);
	if (ret < 0)
		goto error;

	if (xtpg->is_hls)
		v4l2_ctrl_handler_init(&xtpg->ctrl_handler, 4 +
				       ARRAY_SIZE(xtpg_common_ctrls));
	else
		v4l2_ctrl_handler_init(&xtpg->ctrl_handler, 3 +
				       ARRAY_SIZE(xtpg_common_ctrls) +
				       ARRAY_SIZE(xtpg_ctrls));

	xtpg->vblank = v4l2_ctrl_new_std(&xtpg->ctrl_handler, &xtpg_ctrl_ops,
					 V4L2_CID_VBLANK, XTPG_MIN_VBLANK,
					 XTPG_MAX_VBLANK, 1, 100);
	xtpg->hblank = v4l2_ctrl_new_std(&xtpg->ctrl_handler, &xtpg_ctrl_ops,
					 V4L2_CID_HBLANK, XTPG_MIN_HBLANK,
					 XTPG_MAX_HBLANK, 1, 100);

	if (xtpg->is_hls) {
		xtpg->pattern =
			v4l2_ctrl_new_std_menu_items(&xtpg->ctrl_handler,
						     &xtpg_ctrl_ops,
						     V4L2_CID_TEST_PATTERN,
						     npatterns - 1,
						     1, 9,
						     xtpg_hls_pattern_strings);
		v4l2_ctrl_new_custom(&xtpg->ctrl_handler,
				     &xtpg_hls_fg_ctrl, NULL);
	} else {
		xtpg->pattern =
			v4l2_ctrl_new_std_menu_items(&xtpg->ctrl_handler,
						     &xtpg_ctrl_ops,
						     V4L2_CID_TEST_PATTERN,
						     npatterns - 1,
						     1, 9,
						     xtpg_pattern_strings);

		for (i = 0; i < ARRAY_SIZE(xtpg_ctrls); i++)
			v4l2_ctrl_new_custom(&xtpg->ctrl_handler,
					     &xtpg_ctrls[i], NULL);
	}

	for (i = 0; i < ARRAY_SIZE(xtpg_common_ctrls); i++)
		v4l2_ctrl_new_custom(&xtpg->ctrl_handler,
				     &xtpg_common_ctrls[i], NULL);

	if (xtpg->ctrl_handler.error) {
		dev_err(&pdev->dev, "failed to add controls\n");
		ret = xtpg->ctrl_handler.error;
		goto error;
	}

	subdev->ctrl_handler = &xtpg->ctrl_handler;

	xtpg_update_pattern_control(xtpg, true, true);

	ret = v4l2_ctrl_handler_setup(&xtpg->ctrl_handler);
	if (ret < 0) {
		dev_err(&pdev->dev, "failed to set controls\n");
		goto error;
	}

	platform_set_drvdata(pdev, xtpg);

	if (!xtpg->is_hls)
		xvip_print_version(&xtpg->xvip);

	/* Initialize default frame interval */
	xtpg->fi_n = 1;
	xtpg->fi_d = 30;

	ret = v4l2_async_register_subdev(subdev);
	if (ret < 0) {
		dev_err(&pdev->dev, "failed to register subdev\n");
		goto error;
	}

	return 0;

error:
	v4l2_ctrl_handler_free(&xtpg->ctrl_handler);
	media_entity_cleanup(&subdev->entity);
	xvtc_put(xtpg->vtc);
error_resource:
	xvip_cleanup_resources(&xtpg->xvip);
	return ret;
}

static int xtpg_remove(struct platform_device *pdev)
{
	struct xtpg_device *xtpg = platform_get_drvdata(pdev);
	struct v4l2_subdev *subdev = &xtpg->xvip.subdev;

	v4l2_async_unregister_subdev(subdev);
	v4l2_ctrl_handler_free(&xtpg->ctrl_handler);
	media_entity_cleanup(&subdev->entity);

	xvip_cleanup_resources(&xtpg->xvip);

	return 0;
}

static SIMPLE_DEV_PM_OPS(xtpg_pm_ops, xtpg_pm_suspend, xtpg_pm_resume);

static const struct of_device_id xtpg_of_id_table[] = {
	{ .compatible = "xlnx,v-tpg-5.0" },
	{ .compatible = "xlnx,v-tpg-7.0" },
	{ .compatible = "xlnx,v-tpg-8.0" },
	{ }
};
MODULE_DEVICE_TABLE(of, xtpg_of_id_table);

static struct platform_driver xtpg_driver = {
	.driver = {
		.name		= "xilinx-tpg",
		.pm		= &xtpg_pm_ops,
		.of_match_table	= xtpg_of_id_table,
	},
	.probe			= xtpg_probe,
	.remove			= xtpg_remove,
};

module_platform_driver(xtpg_driver);

MODULE_AUTHOR("Laurent Pinchart <laurent.pinchart@ideasonboard.com>");
MODULE_DESCRIPTION("Xilinx Test Pattern Generator Driver");
MODULE_LICENSE("GPL v2");<|MERGE_RESOLUTION|>--- conflicted
+++ resolved
@@ -403,14 +403,10 @@
 
 	switch (which) {
 	case V4L2_SUBDEV_FORMAT_TRY:
-<<<<<<< HEAD
-		format = v4l2_subdev_get_try_format(&xtpg->xvip.subdev, cfg,
+		format = v4l2_subdev_get_try_format(&xtpg->xvip.subdev,
+						    sd_state,
 						    pad);
 		break;
-=======
-		return v4l2_subdev_get_try_format(&xtpg->xvip.subdev,
-						  sd_state, pad);
->>>>>>> 8bb7eca9
 	case V4L2_SUBDEV_FORMAT_ACTIVE:
 		format = &xtpg->formats[pad];
 		break;
@@ -429,16 +425,11 @@
 	struct xtpg_device *xtpg = to_tpg(subdev);
 	struct v4l2_mbus_framefmt *format;
 
-	format = __xtpg_get_pad_format(xtpg, cfg, fmt->pad, fmt->which);
+	format = __xtpg_get_pad_format(xtpg, sd_state, fmt->pad, fmt->which);
 	if (!format)
 		return -EINVAL;
 
-<<<<<<< HEAD
 	fmt->format = *format;
-=======
-	fmt->format = *__xtpg_get_pad_format(xtpg, sd_state, fmt->pad,
-					     fmt->which);
->>>>>>> 8bb7eca9
 
 	return 0;
 }
@@ -451,13 +442,9 @@
 	struct v4l2_mbus_framefmt *__format;
 	u32 bayer_phase;
 
-<<<<<<< HEAD
-	__format = __xtpg_get_pad_format(xtpg, cfg, fmt->pad, fmt->which);
+	__format = __xtpg_get_pad_format(xtpg, sd_state, fmt->pad, fmt->which);
 	if (!__format)
 		return -EINVAL;
-=======
-	__format = __xtpg_get_pad_format(xtpg, sd_state, fmt->pad, fmt->which);
->>>>>>> 8bb7eca9
 
 	/* In two pads mode the source pad format is always identical to the
 	 * sink pad format.
@@ -500,14 +487,10 @@
 
 	/* Propagate the format to the source pad. */
 	if (xtpg->npads == 2) {
-<<<<<<< HEAD
-		__format = __xtpg_get_pad_format(xtpg, cfg, 1, fmt->which);
+		__format = __xtpg_get_pad_format(xtpg, sd_state, 1,
+						 fmt->which);
 		if (!__format)
 			return -EINVAL;
-=======
-		__format = __xtpg_get_pad_format(xtpg, sd_state, 1,
-						 fmt->which);
->>>>>>> 8bb7eca9
 		*__format = fmt->format;
 	}
 
