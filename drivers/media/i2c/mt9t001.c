--- conflicted
+++ resolved
@@ -796,11 +796,7 @@
 	crop->width = MT9T001_WINDOW_WIDTH_DEF + 1;
 	crop->height = MT9T001_WINDOW_HEIGHT_DEF + 1;
 
-<<<<<<< HEAD
-	format = v4l2_subdev_get_try_format(fh, 0);
-=======
 	format = v4l2_subdev_get_try_format(subdev, fh->pad, 0);
->>>>>>> 9d6f14a1
 	format->code = MEDIA_BUS_FMT_SGRBG10_1X10;
 	format->width = MT9T001_WINDOW_WIDTH_DEF + 1;
 	format->height = MT9T001_WINDOW_HEIGHT_DEF + 1;
