--- conflicted
+++ resolved
@@ -482,11 +482,7 @@
 {
 	struct drm_i915_private *dev_priv = guc_to_i915(guc);
 
-<<<<<<< HEAD
-	if (!i915_modparams.enable_guc_submission ||
-=======
 	if (!USES_GUC_SUBMISSION(dev_priv) ||
->>>>>>> 661e50bc
 	    (i915_modparams.guc_log_level < 0))
 		return;
 
@@ -627,11 +623,7 @@
 
 void i915_guc_log_register(struct drm_i915_private *dev_priv)
 {
-<<<<<<< HEAD
-	if (!i915_modparams.enable_guc_submission ||
-=======
 	if (!USES_GUC_SUBMISSION(dev_priv) ||
->>>>>>> 661e50bc
 	    (i915_modparams.guc_log_level < 0))
 		return;
 
@@ -642,11 +634,7 @@
 
 void i915_guc_log_unregister(struct drm_i915_private *dev_priv)
 {
-<<<<<<< HEAD
-	if (!i915_modparams.enable_guc_submission)
-=======
 	if (!USES_GUC_SUBMISSION(dev_priv))
->>>>>>> 661e50bc
 		return;
 
 	mutex_lock(&dev_priv->drm.struct_mutex);
