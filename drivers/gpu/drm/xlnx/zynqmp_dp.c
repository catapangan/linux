// SPDX-License-Identifier: GPL-2.0
/*
 * ZynqMP DisplayPort Driver
 *
 * Copyright (C) 2017 - 2020 Xilinx, Inc.
 *
 * Authors:
 * - Hyun Woo Kwon <hyun.kwon@xilinx.com>
 * - Laurent Pinchart <laurent.pinchart@ideasonboard.com>
 */

#include <drm/drm_atomic_helper.h>
#include <drm/drm_connector.h>
#include <drm/drm_crtc.h>
#include <drm/drm_crtc_helper.h>
#include <drm/drm_dp_helper.h>
#include <drm/drm_of.h>
#include <drm/drm_probe_helper.h>

#include <linux/delay.h>
#include <linux/device.h>
#include <linux/module.h>
#include <linux/mutex.h>
#include <linux/platform_device.h>
#include <linux/pm_runtime.h>
#include <linux/phy/phy.h>
#include <linux/reset.h>
#include <linux/uaccess.h>

#include "zynqmp_disp.h"
#include "zynqmp_dp.h"
#include "zynqmp_dpsub.h"

static uint zynqmp_dp_aux_timeout_ms = 50;
module_param_named(aux_timeout_ms, zynqmp_dp_aux_timeout_ms, uint, 0444);
MODULE_PARM_DESC(aux_timeout_ms, "DP aux timeout value in msec (default: 50)");

/*
 * Some sink requires a delay after power on request
 */
static uint zynqmp_dp_power_on_delay_ms = 4;
module_param_named(power_on_delay_ms, zynqmp_dp_power_on_delay_ms, uint, 0444);
MODULE_PARM_DESC(power_on_delay_ms, "DP power on delay in msec (default: 4)");

/* Link configuration registers */
#define ZYNQMP_DP_TX_LINK_BW_SET			0x0
#define ZYNQMP_DP_TX_LANE_CNT_SET			0x4
#define ZYNQMP_DP_TX_ENHANCED_FRAME_EN			0x8
#define ZYNQMP_DP_TX_TRAINING_PATTERN_SET		0xc
#define ZYNQMP_DP_TX_SCRAMBLING_DISABLE			0x14
#define ZYNQMP_DP_TX_DOWNSPREAD_CTL			0x18
#define ZYNQMP_DP_TX_SW_RESET				0x1c
#define ZYNQMP_DP_TX_SW_RESET_STREAM1			BIT(0)
#define ZYNQMP_DP_TX_SW_RESET_STREAM2			BIT(1)
#define ZYNQMP_DP_TX_SW_RESET_STREAM3			BIT(2)
#define ZYNQMP_DP_TX_SW_RESET_STREAM4			BIT(3)
#define ZYNQMP_DP_TX_SW_RESET_AUX			BIT(7)
#define ZYNQMP_DP_TX_SW_RESET_ALL			(ZYNQMP_DP_TX_SW_RESET_STREAM1 | \
							 ZYNQMP_DP_TX_SW_RESET_STREAM2 | \
							 ZYNQMP_DP_TX_SW_RESET_STREAM3 | \
							 ZYNQMP_DP_TX_SW_RESET_STREAM4 | \
							 ZYNQMP_DP_TX_SW_RESET_AUX)

/* Core enable registers */
#define ZYNQMP_DP_TX_ENABLE				0x80
#define ZYNQMP_DP_TX_ENABLE_MAIN_STREAM			0x84
#define ZYNQMP_DP_TX_FORCE_SCRAMBLER_RESET		0xc0
#define ZYNQMP_DP_TX_VERSION				0xf8
#define ZYNQMP_DP_TX_VERSION_MAJOR_MASK			GENMASK(31, 24)
#define ZYNQMP_DP_TX_VERSION_MAJOR_SHIFT		24
#define ZYNQMP_DP_TX_VERSION_MINOR_MASK			GENMASK(23, 16)
#define ZYNQMP_DP_TX_VERSION_MINOR_SHIFT		16
#define ZYNQMP_DP_TX_VERSION_REVISION_MASK		GENMASK(15, 12)
#define ZYNQMP_DP_TX_VERSION_REVISION_SHIFT		12
#define ZYNQMP_DP_TX_VERSION_PATCH_MASK			GENMASK(11, 8)
#define ZYNQMP_DP_TX_VERSION_PATCH_SHIFT		8
#define ZYNQMP_DP_TX_VERSION_INTERNAL_MASK		GENMASK(7, 0)
#define ZYNQMP_DP_TX_VERSION_INTERNAL_SHIFT		0

/* Core ID registers */
#define ZYNQMP_DP_TX_CORE_ID				0xfc
#define ZYNQMP_DP_TX_CORE_ID_MAJOR_MASK			GENMASK(31, 24)
#define ZYNQMP_DP_TX_CORE_ID_MAJOR_SHIFT		24
#define ZYNQMP_DP_TX_CORE_ID_MINOR_MASK			GENMASK(23, 16)
#define ZYNQMP_DP_TX_CORE_ID_MINOR_SHIFT		16
#define ZYNQMP_DP_TX_CORE_ID_REVISION_MASK		GENMASK(15, 8)
#define ZYNQMP_DP_TX_CORE_ID_REVISION_SHIFT		8
#define ZYNQMP_DP_TX_CORE_ID_DIRECTION			GENMASK(1)

/* AUX channel interface registers */
#define ZYNQMP_DP_TX_AUX_COMMAND			0x100
#define ZYNQMP_DP_TX_AUX_COMMAND_CMD_SHIFT		8
#define ZYNQMP_DP_TX_AUX_COMMAND_ADDRESS_ONLY		BIT(12)
#define ZYNQMP_DP_TX_AUX_COMMAND_BYTES_SHIFT		0
#define ZYNQMP_DP_TX_AUX_WRITE_FIFO			0x104
#define ZYNQMP_DP_TX_AUX_ADDRESS			0x108
#define ZYNQMP_DP_TX_CLK_DIVIDER			0x10c
#define ZYNQMP_DP_TX_CLK_DIVIDER_MHZ			1000000
#define ZYNQMP_DP_TX_CLK_DIVIDER_AUX_FILTER_SHIFT	8
#define ZYNQMP_DP_TX_INTR_SIGNAL_STATE			0x130
#define ZYNQMP_DP_TX_INTR_SIGNAL_STATE_HPD		BIT(0)
#define ZYNQMP_DP_TX_INTR_SIGNAL_STATE_REQUEST		BIT(1)
#define ZYNQMP_DP_TX_INTR_SIGNAL_STATE_REPLY		BIT(2)
#define ZYNQMP_DP_TX_INTR_SIGNAL_STATE_REPLY_TIMEOUT	BIT(3)
#define ZYNQMP_DP_TX_AUX_REPLY_DATA			0x134
#define ZYNQMP_DP_TX_AUX_REPLY_CODE			0x138
#define ZYNQMP_DP_TX_AUX_REPLY_CODE_AUX_ACK		(0)
#define ZYNQMP_DP_TX_AUX_REPLY_CODE_AUX_NACK		BIT(0)
#define ZYNQMP_DP_TX_AUX_REPLY_CODE_AUX_DEFER		BIT(1)
#define ZYNQMP_DP_TX_AUX_REPLY_CODE_I2C_ACK		(0)
#define ZYNQMP_DP_TX_AUX_REPLY_CODE_I2C_NACK		BIT(2)
#define ZYNQMP_DP_TX_AUX_REPLY_CODE_I2C_DEFER		BIT(3)
#define ZYNQMP_DP_TX_AUX_REPLY_CNT			0x13c
#define ZYNQMP_DP_TX_AUX_REPLY_CNT_MASK			0xff
#define ZYNQMP_DP_TX_INTR_STATUS			0x140
#define ZYNQMP_DP_TX_INTR_MASK				0x144
#define ZYNQMP_DP_TX_INTR_HPD_IRQ			BIT(0)
#define ZYNQMP_DP_TX_INTR_HPD_EVENT			BIT(1)
#define ZYNQMP_DP_TX_INTR_REPLY_RECV			BIT(2)
#define ZYNQMP_DP_TX_INTR_REPLY_TIMEOUT			BIT(3)
#define ZYNQMP_DP_TX_INTR_HPD_PULSE			BIT(4)
#define ZYNQMP_DP_TX_INTR_EXT_PKT_TXD			BIT(5)
#define ZYNQMP_DP_TX_INTR_LIV_ABUF_UNDRFLW		BIT(12)
#define ZYNQMP_DP_TX_INTR_VBLANK_START			BIT(13)
#define ZYNQMP_DP_TX_INTR_PIXEL0_MATCH			BIT(14)
#define ZYNQMP_DP_TX_INTR_PIXEL1_MATCH			BIT(15)
#define ZYNQMP_DP_TX_INTR_CHBUF_UNDERFLW_MASK		0x3f0000
#define ZYNQMP_DP_TX_INTR_CHBUF_OVERFLW_MASK		0xfc00000
#define ZYNQMP_DP_TX_INTR_CUST_TS_2			BIT(28)
#define ZYNQMP_DP_TX_INTR_CUST_TS			BIT(29)
#define ZYNQMP_DP_TX_INTR_EXT_VSYNC_TS			BIT(30)
#define ZYNQMP_DP_TX_INTR_VSYNC_TS			BIT(31)
#define ZYNQMP_DP_TX_INTR_ALL				(ZYNQMP_DP_TX_INTR_HPD_IRQ | \
							 ZYNQMP_DP_TX_INTR_HPD_EVENT | \
							 ZYNQMP_DP_TX_INTR_REPLY_RECV | \
							 ZYNQMP_DP_TX_INTR_REPLY_TIMEOUT | \
							 ZYNQMP_DP_TX_INTR_HPD_PULSE | \
							 ZYNQMP_DP_TX_INTR_EXT_PKT_TXD | \
							 ZYNQMP_DP_TX_INTR_LIV_ABUF_UNDRFLW | \
							 ZYNQMP_DP_TX_INTR_CHBUF_UNDERFLW_MASK | \
							 ZYNQMP_DP_TX_INTR_CHBUF_OVERFLW_MASK)
#define ZYNQMP_DP_TX_NO_INTR_ALL			(ZYNQMP_DP_TX_INTR_PIXEL0_MATCH | \
							 ZYNQMP_DP_TX_INTR_PIXEL1_MATCH | \
							 ZYNQMP_DP_TX_INTR_CUST_TS_2 | \
							 ZYNQMP_DP_TX_INTR_CUST_TS | \
							 ZYNQMP_DP_TX_INTR_EXT_VSYNC_TS | \
							 ZYNQMP_DP_TX_INTR_VSYNC_TS)
#define ZYNQMP_DP_TX_REPLY_DATA_CNT			0x148
#define ZYNQMP_DP_SUB_TX_INTR_STATUS			0x3a0
#define ZYNQMP_DP_SUB_TX_INTR_MASK			0x3a4
#define ZYNQMP_DP_SUB_TX_INTR_EN			0x3a8
#define ZYNQMP_DP_SUB_TX_INTR_DS			0x3ac

/* Main stream attribute registers */
#define ZYNQMP_DP_TX_MAIN_STREAM_HTOTAL			0x180
#define ZYNQMP_DP_TX_MAIN_STREAM_VTOTAL			0x184
#define ZYNQMP_DP_TX_MAIN_STREAM_POLARITY		0x188
#define ZYNQMP_DP_TX_MAIN_STREAM_POLARITY_HSYNC_SHIFT	0
#define ZYNQMP_DP_TX_MAIN_STREAM_POLARITY_VSYNC_SHIFT	1
#define ZYNQMP_DP_TX_MAIN_STREAM_HSWIDTH		0x18c
#define ZYNQMP_DP_TX_MAIN_STREAM_VSWIDTH		0x190
#define ZYNQMP_DP_TX_MAIN_STREAM_HRES			0x194
#define ZYNQMP_DP_TX_MAIN_STREAM_VRES			0x198
#define ZYNQMP_DP_TX_MAIN_STREAM_HSTART			0x19c
#define ZYNQMP_DP_TX_MAIN_STREAM_VSTART			0x1a0
#define ZYNQMP_DP_TX_MAIN_STREAM_MISC0			0x1a4
#define ZYNQMP_DP_TX_MAIN_STREAM_MISC0_SYNC		BIT(0)
#define ZYNQMP_DP_TX_MAIN_STREAM_MISC0_FORMAT_SHIFT	1
#define ZYNQMP_DP_TX_MAIN_STREAM_MISC0_DYNAMIC_RANGE	BIT(3)
#define ZYNQMP_DP_TX_MAIN_STREAM_MISC0_YCBCR_COLRIMETRY	BIT(4)
#define ZYNQMP_DP_TX_MAIN_STREAM_MISC0_BPC_SHIFT	5
#define ZYNQMP_DP_TX_MAIN_STREAM_MISC1			0x1a8
#define ZYNQMP_DP_TX_MAIN_STREAM_MISC0_INTERLACED_VERT	BIT(0)
#define ZYNQMP_DP_TX_MAIN_STREAM_MISC0_STEREO_VID_SHIFT	1
#define ZYNQMP_DP_TX_M_VID				0x1ac
#define ZYNQMP_DP_TX_TRANSFER_UNIT_SIZE			0x1b0
#define ZYNQMP_DP_TX_DEF_TRANSFER_UNIT_SIZE		64
#define ZYNQMP_DP_TX_N_VID				0x1b4
#define ZYNQMP_DP_TX_USER_PIXEL_WIDTH			0x1b8
#define ZYNQMP_DP_TX_USER_DATA_CNT_PER_LANE		0x1bc
#define ZYNQMP_DP_TX_MIN_BYTES_PER_TU			0x1c4
#define ZYNQMP_DP_TX_FRAC_BYTES_PER_TU			0x1c8
#define ZYNQMP_DP_TX_INIT_WAIT				0x1cc

/* PHY configuration and status registers */
#define ZYNQMP_DP_TX_PHY_CONFIG				0x200
#define ZYNQMP_DP_TX_PHY_CONFIG_PHY_RESET		BIT(0)
#define ZYNQMP_DP_TX_PHY_CONFIG_GTTX_RESET		BIT(1)
#define ZYNQMP_DP_TX_PHY_CONFIG_PHY_PMA_RESET		BIT(8)
#define ZYNQMP_DP_TX_PHY_CONFIG_PHY_PCS_RESET		BIT(9)
#define ZYNQMP_DP_TX_PHY_CONFIG_ALL_RESET		(ZYNQMP_DP_TX_PHY_CONFIG_PHY_RESET | \
							 ZYNQMP_DP_TX_PHY_CONFIG_GTTX_RESET | \
							 ZYNQMP_DP_TX_PHY_CONFIG_PHY_PMA_RESET | \
							 ZYNQMP_DP_TX_PHY_CONFIG_PHY_PCS_RESET)
#define ZYNQMP_DP_TX_PHY_PREEMPHASIS_LANE_0		0x210
#define ZYNQMP_DP_TX_PHY_PREEMPHASIS_LANE_1		0x214
#define ZYNQMP_DP_TX_PHY_PREEMPHASIS_LANE_2		0x218
#define ZYNQMP_DP_TX_PHY_PREEMPHASIS_LANE_3		0x21c
#define ZYNQMP_DP_TX_PHY_VOLTAGE_DIFF_LANE_0		0x220
#define ZYNQMP_DP_TX_PHY_VOLTAGE_DIFF_LANE_1		0x224
#define ZYNQMP_DP_TX_PHY_VOLTAGE_DIFF_LANE_2		0x228
#define ZYNQMP_DP_TX_PHY_VOLTAGE_DIFF_LANE_3		0x22c
#define ZYNQMP_DP_TX_PHY_CLOCK_FEEDBACK_SETTING		0x234
#define ZYNQMP_DP_TX_PHY_CLOCK_FEEDBACK_SETTING_162	0x1
#define ZYNQMP_DP_TX_PHY_CLOCK_FEEDBACK_SETTING_270	0x3
#define ZYNQMP_DP_TX_PHY_CLOCK_FEEDBACK_SETTING_540	0x5
#define ZYNQMP_DP_TX_PHY_POWER_DOWN			0x238
#define ZYNQMP_DP_TX_PHY_POWER_DOWN_LANE_0		BIT(0)
#define ZYNQMP_DP_TX_PHY_POWER_DOWN_LANE_1		BIT(1)
#define ZYNQMP_DP_TX_PHY_POWER_DOWN_LANE_2		BIT(2)
#define ZYNQMP_DP_TX_PHY_POWER_DOWN_LANE_3		BIT(3)
#define ZYNQMP_DP_TX_PHY_POWER_DOWN_ALL			0xf
#define ZYNQMP_DP_TX_PHY_PRECURSOR_LANE_0		0x23c
#define ZYNQMP_DP_TX_PHY_PRECURSOR_LANE_1		0x240
#define ZYNQMP_DP_TX_PHY_PRECURSOR_LANE_2		0x244
#define ZYNQMP_DP_TX_PHY_PRECURSOR_LANE_3		0x248
#define ZYNQMP_DP_TX_PHY_POSTCURSOR_LANE_0		0x24c
#define ZYNQMP_DP_TX_PHY_POSTCURSOR_LANE_1		0x250
#define ZYNQMP_DP_TX_PHY_POSTCURSOR_LANE_2		0x254
#define ZYNQMP_DP_TX_PHY_POSTCURSOR_LANE_3		0x258
#define ZYNQMP_DP_SUB_TX_PHY_PRECURSOR_LANE_0		0x24c
#define ZYNQMP_DP_SUB_TX_PHY_PRECURSOR_LANE_1		0x250
#define ZYNQMP_DP_TX_PHY_STATUS				0x280
#define ZYNQMP_DP_TX_PHY_STATUS_PLL_LOCKED_SHIFT	4
#define ZYNQMP_DP_TX_PHY_STATUS_FPGA_PLL_LOCKED		BIT(6)

/* Audio registers */
#define ZYNQMP_DP_TX_AUDIO_CONTROL			0x300
#define ZYNQMP_DP_TX_AUDIO_CHANNELS			0x304
#define ZYNQMP_DP_TX_AUDIO_INFO_DATA			0x308
#define ZYNQMP_DP_TX_AUDIO_M_AUD			0x328
#define ZYNQMP_DP_TX_AUDIO_N_AUD			0x32c
#define ZYNQMP_DP_TX_AUDIO_EXT_DATA			0x330

#define ZYNQMP_DP_MISC0_RGB				(0)
#define ZYNQMP_DP_MISC0_YCRCB_422			(5 << 1)
#define ZYNQMP_DP_MISC0_YCRCB_444			(6 << 1)
#define ZYNQMP_DP_MISC0_FORMAT_MASK			0xe
#define ZYNQMP_DP_MISC0_BPC_6				(0 << 5)
#define ZYNQMP_DP_MISC0_BPC_8				(1 << 5)
#define ZYNQMP_DP_MISC0_BPC_10				(2 << 5)
#define ZYNQMP_DP_MISC0_BPC_12				(3 << 5)
#define ZYNQMP_DP_MISC0_BPC_16				(4 << 5)
#define ZYNQMP_DP_MISC0_BPC_MASK			0xe0
#define ZYNQMP_DP_MISC1_Y_ONLY				(1 << 7)

#define ZYNQMP_DP_MAX_LANES				2
#define ZYNQMP_MAX_FREQ					3000000

#define DP_REDUCED_BIT_RATE				162000
#define DP_HIGH_BIT_RATE				270000
#define DP_HIGH_BIT_RATE2				540000
#define DP_MAX_TRAINING_TRIES				5
#define DP_V1_2						0x12

/**
 * struct zynqmp_dp_link_config - Common link config between source and sink
 * @max_rate: maximum link rate
 * @max_lanes: maximum number of lanes
 */
struct zynqmp_dp_link_config {
	int max_rate;
	u8 max_lanes;
};

/**
 * struct zynqmp_dp_mode - Configured mode of DisplayPort
 * @bw_code: code for bandwidth(link rate)
 * @lane_cnt: number of lanes
 * @pclock: pixel clock frequency of current mode
 * @fmt: format identifier string
 */
struct zynqmp_dp_mode {
	u8 bw_code;
	u8 lane_cnt;
	int pclock;
	const char *fmt;
};

/**
 * struct zynqmp_dp_config - Configuration of DisplayPort from DTS
 * @misc0: misc0 configuration (per DP v1.2 spec)
 * @misc1: misc1 configuration (per DP v1.2 spec)
 * @bpp: bits per pixel
 * @bpc: bits per component
 * @num_colors: number of color components
 */
struct zynqmp_dp_config {
	u8 misc0;
	u8 misc1;
	u8 bpp;
	u8 bpc;
	u8 num_colors;
};

/**
 * struct zynqmp_dp - Xilinx DisplayPort core
 * @encoder: the drm encoder structure
 * @connector: the drm connector structure
 * @sync_prop: synchronous mode property
 * @bpc_prop: bpc mode property
 * @dev: device structure
 * @dpsub: Display subsystem
 * @drm: DRM core
 * @iomem: device I/O memory for register access
 * @reset: reset controller
 * @irq: irq
 * @config: IP core configuration from DTS
 * @aux: aux channel
 * @phy: PHY handles for DP lanes
 * @num_lanes: number of enabled phy lanes
 * @hpd_work: hot plug detection worker
 * @status: connection status
 * @enabled: flag to indicate if the device is enabled
 * @dpms: current dpms state
 * @dpcd: DP configuration data from currently connected sink device
 * @link_config: common link configuration between IP core and sink device
 * @mode: current mode between IP core and sink device
 * @train_set: set of training data
 */
struct zynqmp_dp {
	struct drm_encoder encoder;
	struct drm_connector connector;
	struct drm_property *sync_prop;
	struct drm_property *bpc_prop;
	struct device *dev;
	struct zynqmp_dpsub *dpsub;
	struct drm_device *drm;
	void __iomem *iomem;
	struct reset_control *reset;
	int irq;

	struct zynqmp_dp_config config;
	struct drm_dp_aux aux;
	struct phy *phy[ZYNQMP_DP_MAX_LANES];
	u8 num_lanes;
	struct delayed_work hpd_work;
	enum drm_connector_status status;
	bool enabled;

	int dpms;
	u8 dpcd[DP_RECEIVER_CAP_SIZE];
	struct zynqmp_dp_link_config link_config;
	struct zynqmp_dp_mode mode;
	u8 train_set[ZYNQMP_DP_MAX_LANES];
};

static inline struct zynqmp_dp *encoder_to_dp(struct drm_encoder *encoder)
{
	return container_of(encoder, struct zynqmp_dp, encoder);
}

static inline struct zynqmp_dp *connector_to_dp(struct drm_connector *connector)
{
	return container_of(connector, struct zynqmp_dp, connector);
}

static void zynqmp_dp_write(void __iomem *base, int offset, u32 val)
{
	writel(val, base + offset);
}

static u32 zynqmp_dp_read(void __iomem *base, int offset)
{
	return readl(base + offset);
}

static void zynqmp_dp_clr(void __iomem *base, int offset, u32 clr)
{
	zynqmp_dp_write(base, offset, zynqmp_dp_read(base, offset) & ~clr);
}

static void zynqmp_dp_set(void __iomem *base, int offset, u32 set)
{
	zynqmp_dp_write(base, offset, zynqmp_dp_read(base, offset) | set);
}

/* -----------------------------------------------------------------------------
 * PHY Handling
 */
#define RST_TIMEOUT_MS			1000

static int zynqmp_dp_reset(struct zynqmp_dp *dp, bool assert)
{
	unsigned long timeout;

	if (assert)
		reset_control_assert(dp->reset);
	else
		reset_control_deassert(dp->reset);

	/* Wait for the (de)assert to complete. */
	timeout = jiffies + msecs_to_jiffies(RST_TIMEOUT_MS);
	while (!time_after_eq(jiffies, timeout)) {
		bool status = !!reset_control_status(dp->reset);

		if (assert == status)
			return 0;

		cpu_relax();
	}

	dev_err(dp->dev, "reset %s timeout\n", assert ? "assert" : "deassert");
	return -ETIMEDOUT;
}

/**
 * zynqmp_dp_phy_init - Initialize the phy
 * @dp: DisplayPort IP core structure
 *
 * Initialize the phy.
 *
 * Return: 0 if the phy instances are initialized correctly, or the error code
 * returned from the callee functions.
 */
static int zynqmp_dp_phy_init(struct zynqmp_dp *dp)
{
	int ret;
	int i;

	ret = zynqmp_dp_reset(dp, true);
	if (ret < 0)
		return ret;

	for (i = 0; i < dp->num_lanes; i++) {
		ret = phy_init(dp->phy[i]);
		if (ret) {
			dev_err(dp->dev, "failed to init phy lane %d\n", i);
			return ret;
		}
	}

<<<<<<< HEAD
	ret = zynqmp_dp_reset(dp, false);
	if (ret < 0)
		return ret;

	zynqmp_dp_write(dp->iomem, ZYNQMP_DP_SUB_TX_INTR_DS, ZYNQMP_DP_TX_INTR_ALL);
	zynqmp_dp_clr(dp->iomem, ZYNQMP_DP_TX_PHY_CONFIG, ZYNQMP_DP_TX_PHY_CONFIG_ALL_RESET);
=======
	zynqmp_dp_clr(dp, ZYNQMP_DP_PHY_RESET, ZYNQMP_DP_PHY_RESET_ALL_RESET);
>>>>>>> 8bb7eca9

	/*
	 * Power on lanes in reverse order as only lane 0 waits for the PLL to
	 * lock.
	 */
	for (i = dp->num_lanes - 1; i >= 0; i--) {
		ret = phy_power_on(dp->phy[i]);
		if (ret) {
			dev_err(dp->dev, "failed to power on phy lane %d\n", i);
			return ret;
		}
	}

	return 0;
}

/**
 * zynqmp_dp_phy_exit - Exit the phy
 * @dp: DisplayPort IP core structure
 *
 * Exit the phy.
 */
static void zynqmp_dp_phy_exit(struct zynqmp_dp *dp)
{
	unsigned int i;
	int ret;

	for (i = 0; i < dp->num_lanes; i++) {
		ret = phy_power_off(dp->phy[i]);
		if (ret)
			dev_err(dp->dev, "failed to power off phy(%d) %d\n", i,
				ret);
	}

	for (i = 0; i < dp->num_lanes; i++) {
		ret = phy_exit(dp->phy[i]);
		if (ret)
			dev_err(dp->dev, "failed to exit phy(%d) %d\n", i, ret);
	}
}

/**
 * zynqmp_dp_phy_probe - Probe the PHYs
 * @dp: DisplayPort IP core structure
 *
 * Probe PHYs for all lanes. Less PHYs may be available than the number of
 * lanes, which is not considered an error as long as at least one PHY is
 * found. The caller can check dp->num_lanes to check how many PHYs were found.
 *
 * Return:
 * * 0				- Success
 * * -ENXIO			- No PHY found
 * * -EPROBE_DEFER		- Probe deferral requested
 * * Other negative value	- PHY retrieval failure
 */
static int zynqmp_dp_phy_probe(struct zynqmp_dp *dp)
{
	unsigned int i;

	for (i = 0; i < ZYNQMP_DP_MAX_LANES; i++) {
		char phy_name[16];
		struct phy *phy;

		snprintf(phy_name, sizeof(phy_name), "dp-phy%d", i);
		phy = devm_phy_get(dp->dev, phy_name);

		if (IS_ERR(phy)) {
			switch (PTR_ERR(phy)) {
			case -ENODEV:
				if (dp->num_lanes)
					return 0;

				dev_err(dp->dev, "no PHY found\n");
				return -ENXIO;

			case -EPROBE_DEFER:
				return -EPROBE_DEFER;

			default:
				dev_err(dp->dev, "failed to get PHY lane %u\n",
					i);
				return PTR_ERR(phy);
			}
		}

		dp->phy[i] = phy;
		dp->num_lanes++;
	}

	return 0;
}

/**
 * zynqmp_dp_phy_ready - Check if PHY is ready
 * @dp: DisplayPort IP core structure
 *
 * Check if PHY is ready. If PHY is not ready, wait 1ms to check for 100 times.
 * This amount of delay was suggested by IP designer.
 *
 * Return: 0 if PHY is ready, or -ENODEV if PHY is not ready.
 */
static int zynqmp_dp_phy_ready(struct zynqmp_dp *dp)
{
	u32 i, reg, ready;

	ready = (1 << dp->num_lanes) - 1;

	/* Wait for 100 * 1ms. This should be enough time for PHY to be ready */
	for (i = 0; ; i++) {
		reg = zynqmp_dp_read(dp->iomem, ZYNQMP_DP_TX_PHY_STATUS);
		if ((reg & ready) == ready)
			return 0;

		if (i == 100) {
			dev_err(dp->dev, "PHY isn't ready\n");
			return -ENODEV;
		}

		usleep_range(1000, 1100);
	}

	return 0;
}

/*
 * Internal functions: used by zynqmp_disp.c
 */

/**
 * zynqmp_dp_update_bpp - Update the current bpp config
 * @dp: DisplayPort IP core structure
 *
 * Update the current bpp based on the color format: bpc & num_colors.
 * Any function that changes bpc or num_colors should call this
 * to keep the bpp value in sync.
 */
static void zynqmp_dp_update_bpp(struct zynqmp_dp *dp)
{
	struct zynqmp_dp_config *config = &dp->config;

	config->bpp = dp->config.bpc * dp->config.num_colors;
}

/**
 * zynqmp_dp_set_color - Set the color
 * @dp: DisplayPort IP core structure
 * @color: color string, from zynqmp_disp_color_enum
 *
 * Update misc register values based on @color string.
 *
 * Return: 0 on success, or -EINVAL.
 */
int zynqmp_dp_set_color(struct zynqmp_dp *dp, const char *color)
{
	struct zynqmp_dp_config *config = &dp->config;

	config->misc0 &= ~ZYNQMP_DP_MISC0_FORMAT_MASK;
	config->misc1 &= ~ZYNQMP_DP_MISC1_Y_ONLY;
	if (strcmp(color, "rgb") == 0) {
		config->misc0 |= ZYNQMP_DP_MISC0_RGB;
		config->num_colors = 3;
	} else if (strcmp(color, "ycrcb422") == 0) {
		config->misc0 |= ZYNQMP_DP_MISC0_YCRCB_422;
		config->num_colors = 2;
	} else if (strcmp(color, "ycrcb444") == 0) {
		config->misc0 |= ZYNQMP_DP_MISC0_YCRCB_444;
		config->num_colors = 3;
	} else if (strcmp(color, "yonly") == 0) {
		config->misc1 |= ZYNQMP_DP_MISC1_Y_ONLY;
		config->num_colors = 1;
	} else {
		dev_err(dp->dev, "Invalid colormetry in DT\n");
		return -EINVAL;
	}
	zynqmp_dp_update_bpp(dp);

	return 0;
}

/**
 * zynqmp_dp_enable_vblank - Enable vblank
 * @dp: DisplayPort IP core structure
 *
 * Enable vblank interrupt
 */
void zynqmp_dp_enable_vblank(struct zynqmp_dp *dp)
{
	zynqmp_dp_write(dp->iomem, ZYNQMP_DP_SUB_TX_INTR_EN,
			ZYNQMP_DP_TX_INTR_VBLANK_START);
}

/**
 * zynqmp_dp_disable_vblank - Disable vblank
 * @dp: DisplayPort IP core structure
 *
 * Disable vblank interrupt
 */
void zynqmp_dp_disable_vblank(struct zynqmp_dp *dp)
{
	zynqmp_dp_write(dp->iomem, ZYNQMP_DP_SUB_TX_INTR_DS,
			ZYNQMP_DP_TX_INTR_VBLANK_START);
}

/*
 * Power Management functions
 */
/**
 * zynqmp_dp_pm_resume - Resume DP IP
 * @dp: DisplayPort IP core structure
 *
 * Resume the DP IP including PHY and pipeline.
 */
void zynqmp_dp_pm_resume(struct zynqmp_dp *dp)
{
	zynqmp_dp_phy_init(dp);
}

/**
 * zynqmp_dp_pm_suspend - Suspend DP IP
 * @dp: DisplayPort IP core structure
 *
 * Suspend the DP IP including PHY and pipeline.
 */
void zynqmp_dp_pm_suspend(struct zynqmp_dp *dp)
{
	zynqmp_dp_phy_exit(dp);
}

/*
 * DP functions
 */

/**
 * zynqmp_dp_max_rate - Calculate and return available max pixel clock
 * @link_rate: link rate (Kilo-bytes / sec)
 * @lane_num: number of lanes
 * @bpp: bits per pixel
 *
 * Return: max pixel clock (KHz) supported by current link config.
 */
static inline int zynqmp_dp_max_rate(int link_rate, u8 lane_num, u8 bpp)
{
	return link_rate * lane_num * 8 / bpp;
}

/**
 * zynqmp_dp_mode_configure - Configure the link values
 * @dp: DisplayPort IP core structure
 * @pclock: pixel clock for requested display mode
 * @current_bw: current link rate
 *
 * Find the link configuration values, rate and lane count for requested pixel
 * clock @pclock. The @pclock is stored in the mode to be used in other
 * functions later. The returned rate is downshifted from the current rate
 * @current_bw.
 *
 * Return: Current link rate code, or -EINVAL.
 */
static int zynqmp_dp_mode_configure(struct zynqmp_dp *dp, int pclock,
				    u8 current_bw)
{
	int max_rate = dp->link_config.max_rate;
	u8 bw_code;
	u8 max_lanes = dp->link_config.max_lanes;
	u8 max_link_rate_code = drm_dp_link_rate_to_bw_code(max_rate);
	u8 bpp = dp->config.bpp;
	u8 lane_cnt;

	/* Downshift from current bandwidth */
	switch (current_bw) {
	case DP_LINK_BW_5_4:
		bw_code = DP_LINK_BW_2_7;
		break;
	case DP_LINK_BW_2_7:
		bw_code = DP_LINK_BW_1_62;
		break;
	case DP_LINK_BW_1_62:
		dev_err(dp->dev, "can't downshift. already lowest link rate\n");
		return -EINVAL;
	default:
		/* If not given, start with max supported */
		bw_code = max_link_rate_code;
		break;
	}

	for (lane_cnt = 1; lane_cnt <= max_lanes; lane_cnt <<= 1) {
		int bw;
		u32 rate;

		bw = drm_dp_bw_code_to_link_rate(bw_code);
		rate = zynqmp_dp_max_rate(bw, lane_cnt, bpp);
		if (pclock <= rate) {
			dp->mode.bw_code = bw_code;
			dp->mode.lane_cnt = lane_cnt;
			dp->mode.pclock = pclock;
			return dp->mode.bw_code;
		}
	}

	dev_err(dp->dev, "failed to configure link values\n");

	return -EINVAL;
}

/**
 * zynqmp_dp_adjust_train - Adjust train values
 * @dp: DisplayPort IP core structure
 * @link_status: link status from sink which contains requested training values
 */
static void zynqmp_dp_adjust_train(struct zynqmp_dp *dp,
				   u8 link_status[DP_LINK_STATUS_SIZE])
{
	u8 *train_set = dp->train_set;
	u8 voltage = 0, preemphasis = 0;
	u8 i;

	for (i = 0; i < dp->mode.lane_cnt; i++) {
		u8 v = drm_dp_get_adjust_request_voltage(link_status, i);
		u8 p = drm_dp_get_adjust_request_pre_emphasis(link_status, i);

		if (v > voltage)
			voltage = v;

		if (p > preemphasis)
			preemphasis = p;
	}

	if (voltage >= DP_TRAIN_VOLTAGE_SWING_LEVEL_3)
		voltage |= DP_TRAIN_MAX_SWING_REACHED;

	if (preemphasis >= DP_TRAIN_PRE_EMPH_LEVEL_2)
		preemphasis |= DP_TRAIN_MAX_PRE_EMPHASIS_REACHED;

	for (i = 0; i < dp->mode.lane_cnt; i++)
		train_set[i] = voltage | preemphasis;
}

/**
 * zynqmp_dp_update_vs_emph - Update the training values
 * @dp: DisplayPort IP core structure
 *
 * Update the training values based on the request from sink. The mapped values
 * are predefined, and values(vs, pe, pc) are from the device manual.
 *
 * Return: 0 if vs and emph are updated successfully, or the error code returned
 * by drm_dp_dpcd_write().
 */
static int zynqmp_dp_update_vs_emph(struct zynqmp_dp *dp)
{
	u8 *train_set = dp->train_set;
	u8 i;
	int ret;

	ret = drm_dp_dpcd_write(&dp->aux, DP_TRAINING_LANE0_SET, train_set,
				dp->mode.lane_cnt);
	if (ret < 0)
		return ret;

	for (i = 0; i < dp->mode.lane_cnt; i++) {
		u32 reg = ZYNQMP_DP_SUB_TX_PHY_PRECURSOR_LANE_0 + i * 4;
		union phy_configure_opts opts = { 0 };
		u8 train = dp->train_set[i];

		opts.dp.voltage[0] = (train & DP_TRAIN_VOLTAGE_SWING_MASK)
				   >> DP_TRAIN_VOLTAGE_SWING_SHIFT;
		opts.dp.pre[0] = (train & DP_TRAIN_PRE_EMPHASIS_MASK)
			       >> DP_TRAIN_PRE_EMPHASIS_SHIFT;

		phy_configure(dp->phy[i], &opts);
		zynqmp_dp_write(dp->iomem, reg, 0x2);
	}

	return 0;
}

/**
 * zynqmp_dp_link_train_cr - Train clock recovery
 * @dp: DisplayPort IP core structure
 *
 * Return: 0 if clock recovery train is done successfully, or corresponding
 * error code.
 */
static int zynqmp_dp_link_train_cr(struct zynqmp_dp *dp)
{
	u8 link_status[DP_LINK_STATUS_SIZE];
	u8 lane_cnt = dp->mode.lane_cnt;
	u8 vs = 0, tries = 0;
	u16 max_tries, i;
	bool cr_done;
	int ret;

	zynqmp_dp_write(dp->iomem, ZYNQMP_DP_TX_TRAINING_PATTERN_SET,
			DP_TRAINING_PATTERN_1);
	ret = drm_dp_dpcd_writeb(&dp->aux, DP_TRAINING_PATTERN_SET,
				 DP_TRAINING_PATTERN_1 |
				 DP_LINK_SCRAMBLING_DISABLE);
	if (ret < 0)
		return ret;

	/*
	 * 256 loops should be maximum iterations for 4 lanes and 4 values.
	 * So, This loop should exit before 512 iterations
	 */
	for (max_tries = 0; max_tries < 512; max_tries++) {
		ret = zynqmp_dp_update_vs_emph(dp);
		if (ret)
			return ret;

		drm_dp_link_train_clock_recovery_delay(&dp->aux, dp->dpcd);
		ret = drm_dp_dpcd_read_link_status(&dp->aux, link_status);
		if (ret < 0)
			return ret;

		cr_done = drm_dp_clock_recovery_ok(link_status, lane_cnt);
		if (cr_done)
			break;

		for (i = 0; i < lane_cnt; i++)
			if (!(dp->train_set[i] & DP_TRAIN_MAX_SWING_REACHED))
				break;
		if (i == lane_cnt)
			break;

		if ((dp->train_set[0] & DP_TRAIN_VOLTAGE_SWING_MASK) == vs)
			tries++;
		else
			tries = 0;

		if (tries == DP_MAX_TRAINING_TRIES)
			break;

		vs = dp->train_set[0] & DP_TRAIN_VOLTAGE_SWING_MASK;
		zynqmp_dp_adjust_train(dp, link_status);
	}

	if (!cr_done)
		return -EIO;

	return 0;
}

/**
 * zynqmp_dp_link_train_ce - Train channel equalization
 * @dp: DisplayPort IP core structure
 *
 * Return: 0 if channel equalization train is done successfully, or
 * corresponding error code.
 */
static int zynqmp_dp_link_train_ce(struct zynqmp_dp *dp)
{
	u8 link_status[DP_LINK_STATUS_SIZE];
	u8 lane_cnt = dp->mode.lane_cnt;
	u32 pat, tries;
	int ret;
	bool ce_done;

	if (dp->dpcd[DP_DPCD_REV] >= DP_V1_2 &&
	    dp->dpcd[DP_MAX_LANE_COUNT] & DP_TPS3_SUPPORTED)
		pat = DP_TRAINING_PATTERN_3;
	else
		pat = DP_TRAINING_PATTERN_2;

	zynqmp_dp_write(dp->iomem, ZYNQMP_DP_TX_TRAINING_PATTERN_SET, pat);
	ret = drm_dp_dpcd_writeb(&dp->aux, DP_TRAINING_PATTERN_SET,
				 pat | DP_LINK_SCRAMBLING_DISABLE);
	if (ret < 0)
		return ret;

	for (tries = 0; tries < DP_MAX_TRAINING_TRIES; tries++) {
		ret = zynqmp_dp_update_vs_emph(dp);
		if (ret)
			return ret;

		drm_dp_link_train_channel_eq_delay(&dp->aux, dp->dpcd);
		ret = drm_dp_dpcd_read_link_status(&dp->aux, link_status);
		if (ret < 0)
			return ret;

		ce_done = drm_dp_channel_eq_ok(link_status, lane_cnt);
		if (ce_done)
			break;

		zynqmp_dp_adjust_train(dp, link_status);
	}

	if (!ce_done)
		return -EIO;

	return 0;
}

/**
 * zynqmp_dp_train - Train the link
 * @dp: DisplayPort IP core structure
 *
 * Return: 0 if all trains are done successfully, or corresponding error code.
 */
static int zynqmp_dp_train(struct zynqmp_dp *dp)
{
	u32 reg;
	u8 bw_code = dp->mode.bw_code;
	u8 lane_cnt = dp->mode.lane_cnt;
	u8 aux_lane_cnt = lane_cnt;
	bool enhanced;
	int ret;

	zynqmp_dp_write(dp->iomem, ZYNQMP_DP_TX_LANE_CNT_SET, lane_cnt);
	enhanced = drm_dp_enhanced_frame_cap(dp->dpcd);
	if (enhanced) {
		zynqmp_dp_write(dp->iomem, ZYNQMP_DP_TX_ENHANCED_FRAME_EN, 1);
		aux_lane_cnt |= DP_LANE_COUNT_ENHANCED_FRAME_EN;
	}

	if (dp->dpcd[3] & 0x1) {
		zynqmp_dp_write(dp->iomem, ZYNQMP_DP_TX_DOWNSPREAD_CTL, 1);
		drm_dp_dpcd_writeb(&dp->aux, DP_DOWNSPREAD_CTRL,
				   DP_SPREAD_AMP_0_5);
	} else {
		zynqmp_dp_write(dp->iomem, ZYNQMP_DP_TX_DOWNSPREAD_CTL, 0);
		drm_dp_dpcd_writeb(&dp->aux, DP_DOWNSPREAD_CTRL, 0);
	}

	ret = drm_dp_dpcd_writeb(&dp->aux, DP_LANE_COUNT_SET, aux_lane_cnt);
	if (ret < 0) {
		dev_err(dp->dev, "failed to set lane count\n");
		return ret;
	}

	ret = drm_dp_dpcd_writeb(&dp->aux, DP_MAIN_LINK_CHANNEL_CODING_SET,
				 DP_SET_ANSI_8B10B);
	if (ret < 0) {
		dev_err(dp->dev, "failed to set ANSI 8B/10B encoding\n");
		return ret;
	}

	ret = drm_dp_dpcd_writeb(&dp->aux, DP_LINK_BW_SET, bw_code);
	if (ret < 0) {
		dev_err(dp->dev, "failed to set DP bandwidth\n");
		return ret;
	}

	zynqmp_dp_write(dp->iomem, ZYNQMP_DP_TX_LINK_BW_SET, bw_code);
	switch (bw_code) {
	case DP_LINK_BW_1_62:
		reg = ZYNQMP_DP_TX_PHY_CLOCK_FEEDBACK_SETTING_162;
		break;
	case DP_LINK_BW_2_7:
		reg = ZYNQMP_DP_TX_PHY_CLOCK_FEEDBACK_SETTING_270;
		break;
	case DP_LINK_BW_5_4:
	default:
		reg = ZYNQMP_DP_TX_PHY_CLOCK_FEEDBACK_SETTING_540;
		break;
	}

	zynqmp_dp_write(dp->iomem, ZYNQMP_DP_TX_PHY_CLOCK_FEEDBACK_SETTING,
			reg);
	ret = zynqmp_dp_phy_ready(dp);
	if (ret < 0)
		return ret;

<<<<<<< HEAD
	zynqmp_dp_write(dp->iomem, ZYNQMP_DP_TX_SCRAMBLING_DISABLE, 1);
	memset(dp->train_set, 0, ARRAY_SIZE(dp->train_set));
=======
	zynqmp_dp_write(dp, ZYNQMP_DP_SCRAMBLING_DISABLE, 1);
	memset(dp->train_set, 0, sizeof(dp->train_set));
>>>>>>> 8bb7eca9
	ret = zynqmp_dp_link_train_cr(dp);
	if (ret)
		return ret;

	ret = zynqmp_dp_link_train_ce(dp);
	if (ret)
		return ret;

	ret = drm_dp_dpcd_writeb(&dp->aux, DP_TRAINING_PATTERN_SET,
				 DP_TRAINING_PATTERN_DISABLE);
	if (ret < 0) {
		dev_err(dp->dev, "failed to disable training pattern\n");
		return ret;
	}
	zynqmp_dp_write(dp->iomem, ZYNQMP_DP_TX_TRAINING_PATTERN_SET,
			DP_TRAINING_PATTERN_DISABLE);

	zynqmp_dp_write(dp->iomem, ZYNQMP_DP_TX_SCRAMBLING_DISABLE, 0);

	return 0;
}

/**
 * zynqmp_dp_train_loop - Downshift the link rate during training
 * @dp: DisplayPort IP core structure
 *
 * Train the link by downshifting the link rate if training is not successful.
 */
static void zynqmp_dp_train_loop(struct zynqmp_dp *dp)
{
	struct zynqmp_dp_mode *mode = &dp->mode;
	u8 bw = mode->bw_code;
	int ret;

	do {
		if (dp->status == connector_status_disconnected ||
		    !dp->enabled)
			return;

		ret = zynqmp_dp_train(dp);
		if (!ret)
			return;

		ret = zynqmp_dp_mode_configure(dp, mode->pclock, bw);
		if (ret < 0)
			goto err_out;

		bw = ret;
	} while (bw >= DP_LINK_BW_1_62);

err_out:
	dev_err(dp->dev, "failed to train the DP link\n");
}

/*
 * DP Aux functions
 */

#define AUX_READ_BIT	0x1

/**
 * zynqmp_dp_aux_cmd_submit - Submit aux command
 * @dp: DisplayPort IP core structure
 * @cmd: aux command
 * @addr: aux address
 * @buf: buffer for command data
 * @bytes: number of bytes for @buf
 * @reply: reply code to be returned
 *
 * Submit an aux command. All aux related commands, native or i2c aux
 * read/write, are submitted through this function. The function is mapped to
 * the transfer function of struct drm_dp_aux. This function involves in
 * multiple register reads/writes, thus synchronization is needed, and it is
 * done by drm_dp_helper using @hw_mutex. The calling thread goes into sleep
 * if there's no immediate reply to the command submission. The reply code is
 * returned at @reply if @reply != NULL.
 *
 * Return: 0 if the command is submitted properly, or corresponding error code:
 * -EBUSY when there is any request already being processed
 * -ETIMEDOUT when receiving reply is timed out
 * -EIO when received bytes are less than requested
 */
static int zynqmp_dp_aux_cmd_submit(struct zynqmp_dp *dp, u32 cmd, u16 addr,
				    u8 *buf, u8 bytes, u8 *reply)
{
	bool is_read = (cmd & AUX_READ_BIT) ? true : false;
	void __iomem *iomem = dp->iomem;
	u32 reg, i;

	reg = zynqmp_dp_read(iomem, ZYNQMP_DP_TX_INTR_SIGNAL_STATE);
	if (reg & ZYNQMP_DP_TX_INTR_SIGNAL_STATE_REQUEST)
		return -EBUSY;

	zynqmp_dp_write(iomem, ZYNQMP_DP_TX_AUX_ADDRESS, addr);
	if (!is_read)
		for (i = 0; i < bytes; i++)
			zynqmp_dp_write(iomem, ZYNQMP_DP_TX_AUX_WRITE_FIFO,
					buf[i]);

	reg = cmd << ZYNQMP_DP_TX_AUX_COMMAND_CMD_SHIFT;
	if (!buf || !bytes)
		reg |= ZYNQMP_DP_TX_AUX_COMMAND_ADDRESS_ONLY;
	else
		reg |= (bytes - 1) << ZYNQMP_DP_TX_AUX_COMMAND_BYTES_SHIFT;
	zynqmp_dp_write(iomem, ZYNQMP_DP_TX_AUX_COMMAND, reg);

	/* Wait for reply to be delivered upto 2ms */
	for (i = 0; ; i++) {
		reg = zynqmp_dp_read(iomem, ZYNQMP_DP_TX_INTR_SIGNAL_STATE);
		if (reg & ZYNQMP_DP_TX_INTR_SIGNAL_STATE_REPLY)
			break;

		if (reg & ZYNQMP_DP_TX_INTR_SIGNAL_STATE_REPLY_TIMEOUT ||
		    i == 2)
			return -ETIMEDOUT;

		usleep_range(1000, 1100);
	}

	reg = zynqmp_dp_read(iomem, ZYNQMP_DP_TX_AUX_REPLY_CODE);
	if (reply)
		*reply = reg;

	if (is_read &&
	    (reg == ZYNQMP_DP_TX_AUX_REPLY_CODE_AUX_ACK ||
	     reg == ZYNQMP_DP_TX_AUX_REPLY_CODE_I2C_ACK)) {
		reg = zynqmp_dp_read(iomem, ZYNQMP_DP_TX_REPLY_DATA_CNT);
		if ((reg & ZYNQMP_DP_TX_AUX_REPLY_CNT_MASK) != bytes)
			return -EIO;

		for (i = 0; i < bytes; i++) {
			buf[i] = zynqmp_dp_read(iomem,
						ZYNQMP_DP_TX_AUX_REPLY_DATA);
		}
	}

	return 0;
}

static ssize_t
zynqmp_dp_aux_transfer(struct drm_dp_aux *aux, struct drm_dp_aux_msg *msg)
{
	struct zynqmp_dp *dp = container_of(aux, struct zynqmp_dp, aux);
	int ret;
	unsigned int i, iter;

	/* Number of loops = timeout in msec / aux delay (400 usec) */
	iter = zynqmp_dp_aux_timeout_ms * 1000 / 400;
	iter = iter ? iter : 1;

	for (i = 0; i < iter; i++) {
		ret = zynqmp_dp_aux_cmd_submit(dp, msg->request, msg->address,
					       msg->buffer, msg->size,
					       &msg->reply);
		if (!ret) {
			dev_dbg(dp->dev, "aux %d retries\n", i);
			return msg->size;
		}

		if (dp->status == connector_status_disconnected) {
			dev_dbg(dp->dev, "no connected aux device\n");
			return -ENODEV;
		}

		usleep_range(400, 500);
	}

	dev_dbg(dp->dev, "failed to do aux transfer (%d)\n", ret);

	return ret;
}

/**
 * zynqmp_dp_init_aux - Initialize the DP aux
 * @dp: DisplayPort IP core structure
 *
 * Initialize the DP aux. The aux clock is derived from the axi clock, so
 * this function gets the axi clock frequency and calculates the filter
 * value. Additionally, the interrupts and transmitter are enabled.
 *
 * Return: 0 on success, error value otherwise
 */
static int zynqmp_dp_init_aux(struct zynqmp_dp *dp)
{
	unsigned int rate;
	u32 reg, w;

	rate = zynqmp_disp_get_apb_clk_rate(dp->dpsub->disp);
	if (rate < ZYNQMP_DP_TX_CLK_DIVIDER_MHZ) {
		dev_err(dp->dev, "aclk should be higher than 1MHz\n");
		return -EINVAL;
	}

	/* Allowable values for this register are: 8, 16, 24, 32, 40, 48 */
	for (w = 8; w <= 48; w += 8) {
		/* AUX pulse width should be between 0.4 to 0.6 usec */
		if (w >= (4 * rate / 10000000) &&
		    w <= (6 * rate / 10000000))
			break;
	}

<<<<<<< HEAD
	if (w > 48) {
		dev_err(dp->dev, "aclk frequency too high\n");
		return -EINVAL;
	}
	reg = w << ZYNQMP_DP_TX_CLK_DIVIDER_AUX_FILTER_SHIFT;
	reg |= rate / ZYNQMP_DP_TX_CLK_DIVIDER_MHZ;
	zynqmp_dp_write(dp->iomem, ZYNQMP_DP_TX_CLK_DIVIDER, reg);
	zynqmp_dp_write(dp->iomem, ZYNQMP_DP_SUB_TX_INTR_EN,
			ZYNQMP_DP_TX_INTR_ALL);
	zynqmp_dp_write(dp->iomem, ZYNQMP_DP_SUB_TX_INTR_DS,
			ZYNQMP_DP_TX_NO_INTR_ALL);
	zynqmp_dp_write(dp->iomem, ZYNQMP_DP_TX_ENABLE, 1);
=======
	dp->aux.name = "ZynqMP DP AUX";
	dp->aux.dev = dp->dev;
	dp->aux.drm_dev = dp->drm;
	dp->aux.transfer = zynqmp_dp_aux_transfer;
>>>>>>> 8bb7eca9

	return 0;
}

/**
 * zynqmp_dp_exit_aux - De-initialize the DP aux
 * @dp: DisplayPort IP core structure
 *
 * De-initialize the DP aux. Disable all interrupts which are enabled
 * through aux initialization, as well as the transmitter.
 */
static void zynqmp_dp_exit_aux(struct zynqmp_dp *dp)
{
	zynqmp_dp_write(dp->iomem, ZYNQMP_DP_TX_ENABLE, 0);
	zynqmp_dp_write(dp->iomem, ZYNQMP_DP_SUB_TX_INTR_DS, 0xffffffff);
}

/*
 * Generic DP functions
 */

/**
 * zynqmp_dp_update_misc - Write the misc registers
 * @dp: DisplayPort IP core structure
 *
 * The misc register values are stored in the structure, and this
 * function applies the values into the registers.
 */
static void zynqmp_dp_update_misc(struct zynqmp_dp *dp)
{
	zynqmp_dp_write(dp->iomem, ZYNQMP_DP_TX_MAIN_STREAM_MISC0,
			dp->config.misc0);
	zynqmp_dp_write(dp->iomem, ZYNQMP_DP_TX_MAIN_STREAM_MISC1,
			dp->config.misc1);
}

/**
 * zynqmp_dp_set_sync_mode - Set the sync mode bit in the software misc state
 * @dp: DisplayPort IP core structure
 * @mode: flag if the sync mode should be on or off
 *
 * Set the bit in software misc state. To apply to hardware,
 * zynqmp_dp_update_misc() should be called.
 */
static void zynqmp_dp_set_sync_mode(struct zynqmp_dp *dp, bool mode)
{
	struct zynqmp_dp_config *config = &dp->config;

	if (mode)
		config->misc0 |= ZYNQMP_DP_TX_MAIN_STREAM_MISC0_SYNC;
	else
		config->misc0 &= ~ZYNQMP_DP_TX_MAIN_STREAM_MISC0_SYNC;
}

/**
 * zynqmp_dp_get_sync_mode - Get the sync mode state
 * @dp: DisplayPort IP core structure
 *
 * Return: true if the sync mode is on, or false
 */
static bool zynqmp_dp_get_sync_mode(struct zynqmp_dp *dp)
{
	struct zynqmp_dp_config *config = &dp->config;

	return !!(config->misc0 & ZYNQMP_DP_TX_MAIN_STREAM_MISC0_SYNC);
}

/**
 * zynqmp_dp_set_bpc - Set bpc value in software misc state
 * @dp: DisplayPort IP core structure
 * @bpc: bits per component
 *
 * Return: 0 on success, or the fallback bpc value
 */
static u8 zynqmp_dp_set_bpc(struct zynqmp_dp *dp, u8 bpc)
{
	struct zynqmp_dp_config *config = &dp->config;
	u8 ret = 0;

	if (dp->connector.display_info.bpc &&
	    dp->connector.display_info.bpc != bpc) {
		dev_err(dp->dev, "requested bpc (%u) != display info (%u)\n",
			bpc, dp->connector.display_info.bpc);
		bpc = dp->connector.display_info.bpc;
	}

	config->misc0 &= ~ZYNQMP_DP_MISC0_BPC_MASK;
	switch (bpc) {
	case 6:
		config->misc0 |= ZYNQMP_DP_MISC0_BPC_6;
		break;
	case 8:
		config->misc0 |= ZYNQMP_DP_MISC0_BPC_8;
		break;
	case 10:
		config->misc0 |= ZYNQMP_DP_MISC0_BPC_10;
		break;
	case 12:
		config->misc0 |= ZYNQMP_DP_MISC0_BPC_12;
		break;
	case 16:
		config->misc0 |= ZYNQMP_DP_MISC0_BPC_16;
		break;
	default:
		dev_err(dp->dev, "Not supported bpc (%u). fall back to 8bpc\n",
			bpc);
		config->misc0 |= ZYNQMP_DP_MISC0_BPC_8;
		ret = 8;
		break;
	}
	config->bpc = bpc;
	zynqmp_dp_update_bpp(dp);

	return ret;
}

/**
 * zynqmp_dp_get_bpc - Set bpc value from software state
 * @dp: DisplayPort IP core structure
 *
 * Return: current bpc value
 */
static u8 zynqmp_dp_get_bpc(struct zynqmp_dp *dp)
{
	return dp->config.bpc;
}

/**
 * zynqmp_dp_encoder_mode_set_transfer_unit - Set the transfer unit values
 * @dp: DisplayPort IP core structure
 * @mode: requested display mode
 *
 * Set the transfer unit, and calculate all transfer unit size related values.
 * Calculation is based on DP and IP core specification.
 */
static void
zynqmp_dp_encoder_mode_set_transfer_unit(struct zynqmp_dp *dp,
					 struct drm_display_mode *mode)
{
	u32 tu = ZYNQMP_DP_TX_DEF_TRANSFER_UNIT_SIZE;
	u32 bw, vid_kbytes, avg_bytes_per_tu, init_wait;

	/* Use the max transfer unit size (default) */
	zynqmp_dp_write(dp->iomem, ZYNQMP_DP_TX_TRANSFER_UNIT_SIZE, tu);

	vid_kbytes = mode->clock * (dp->config.bpp / 8);
	bw = drm_dp_bw_code_to_link_rate(dp->mode.bw_code);
	avg_bytes_per_tu = vid_kbytes * tu / (dp->mode.lane_cnt * bw / 1000);
	zynqmp_dp_write(dp->iomem, ZYNQMP_DP_TX_MIN_BYTES_PER_TU,
			avg_bytes_per_tu / 1000);
	zynqmp_dp_write(dp->iomem, ZYNQMP_DP_TX_FRAC_BYTES_PER_TU,
			avg_bytes_per_tu % 1000);

	/* Configure the initial wait cycle based on transfer unit size */
	if (tu < (avg_bytes_per_tu / 1000))
		init_wait = 0;
	else if ((avg_bytes_per_tu / 1000) <= 4)
		init_wait = tu;
	else
		init_wait = tu - avg_bytes_per_tu / 1000;

	zynqmp_dp_write(dp->iomem, ZYNQMP_DP_TX_INIT_WAIT, init_wait);
}

/**
 * zynqmp_dp_encoder_mode_set_stream - Configure the main stream
 * @dp: DisplayPort IP core structure
 * @mode: requested display mode
 *
 * Configure the main stream based on the requested mode @mode. Calculation is
 * based on IP core specification.
 */
void zynqmp_dp_encoder_mode_set_stream(struct zynqmp_dp *dp,
				       struct drm_display_mode *mode)
{
	void __iomem *iomem = dp->iomem;
	u8 lane_cnt = dp->mode.lane_cnt;
	u32 reg, wpl;
	unsigned int rate;

	zynqmp_dp_write(iomem, ZYNQMP_DP_TX_MAIN_STREAM_HTOTAL, mode->htotal);
	zynqmp_dp_write(iomem, ZYNQMP_DP_TX_MAIN_STREAM_VTOTAL, mode->vtotal);
	zynqmp_dp_write(iomem, ZYNQMP_DP_TX_MAIN_STREAM_POLARITY,
			(!!(mode->flags & DRM_MODE_FLAG_PVSYNC) <<
			 ZYNQMP_DP_TX_MAIN_STREAM_POLARITY_VSYNC_SHIFT) |
			(!!(mode->flags & DRM_MODE_FLAG_PHSYNC) <<
			 ZYNQMP_DP_TX_MAIN_STREAM_POLARITY_HSYNC_SHIFT));
	zynqmp_dp_write(iomem, ZYNQMP_DP_TX_MAIN_STREAM_HSWIDTH,
			mode->hsync_end - mode->hsync_start);
	zynqmp_dp_write(iomem, ZYNQMP_DP_TX_MAIN_STREAM_VSWIDTH,
			mode->vsync_end - mode->vsync_start);
	zynqmp_dp_write(iomem, ZYNQMP_DP_TX_MAIN_STREAM_HRES, mode->hdisplay);
	zynqmp_dp_write(iomem, ZYNQMP_DP_TX_MAIN_STREAM_VRES, mode->vdisplay);
	zynqmp_dp_write(iomem, ZYNQMP_DP_TX_MAIN_STREAM_HSTART,
			mode->htotal - mode->hsync_start);
	zynqmp_dp_write(iomem, ZYNQMP_DP_TX_MAIN_STREAM_VSTART,
			mode->vtotal - mode->vsync_start);

	/* In synchronous mode, set the diviers */
	if (dp->config.misc0 & ZYNQMP_DP_TX_MAIN_STREAM_MISC0_SYNC) {
		reg = drm_dp_bw_code_to_link_rate(dp->mode.bw_code);
		zynqmp_dp_write(iomem, ZYNQMP_DP_TX_N_VID, reg);
		zynqmp_dp_write(iomem, ZYNQMP_DP_TX_M_VID, mode->clock);
		rate = zynqmp_disp_get_aud_clk_rate(dp->dpsub->disp);
		if (rate) {
			dev_dbg(dp->dev, "Audio rate: %d\n", rate / 512);
			zynqmp_dp_write(iomem, ZYNQMP_DP_TX_AUDIO_N_AUD, reg);
			zynqmp_dp_write(iomem, ZYNQMP_DP_TX_AUDIO_M_AUD,
					rate / 1000);
		}
	}

	/* Only 2 channel audio is supported now */
	if (zynqmp_disp_aud_enabled(dp->dpsub->disp))
		zynqmp_dp_write(iomem, ZYNQMP_DP_TX_AUDIO_CHANNELS, 1);

	zynqmp_dp_write(iomem, ZYNQMP_DP_TX_USER_PIXEL_WIDTH, 1);

	/* Translate to the native 16 bit datapath based on IP core spec */
	wpl = (mode->hdisplay * dp->config.bpp + 15) / 16;
	reg = wpl + wpl % lane_cnt - lane_cnt;
	zynqmp_dp_write(iomem, ZYNQMP_DP_TX_USER_DATA_CNT_PER_LANE, reg);
}

/*
 * DRM connector functions
 */

static enum drm_connector_status
zynqmp_dp_connector_detect(struct drm_connector *connector, bool force)
{
	struct zynqmp_dp *dp = connector_to_dp(connector);
	struct zynqmp_dp_link_config *link_config = &dp->link_config;
	u32 state, i;
	int ret;

	/*
	 * This is from heuristic. It takes some delay (ex, 100 ~ 500 msec) to
	 * get the HPD signal with some monitors.
	 */
	for (i = 0; i < 10; i++) {
		state = zynqmp_dp_read(dp->iomem,
				       ZYNQMP_DP_TX_INTR_SIGNAL_STATE);
		if (state & ZYNQMP_DP_TX_INTR_SIGNAL_STATE_HPD)
			break;
		msleep(100);
	}

	if (state & ZYNQMP_DP_TX_INTR_SIGNAL_STATE_HPD) {
		dp->status = connector_status_connected;
		ret = drm_dp_dpcd_read(&dp->aux, 0x0, dp->dpcd,
				       sizeof(dp->dpcd));
		if (ret < 0) {
			dev_dbg(dp->dev, "DPCD read first try fails");
			ret = drm_dp_dpcd_read(&dp->aux, 0x0, dp->dpcd,
					       sizeof(dp->dpcd));
			if (ret < 0) {
				dev_dbg(dp->dev, "DPCD read retry fails");
				goto disconnected;
			}
		}

		link_config->max_rate = min_t(int,
					      drm_dp_max_link_rate(dp->dpcd),
					      DP_HIGH_BIT_RATE2);
		link_config->max_lanes = min_t(u8,
					       drm_dp_max_lane_count(dp->dpcd),
					       dp->num_lanes);

		return connector_status_connected;
	}

disconnected:
	dp->status = connector_status_disconnected;
	return connector_status_disconnected;
}

static int zynqmp_dp_connector_get_modes(struct drm_connector *connector)
{
	struct zynqmp_dp *dp = connector_to_dp(connector);
	struct edid *edid;
	int ret;

	edid = drm_get_edid(connector, &dp->aux.ddc);
	if (!edid)
		return 0;

	drm_connector_update_edid_property(connector, edid);
	ret = drm_add_edid_modes(connector, edid);
	kfree(edid);

	return ret;
}

static struct drm_encoder *
zynqmp_dp_connector_best_encoder(struct drm_connector *connector)
{
	struct zynqmp_dp *dp = connector_to_dp(connector);

	return &dp->encoder;
}

static int zynqmp_dp_connector_mode_valid(struct drm_connector *connector,
					  struct drm_display_mode *mode)
{
	struct zynqmp_dp *dp = connector_to_dp(connector);
	u8 max_lanes = dp->link_config.max_lanes;
	u8 bpp = dp->config.bpp;
	int max_rate = dp->link_config.max_rate;
	int rate;

	if (mode->clock > ZYNQMP_MAX_FREQ) {
		dev_dbg(dp->dev, "filtered the mode, %s,for high pixel rate\n",
			mode->name);
		drm_mode_debug_printmodeline(mode);
		return MODE_CLOCK_HIGH;
	}

	/* Check with link rate and lane count */
	rate = zynqmp_dp_max_rate(max_rate, max_lanes, bpp);
	if (mode->clock > rate) {
		dev_dbg(dp->dev, "filtered the mode, %s,for high pixel rate\n",
			mode->name);
		drm_mode_debug_printmodeline(mode);
		return MODE_CLOCK_HIGH;
	}

	return MODE_OK;
}

static void zynqmp_dp_connector_destroy(struct drm_connector *connector)
{
	drm_connector_unregister(connector);
	drm_connector_cleanup(connector);
}

static int
zynqmp_dp_connector_atomic_set_property(struct drm_connector *connector,
					struct drm_connector_state *state,
					struct drm_property *property,
					uint64_t val)
{
	struct zynqmp_dp *dp = connector_to_dp(connector);

	if (property == dp->sync_prop) {
		zynqmp_dp_set_sync_mode(dp, val);
	} else if (property == dp->bpc_prop) {
		u8 bpc;

		bpc = zynqmp_dp_set_bpc(dp, val);
		if (bpc) {
			drm_object_property_set_value(&connector->base,
						      property, bpc);
			return -EINVAL;
		}
	} else {
		return -EINVAL;
	}

	return 0;
}

static int
zynqmp_dp_connector_atomic_get_property(struct drm_connector *connector,
					const struct drm_connector_state *state,
					struct drm_property *property,
					uint64_t *val)
{
	struct zynqmp_dp *dp = connector_to_dp(connector);

	if (property == dp->sync_prop)
		*val = zynqmp_dp_get_sync_mode(dp);
	else if (property == dp->bpc_prop)
		*val =  zynqmp_dp_get_bpc(dp);
	else
		return -EINVAL;

	return 0;
}

static const struct drm_connector_funcs zynqmp_dp_connector_funcs = {
	.detect			= zynqmp_dp_connector_detect,
	.fill_modes		= drm_helper_probe_single_connector_modes,
	.destroy		= zynqmp_dp_connector_destroy,
	.atomic_duplicate_state	= drm_atomic_helper_connector_duplicate_state,
	.atomic_destroy_state	= drm_atomic_helper_connector_destroy_state,
	.reset			= drm_atomic_helper_connector_reset,
	.atomic_set_property	= zynqmp_dp_connector_atomic_set_property,
	.atomic_get_property	= zynqmp_dp_connector_atomic_get_property,
};

static struct drm_connector_helper_funcs zynqmp_dp_connector_helper_funcs = {
	.get_modes	= zynqmp_dp_connector_get_modes,
	.best_encoder	= zynqmp_dp_connector_best_encoder,
	.mode_valid	= zynqmp_dp_connector_mode_valid,
};

/*
 * DRM encoder functions
 */

static void zynqmp_dp_encoder_enable(struct drm_encoder *encoder)
{
	struct zynqmp_dp *dp = encoder_to_dp(encoder);
	void __iomem *iomem = dp->iomem;
	unsigned int i;
	int ret = 0;

	ret = pm_runtime_get_sync(dp->dev);
	if (ret < 0) {
		dev_err(dp->dev, "IRQ sync failed to resume: %d\n", ret);
		return;
	}

	dp->enabled = true;
	zynqmp_dp_init_aux(dp);
	zynqmp_dp_update_misc(dp);
	if (zynqmp_disp_aud_enabled(dp->dpsub->disp))
		zynqmp_dp_write(iomem, ZYNQMP_DP_TX_AUDIO_CONTROL, 1);
	zynqmp_dp_write(iomem, ZYNQMP_DP_TX_PHY_POWER_DOWN, 0);
	if (dp->status == connector_status_connected) {
		for (i = 0; i < 3; i++) {
			ret = drm_dp_dpcd_writeb(&dp->aux, DP_SET_POWER,
						 DP_SET_POWER_D0);
			if (ret == 1)
				break;
			usleep_range(300, 500);
		}
		/* Some monitors take time to wake up properly */
		msleep(zynqmp_dp_power_on_delay_ms);
	}
	if (ret != 1)
		dev_dbg(dp->dev, "DP aux failed\n");
	else
		zynqmp_dp_train_loop(dp);
	zynqmp_dp_write(iomem, ZYNQMP_DP_TX_SW_RESET,
			ZYNQMP_DP_TX_SW_RESET_ALL);
	zynqmp_dp_write(iomem, ZYNQMP_DP_TX_ENABLE_MAIN_STREAM, 1);
}

static void zynqmp_dp_encoder_disable(struct drm_encoder *encoder)
{
	struct zynqmp_dp *dp = encoder_to_dp(encoder);
	void __iomem *iomem = dp->iomem;
	int ret;

	dp->enabled = false;
	cancel_delayed_work(&dp->hpd_work);
	zynqmp_dp_write(iomem, ZYNQMP_DP_TX_ENABLE_MAIN_STREAM, 0);
	ret = drm_dp_dpcd_writeb(&dp->aux, DP_SET_POWER, DP_SET_POWER_D3);
	if (ret < 0) {
		dev_err(dp->dev, "failed to write a byte to the DPCD: %d\n",
			ret);
		return;
	}
	zynqmp_dp_write(iomem, ZYNQMP_DP_TX_PHY_POWER_DOWN,
			ZYNQMP_DP_TX_PHY_POWER_DOWN_ALL);
	if (zynqmp_disp_aud_enabled(dp->dpsub->disp))
		zynqmp_dp_write(iomem, ZYNQMP_DP_TX_AUDIO_CONTROL, 0);
	pm_runtime_put_sync(dp->dev);
}

static void
zynqmp_dp_encoder_atomic_mode_set(struct drm_encoder *encoder,
				  struct drm_crtc_state *crtc_state,
				  struct drm_connector_state *connector_state)
{
	struct zynqmp_dp *dp = encoder_to_dp(encoder);
	struct drm_display_mode *mode = &crtc_state->mode;
	struct drm_display_mode *adjusted_mode = &crtc_state->adjusted_mode;
	u8 max_lanes = dp->link_config.max_lanes;
	u8 bpp = dp->config.bpp;
	int rate, max_rate = dp->link_config.max_rate;
	int ret;

	/* Check again as bpp or format might have been chagned */
	rate = zynqmp_dp_max_rate(max_rate, max_lanes, bpp);
	if (mode->clock > rate) {
		dev_err(dp->dev, "the mode, %s,has too high pixel rate\n",
			mode->name);
		drm_mode_debug_printmodeline(mode);
	}

	ret = zynqmp_dp_mode_configure(dp, adjusted_mode->clock, 0);
	if (ret < 0)
		return;

	zynqmp_dp_encoder_mode_set_transfer_unit(dp, adjusted_mode);
}

#define ZYNQMP_DP_MIN_H_BACKPORCH	20

static int
zynqmp_dp_encoder_atomic_check(struct drm_encoder *encoder,
			       struct drm_crtc_state *crtc_state,
			       struct drm_connector_state *conn_state)
{
	struct drm_display_mode *adjusted_mode = &crtc_state->adjusted_mode;
	int diff = adjusted_mode->htotal - adjusted_mode->hsync_end;

	/*
	 * ZynqMP DP requires horizontal backporch to be greater than 12.
	 * This limitation may not be compatible with the sink device.
	 */
	if (diff < ZYNQMP_DP_MIN_H_BACKPORCH) {
		dev_dbg(encoder->dev->dev, "hbackporch adjusted: %d to %d",
			diff, ZYNQMP_DP_MIN_H_BACKPORCH - diff);
		diff = ZYNQMP_DP_MIN_H_BACKPORCH - diff;
		adjusted_mode->htotal += diff;
		adjusted_mode->clock = (adjusted_mode->clock *
					adjusted_mode->htotal) /
				       (adjusted_mode->htotal - diff);
	}

	return 0;
}

static const struct drm_encoder_funcs zynqmp_dp_encoder_funcs = {
	.destroy = drm_encoder_cleanup,
};

static const struct drm_encoder_helper_funcs zynqmp_dp_encoder_helper_funcs = {
	.enable			= zynqmp_dp_encoder_enable,
	.disable		= zynqmp_dp_encoder_disable,
	.atomic_mode_set	= zynqmp_dp_encoder_atomic_mode_set,
	.atomic_check		= zynqmp_dp_encoder_atomic_check,
};

/*
 * Component functions
 */

static void zynqmp_dp_hpd_work_func(struct work_struct *work)
{
	struct zynqmp_dp *dp;

	dp = container_of(work, struct zynqmp_dp, hpd_work.work);

	if (dp->drm)
		drm_helper_hpd_irq_event(dp->drm);
}

static struct drm_prop_enum_list zynqmp_dp_bpc_enum[] = {
	{ 6, "6BPC" },
	{ 8, "8BPC" },
	{ 10, "10BPC" },
	{ 12, "12BPC" },
};

int zynqmp_dp_bind(struct device *dev, struct device *master, void *data)
{
	struct zynqmp_dpsub *dpsub = dev_get_drvdata(dev);
	struct zynqmp_dp *dp = dpsub->dp;
	struct drm_encoder *encoder = &dp->encoder;
	struct drm_connector *connector = &dp->connector;
	struct drm_device *drm = data;
	int ret;

	if (!dp->num_lanes)
		return 0;

	encoder->possible_crtcs |= zynqmp_disp_get_crtc_mask(dpsub->disp);
	if (dpsub->external_crtc_attached)
		encoder->possible_crtcs |=
			drm_of_find_possible_crtcs(drm, dev->of_node);

	drm_encoder_init(drm, encoder, &zynqmp_dp_encoder_funcs,
			 DRM_MODE_ENCODER_TMDS, NULL);
	drm_encoder_helper_add(encoder, &zynqmp_dp_encoder_helper_funcs);

	connector->polled = DRM_CONNECTOR_POLL_HPD;
	ret = drm_connector_init(encoder->dev, connector,
				 &zynqmp_dp_connector_funcs,
				 DRM_MODE_CONNECTOR_DisplayPort);
	if (ret) {
		dev_err(dp->dev, "failed to initialize the drm connector");
		goto error_encoder;
	}

	drm_connector_helper_add(connector, &zynqmp_dp_connector_helper_funcs);
	drm_connector_register(connector);
	drm_connector_attach_encoder(connector, encoder);
	connector->dpms = DRM_MODE_DPMS_OFF;

	dp->drm = drm;
	dp->sync_prop = drm_property_create_bool(drm, 0, "sync");
	dp->bpc_prop = drm_property_create_enum(drm, 0, "bpc",
						zynqmp_dp_bpc_enum,
						ARRAY_SIZE(zynqmp_dp_bpc_enum));

	dp->config.misc0 &= ~ZYNQMP_DP_TX_MAIN_STREAM_MISC0_SYNC;
	drm_object_attach_property(&connector->base, dp->sync_prop, false);
	ret = zynqmp_dp_set_bpc(dp, 8);
	drm_object_attach_property(&connector->base, dp->bpc_prop,
				   ret ? ret : 8);
	zynqmp_dp_update_bpp(dp);

	INIT_DELAYED_WORK(&dp->hpd_work, zynqmp_dp_hpd_work_func);

	/* This enables interrupts, so should be called after DRM init */
	ret = zynqmp_dp_init_aux(dp);
	if (ret) {
		dev_err(dp->dev, "failed to initialize DP aux");
		goto error_prop;
	}

	return 0;

error_prop:
	drm_property_destroy(dp->drm, dp->bpc_prop);
	drm_property_destroy(dp->drm, dp->sync_prop);
	zynqmp_dp_connector_destroy(&dp->connector);
error_encoder:
	drm_encoder_cleanup(&dp->encoder);
	return ret;
}

void zynqmp_dp_unbind(struct device *dev, struct device *master, void *data)
{
	struct zynqmp_dpsub *dpsub = dev_get_drvdata(dev);
	struct zynqmp_dp *dp = dpsub->dp;

	disable_irq(dp->irq);
	if (!dp->num_lanes)
		return;

	cancel_delayed_work_sync(&dp->hpd_work);
	zynqmp_dp_exit_aux(dp);
	drm_property_destroy(dp->drm, dp->bpc_prop);
	drm_property_destroy(dp->drm, dp->sync_prop);
	zynqmp_dp_connector_destroy(&dp->connector);
	drm_encoder_cleanup(&dp->encoder);
}

/*
 * Platform functions
 */

static irqreturn_t zynqmp_dp_irq_handler(int irq, void *data)
{
	struct zynqmp_dp *dp = (struct zynqmp_dp *)data;
	u32 status, mask;

	status = zynqmp_dp_read(dp->iomem, ZYNQMP_DP_SUB_TX_INTR_STATUS);
	mask = zynqmp_dp_read(dp->iomem, ZYNQMP_DP_SUB_TX_INTR_MASK);
	if (!(status & ~mask))
		return IRQ_NONE;

	/* dbg for diagnostic, but not much that the driver can do */
	if (status & ZYNQMP_DP_TX_INTR_CHBUF_UNDERFLW_MASK)
		dev_dbg_ratelimited(dp->dev, "underflow interrupt\n");
	if (status & ZYNQMP_DP_TX_INTR_CHBUF_OVERFLW_MASK)
		dev_dbg_ratelimited(dp->dev, "overflow interrupt\n");

	zynqmp_dp_write(dp->iomem, ZYNQMP_DP_SUB_TX_INTR_STATUS, status);

	/* The DP vblank will not be enabled with remote crtc device */
	if (status & ZYNQMP_DP_TX_INTR_VBLANK_START &&
	    !dp->dpsub->external_crtc_attached)
		zynqmp_disp_handle_vblank(dp->dpsub->disp);

	if (status & ZYNQMP_DP_TX_INTR_HPD_EVENT)
		schedule_delayed_work(&dp->hpd_work, 0);

	if (status & ZYNQMP_DP_TX_INTR_HPD_IRQ) {
		int ret;
		u8 buf[DP_LINK_STATUS_SIZE + 2];

		memset(buf, 0, ARRAY_SIZE(buf));

		ret = drm_dp_dpcd_read(&dp->aux, DP_SINK_COUNT, buf,
				       DP_LINK_STATUS_SIZE + 2);
		if (ret < 0)
			goto handled;

		if (buf[4] & DP_LINK_STATUS_UPDATED ||
		    !drm_dp_clock_recovery_ok(&buf[2], dp->mode.lane_cnt) ||
		    !drm_dp_channel_eq_ok(&buf[2], dp->mode.lane_cnt)) {
			zynqmp_dp_train_loop(dp);
		}
	}

handled:
	return IRQ_HANDLED;
}

int zynqmp_dp_probe(struct platform_device *pdev)
{
	struct zynqmp_dpsub *dpsub;
	struct zynqmp_dp *dp;
	struct resource *res;
	struct device_node *port;
	int irq, ret;

	dp = devm_kzalloc(&pdev->dev, sizeof(*dp), GFP_KERNEL);
	if (!dp)
		return -ENOMEM;

	dp->dpms = DRM_MODE_DPMS_OFF;
	dp->status = connector_status_disconnected;
	dp->dev = &pdev->dev;

	res = platform_get_resource_byname(pdev, IORESOURCE_MEM, "dp");
	dp->iomem = devm_ioremap_resource(dp->dev, res);
	if (IS_ERR(dp->iomem))
		return PTR_ERR(dp->iomem);

	zynqmp_dp_write(dp->iomem, ZYNQMP_DP_TX_PHY_POWER_DOWN,
			ZYNQMP_DP_TX_PHY_POWER_DOWN_ALL);
	zynqmp_dp_set(dp->iomem, ZYNQMP_DP_TX_PHY_CONFIG,
		      ZYNQMP_DP_TX_PHY_CONFIG_ALL_RESET);
	zynqmp_dp_write(dp->iomem, ZYNQMP_DP_TX_FORCE_SCRAMBLER_RESET, 1);
	zynqmp_dp_write(dp->iomem, ZYNQMP_DP_TX_ENABLE, 0);

	dp->reset = devm_reset_control_get(dp->dev, NULL);
	if (IS_ERR(dp->reset))
		return dev_err_probe(dp->dev, PTR_ERR(dp->reset),
			"failed to get reset: %ld\n", PTR_ERR(dp->reset));

	ret = zynqmp_dp_reset(dp, false);
	if (ret < 0)
		return ret;

	ret = zynqmp_dp_phy_probe(dp);
	if (ret)
		goto err_reset;

	ret = zynqmp_dp_phy_init(dp);
	if (ret)
<<<<<<< HEAD
		goto error_phy;
=======
		goto err_reset;
>>>>>>> 8bb7eca9

	dp->aux.name = "ZynqMP DP AUX";
	dp->aux.dev = dp->dev;
	dp->aux.transfer = zynqmp_dp_aux_transfer;
	ret = drm_dp_aux_register(&dp->aux);
	if (ret < 0) {
		dev_err(dp->dev, "failed to initialize DP aux\n");
		goto error;
	}

	irq = platform_get_irq(pdev, 0);
	if (irq < 0) {
		ret = irq;
		goto error;
	}

	ret = devm_request_threaded_irq(dp->dev, irq, NULL,
					zynqmp_dp_irq_handler, IRQF_ONESHOT,
					dev_name(dp->dev), dp);
	if (ret < 0)
<<<<<<< HEAD
		goto error;
	dp->irq = irq;

	dpsub = platform_get_drvdata(pdev);
	dpsub->dp = dp;
	dp->dpsub = dpsub;

	for_each_child_of_node(pdev->dev.of_node, port) {
		if (!port->name || of_node_cmp(port->name, "port"))
			continue;

		dpsub->external_crtc_attached = true;
		break;
	}
=======
		goto err_phy_exit;
>>>>>>> 8bb7eca9

	dev_dbg(dp->dev,
		"ZynqMP DisplayPort Tx driver probed with %u phy lanes\n",
		dp->num_lanes);

	return 0;

<<<<<<< HEAD
error:
	drm_dp_aux_unregister(&dp->aux);
error_phy:
=======
err_phy_exit:
>>>>>>> 8bb7eca9
	zynqmp_dp_phy_exit(dp);
err_reset:
	zynqmp_dp_reset(dp, true);

	return ret;
}

int zynqmp_dp_remove(struct platform_device *pdev)
{
	struct zynqmp_dpsub *dpsub = platform_get_drvdata(pdev);
	struct zynqmp_dp *dp = dpsub->dp;

	zynqmp_dp_write(dp->iomem, ZYNQMP_DP_TX_ENABLE, 0);
	drm_dp_aux_unregister(&dp->aux);
	zynqmp_dp_phy_exit(dp);
<<<<<<< HEAD
	dpsub->dp = NULL;

	return 0;
=======
	zynqmp_dp_reset(dp, true);
>>>>>>> 8bb7eca9
}<|MERGE_RESOLUTION|>--- conflicted
+++ resolved
@@ -430,16 +430,12 @@
 		}
 	}
 
-<<<<<<< HEAD
 	ret = zynqmp_dp_reset(dp, false);
 	if (ret < 0)
 		return ret;
 
 	zynqmp_dp_write(dp->iomem, ZYNQMP_DP_SUB_TX_INTR_DS, ZYNQMP_DP_TX_INTR_ALL);
 	zynqmp_dp_clr(dp->iomem, ZYNQMP_DP_TX_PHY_CONFIG, ZYNQMP_DP_TX_PHY_CONFIG_ALL_RESET);
-=======
-	zynqmp_dp_clr(dp, ZYNQMP_DP_PHY_RESET, ZYNQMP_DP_PHY_RESET_ALL_RESET);
->>>>>>> 8bb7eca9
 
 	/*
 	 * Power on lanes in reverse order as only lane 0 waits for the PLL to
@@ -1001,13 +997,8 @@
 	if (ret < 0)
 		return ret;
 
-<<<<<<< HEAD
 	zynqmp_dp_write(dp->iomem, ZYNQMP_DP_TX_SCRAMBLING_DISABLE, 1);
 	memset(dp->train_set, 0, ARRAY_SIZE(dp->train_set));
-=======
-	zynqmp_dp_write(dp, ZYNQMP_DP_SCRAMBLING_DISABLE, 1);
-	memset(dp->train_set, 0, sizeof(dp->train_set));
->>>>>>> 8bb7eca9
 	ret = zynqmp_dp_link_train_cr(dp);
 	if (ret)
 		return ret;
@@ -1209,7 +1200,6 @@
 			break;
 	}
 
-<<<<<<< HEAD
 	if (w > 48) {
 		dev_err(dp->dev, "aclk frequency too high\n");
 		return -EINVAL;
@@ -1222,12 +1212,6 @@
 	zynqmp_dp_write(dp->iomem, ZYNQMP_DP_SUB_TX_INTR_DS,
 			ZYNQMP_DP_TX_NO_INTR_ALL);
 	zynqmp_dp_write(dp->iomem, ZYNQMP_DP_TX_ENABLE, 1);
-=======
-	dp->aux.name = "ZynqMP DP AUX";
-	dp->aux.dev = dp->dev;
-	dp->aux.drm_dev = dp->drm;
-	dp->aux.transfer = zynqmp_dp_aux_transfer;
->>>>>>> 8bb7eca9
 
 	return 0;
 }
@@ -1947,21 +1931,13 @@
 		return dev_err_probe(dp->dev, PTR_ERR(dp->reset),
 			"failed to get reset: %ld\n", PTR_ERR(dp->reset));
 
-	ret = zynqmp_dp_reset(dp, false);
-	if (ret < 0)
-		return ret;
-
 	ret = zynqmp_dp_phy_probe(dp);
 	if (ret)
-		goto err_reset;
+		return ret;
 
 	ret = zynqmp_dp_phy_init(dp);
 	if (ret)
-<<<<<<< HEAD
 		goto error_phy;
-=======
-		goto err_reset;
->>>>>>> 8bb7eca9
 
 	dp->aux.name = "ZynqMP DP AUX";
 	dp->aux.dev = dp->dev;
@@ -1982,7 +1958,6 @@
 					zynqmp_dp_irq_handler, IRQF_ONESHOT,
 					dev_name(dp->dev), dp);
 	if (ret < 0)
-<<<<<<< HEAD
 		goto error;
 	dp->irq = irq;
 
@@ -1997,9 +1972,6 @@
 		dpsub->external_crtc_attached = true;
 		break;
 	}
-=======
-		goto err_phy_exit;
->>>>>>> 8bb7eca9
 
 	dev_dbg(dp->dev,
 		"ZynqMP DisplayPort Tx driver probed with %u phy lanes\n",
@@ -2007,17 +1979,10 @@
 
 	return 0;
 
-<<<<<<< HEAD
 error:
 	drm_dp_aux_unregister(&dp->aux);
 error_phy:
-=======
-err_phy_exit:
->>>>>>> 8bb7eca9
 	zynqmp_dp_phy_exit(dp);
-err_reset:
-	zynqmp_dp_reset(dp, true);
-
 	return ret;
 }
 
@@ -2029,11 +1994,7 @@
 	zynqmp_dp_write(dp->iomem, ZYNQMP_DP_TX_ENABLE, 0);
 	drm_dp_aux_unregister(&dp->aux);
 	zynqmp_dp_phy_exit(dp);
-<<<<<<< HEAD
 	dpsub->dp = NULL;
 
 	return 0;
-=======
-	zynqmp_dp_reset(dp, true);
->>>>>>> 8bb7eca9
 }