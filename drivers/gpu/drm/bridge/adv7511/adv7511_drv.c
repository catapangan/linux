--- conflicted
+++ resolved
@@ -571,12 +571,7 @@
 
 	/* Reading the EDID only works if the device is powered */
 	if (!adv7511->powered) {
-<<<<<<< HEAD
 		unsigned int edid_i2c_addr = adv7511->i2c_edid->addr << 1;
-=======
-		unsigned int edid_i2c_addr =
-					(adv7511->i2c_main->addr << 1) + 4;
->>>>>>> 125f1b10
 
 		__adv7511_power_on(adv7511);
 
@@ -1023,7 +1018,6 @@
 	if (!adv7511)
 		return -ENOMEM;
 
-	adv7511->i2c_main = i2c;
 	adv7511->powered = false;
 	adv7511->status = connector_status_disconnected;
 
@@ -1089,19 +1083,13 @@
 
 	adv7511_packet_disable(adv7511, 0xffff);
 
-<<<<<<< HEAD
 	adv7511->i2c_main = i2c;
 	adv7511->i2c_edid = i2c_new_secondary_device(i2c, "edid",
 						     edid_i2c_addr >> 1);
-	if (!adv7511->i2c_edid)
-		return -ENOMEM;
-=======
-	adv7511->i2c_edid = i2c_new_dummy(i2c->adapter, edid_i2c_addr >> 1);
 	if (!adv7511->i2c_edid) {
 		ret = -ENOMEM;
 		goto uninit_regulators;
 	}
->>>>>>> 125f1b10
 
 	regmap_write(adv7511->regmap, ADV7511_REG_EDID_I2C_ADDR,
 		     adv7511->i2c_edid->addr << 1);
@@ -1143,8 +1131,6 @@
 
 	adv7511_audio_init(dev, adv7511);
 
-	adv7511_audio_init(dev, adv7511);
-
 	return 0;
 
 err_unregister_cec:
@@ -1171,11 +1157,6 @@
 	drm_bridge_remove(&adv7511->bridge);
 
 	adv7511_audio_exit(adv7511);
-<<<<<<< HEAD
-=======
-
-	i2c_unregister_device(adv7511->i2c_edid);
->>>>>>> 125f1b10
 
 	i2c_unregister_device(adv7511->i2c_edid);
 
