/*
 * Driver for keys on GPIO lines capable of generating interrupts.
 *
 * Copyright 2005 Phil Blundell
 * Copyright 2010, 2011 David Jander <david@protonic.nl>
 *
 * This program is free software; you can redistribute it and/or modify
 * it under the terms of the GNU General Public License version 2 as
 * published by the Free Software Foundation.
 */

#include <linux/module.h>

#include <linux/init.h>
#include <linux/fs.h>
#include <linux/interrupt.h>
#include <linux/irq.h>
#include <linux/sched.h>
#include <linux/pm.h>
#include <linux/slab.h>
#include <linux/sysctl.h>
#include <linux/proc_fs.h>
#include <linux/delay.h>
#include <linux/platform_device.h>
#include <linux/input.h>
#include <linux/gpio_keys.h>
#include <linux/workqueue.h>
#include <linux/gpio.h>
#include <linux/gpio/consumer.h>
#include <linux/of.h>
#include <linux/of_irq.h>
#include <linux/spinlock.h>

struct gpio_button_data {
	const struct gpio_keys_button *button;
	struct input_dev *input;
	struct gpio_desc *gpiod;

	unsigned short *code;

	struct timer_list release_timer;
	unsigned int release_delay;	/* in msecs, for IRQ-only buttons */

	struct delayed_work work;
	unsigned int software_debounce;	/* in msecs, for GPIO-driven buttons */

	unsigned int irq;
	spinlock_t lock;
	bool disabled;
	bool key_pressed;
	bool suspended;
};

struct gpio_keys_drvdata {
	const struct gpio_keys_platform_data *pdata;
	struct input_dev *input;
	struct mutex disable_lock;
	unsigned short *keymap;
	struct gpio_button_data data[0];
};

/*
 * SYSFS interface for enabling/disabling keys and switches:
 *
 * There are 4 attributes under /sys/devices/platform/gpio-keys/
 *	keys [ro]              - bitmap of keys (EV_KEY) which can be
 *	                         disabled
 *	switches [ro]          - bitmap of switches (EV_SW) which can be
 *	                         disabled
 *	disabled_keys [rw]     - bitmap of keys currently disabled
 *	disabled_switches [rw] - bitmap of switches currently disabled
 *
 * Userland can change these values and hence disable event generation
 * for each key (or switch). Disabling a key means its interrupt line
 * is disabled.
 *
 * For example, if we have following switches set up as gpio-keys:
 *	SW_DOCK = 5
 *	SW_CAMERA_LENS_COVER = 9
 *	SW_KEYPAD_SLIDE = 10
 *	SW_FRONT_PROXIMITY = 11
 * This is read from switches:
 *	11-9,5
 * Next we want to disable proximity (11) and dock (5), we write:
 *	11,5
 * to file disabled_switches. Now proximity and dock IRQs are disabled.
 * This can be verified by reading the file disabled_switches:
 *	11,5
 * If we now want to enable proximity (11) switch we write:
 *	5
 * to disabled_switches.
 *
 * We can disable only those keys which don't allow sharing the irq.
 */

/**
 * get_n_events_by_type() - returns maximum number of events per @type
 * @type: type of button (%EV_KEY, %EV_SW)
 *
 * Return value of this function can be used to allocate bitmap
 * large enough to hold all bits for given type.
 */
static int get_n_events_by_type(int type)
{
	BUG_ON(type != EV_SW && type != EV_KEY);

	return (type == EV_KEY) ? KEY_CNT : SW_CNT;
}

/**
 * get_bm_events_by_type() - returns bitmap of supported events per @type
 * @input: input device from which bitmap is retrieved
 * @type: type of button (%EV_KEY, %EV_SW)
 *
 * Return value of this function can be used to allocate bitmap
 * large enough to hold all bits for given type.
 */
static const unsigned long *get_bm_events_by_type(struct input_dev *dev,
						  int type)
{
	BUG_ON(type != EV_SW && type != EV_KEY);

	return (type == EV_KEY) ? dev->keybit : dev->swbit;
}

/**
 * gpio_keys_disable_button() - disables given GPIO button
 * @bdata: button data for button to be disabled
 *
 * Disables button pointed by @bdata. This is done by masking
 * IRQ line. After this function is called, button won't generate
 * input events anymore. Note that one can only disable buttons
 * that don't share IRQs.
 *
 * Make sure that @bdata->disable_lock is locked when entering
 * this function to avoid races when concurrent threads are
 * disabling buttons at the same time.
 */
static void gpio_keys_disable_button(struct gpio_button_data *bdata)
{
	if (!bdata->disabled) {
		/*
		 * Disable IRQ and associated timer/work structure.
		 */
		disable_irq(bdata->irq);

		if (bdata->gpiod)
			cancel_delayed_work_sync(&bdata->work);
		else
			del_timer_sync(&bdata->release_timer);

		bdata->disabled = true;
	}
}

/**
 * gpio_keys_enable_button() - enables given GPIO button
 * @bdata: button data for button to be disabled
 *
 * Enables given button pointed by @bdata.
 *
 * Make sure that @bdata->disable_lock is locked when entering
 * this function to avoid races with concurrent threads trying
 * to enable the same button at the same time.
 */
static void gpio_keys_enable_button(struct gpio_button_data *bdata)
{
	if (bdata->disabled) {
		enable_irq(bdata->irq);
		bdata->disabled = false;
	}
}

/**
 * gpio_keys_attr_show_helper() - fill in stringified bitmap of buttons
 * @ddata: pointer to drvdata
 * @buf: buffer where stringified bitmap is written
 * @type: button type (%EV_KEY, %EV_SW)
 * @only_disabled: does caller want only those buttons that are
 *                 currently disabled or all buttons that can be
 *                 disabled
 *
 * This function writes buttons that can be disabled to @buf. If
 * @only_disabled is true, then @buf contains only those buttons
 * that are currently disabled. Returns 0 on success or negative
 * errno on failure.
 */
static ssize_t gpio_keys_attr_show_helper(struct gpio_keys_drvdata *ddata,
					  char *buf, unsigned int type,
					  bool only_disabled)
{
	int n_events = get_n_events_by_type(type);
	unsigned long *bits;
	ssize_t ret;
	int i;

	bits = kcalloc(BITS_TO_LONGS(n_events), sizeof(*bits), GFP_KERNEL);
	if (!bits)
		return -ENOMEM;

	for (i = 0; i < ddata->pdata->nbuttons; i++) {
		struct gpio_button_data *bdata = &ddata->data[i];

		if (bdata->button->type != type)
			continue;

		if (only_disabled && !bdata->disabled)
			continue;

		__set_bit(*bdata->code, bits);
	}

	ret = scnprintf(buf, PAGE_SIZE - 1, "%*pbl", n_events, bits);
	buf[ret++] = '\n';
	buf[ret] = '\0';

	kfree(bits);

	return ret;
}

/**
 * gpio_keys_attr_store_helper() - enable/disable buttons based on given bitmap
 * @ddata: pointer to drvdata
 * @buf: buffer from userspace that contains stringified bitmap
 * @type: button type (%EV_KEY, %EV_SW)
 *
 * This function parses stringified bitmap from @buf and disables/enables
 * GPIO buttons accordingly. Returns 0 on success and negative error
 * on failure.
 */
static ssize_t gpio_keys_attr_store_helper(struct gpio_keys_drvdata *ddata,
					   const char *buf, unsigned int type)
{
	int n_events = get_n_events_by_type(type);
	const unsigned long *bitmap = get_bm_events_by_type(ddata->input, type);
	unsigned long *bits;
	ssize_t error;
	int i;

	bits = kcalloc(BITS_TO_LONGS(n_events), sizeof(*bits), GFP_KERNEL);
	if (!bits)
		return -ENOMEM;

	error = bitmap_parselist(buf, bits, n_events);
	if (error)
		goto out;

	/* First validate */
	if (!bitmap_subset(bits, bitmap, n_events)) {
		error = -EINVAL;
		goto out;
	}

	for (i = 0; i < ddata->pdata->nbuttons; i++) {
		struct gpio_button_data *bdata = &ddata->data[i];

		if (bdata->button->type != type)
			continue;

		if (test_bit(*bdata->code, bits) &&
		    !bdata->button->can_disable) {
			error = -EINVAL;
			goto out;
		}
	}

	mutex_lock(&ddata->disable_lock);

	for (i = 0; i < ddata->pdata->nbuttons; i++) {
		struct gpio_button_data *bdata = &ddata->data[i];

		if (bdata->button->type != type)
			continue;

		if (test_bit(*bdata->code, bits))
			gpio_keys_disable_button(bdata);
		else
			gpio_keys_enable_button(bdata);
	}

	mutex_unlock(&ddata->disable_lock);

out:
	kfree(bits);
	return error;
}

#define ATTR_SHOW_FN(name, type, only_disabled)				\
static ssize_t gpio_keys_show_##name(struct device *dev,		\
				     struct device_attribute *attr,	\
				     char *buf)				\
{									\
	struct platform_device *pdev = to_platform_device(dev);		\
	struct gpio_keys_drvdata *ddata = platform_get_drvdata(pdev);	\
									\
	return gpio_keys_attr_show_helper(ddata, buf,			\
					  type, only_disabled);		\
}

ATTR_SHOW_FN(keys, EV_KEY, false);
ATTR_SHOW_FN(switches, EV_SW, false);
ATTR_SHOW_FN(disabled_keys, EV_KEY, true);
ATTR_SHOW_FN(disabled_switches, EV_SW, true);

/*
 * ATTRIBUTES:
 *
 * /sys/devices/platform/gpio-keys/keys [ro]
 * /sys/devices/platform/gpio-keys/switches [ro]
 */
static DEVICE_ATTR(keys, S_IRUGO, gpio_keys_show_keys, NULL);
static DEVICE_ATTR(switches, S_IRUGO, gpio_keys_show_switches, NULL);

#define ATTR_STORE_FN(name, type)					\
static ssize_t gpio_keys_store_##name(struct device *dev,		\
				      struct device_attribute *attr,	\
				      const char *buf,			\
				      size_t count)			\
{									\
	struct platform_device *pdev = to_platform_device(dev);		\
	struct gpio_keys_drvdata *ddata = platform_get_drvdata(pdev);	\
	ssize_t error;							\
									\
	error = gpio_keys_attr_store_helper(ddata, buf, type);		\
	if (error)							\
		return error;						\
									\
	return count;							\
}

ATTR_STORE_FN(disabled_keys, EV_KEY);
ATTR_STORE_FN(disabled_switches, EV_SW);

/*
 * ATTRIBUTES:
 *
 * /sys/devices/platform/gpio-keys/disabled_keys [rw]
 * /sys/devices/platform/gpio-keys/disables_switches [rw]
 */
static DEVICE_ATTR(disabled_keys, S_IWUSR | S_IRUGO,
		   gpio_keys_show_disabled_keys,
		   gpio_keys_store_disabled_keys);
static DEVICE_ATTR(disabled_switches, S_IWUSR | S_IRUGO,
		   gpio_keys_show_disabled_switches,
		   gpio_keys_store_disabled_switches);

static struct attribute *gpio_keys_attrs[] = {
	&dev_attr_keys.attr,
	&dev_attr_switches.attr,
	&dev_attr_disabled_keys.attr,
	&dev_attr_disabled_switches.attr,
	NULL,
};

static const struct attribute_group gpio_keys_attr_group = {
	.attrs = gpio_keys_attrs,
};

static void gpio_keys_gpio_report_event(struct gpio_button_data *bdata)
{
	const struct gpio_keys_button *button = bdata->button;
	struct input_dev *input = bdata->input;
	unsigned int type = button->type ?: EV_KEY;
	int state;

	state = gpiod_get_value_cansleep(bdata->gpiod);
	if (state < 0) {
		dev_err(input->dev.parent,
			"failed to get gpio state: %d\n", state);
		return;
	}

	if (type == EV_ABS) {
		if (state)
			input_event(input, type, button->code, button->value);
	} else {
		input_event(input, type, *bdata->code, state);
	}
	input_sync(input);
}

static void gpio_keys_gpio_work_func(struct work_struct *work)
{
	struct gpio_button_data *bdata =
		container_of(work, struct gpio_button_data, work.work);

	gpio_keys_gpio_report_event(bdata);

	if (bdata->button->wakeup)
		pm_relax(bdata->input->dev.parent);
}

static irqreturn_t gpio_keys_gpio_isr(int irq, void *dev_id)
{
	struct gpio_button_data *bdata = dev_id;

	BUG_ON(irq != bdata->irq);

	if (bdata->button->wakeup) {
		const struct gpio_keys_button *button = bdata->button;

		pm_stay_awake(bdata->input->dev.parent);
		if (bdata->suspended  &&
		    (button->type == 0 || button->type == EV_KEY)) {
			/*
			 * Simulate wakeup key press in case the key has
			 * already released by the time we got interrupt
			 * handler to run.
			 */
			input_report_key(bdata->input, button->code, 1);
		}
	}

	mod_delayed_work(system_wq,
			 &bdata->work,
			 msecs_to_jiffies(bdata->software_debounce));

	return IRQ_HANDLED;
}

static void gpio_keys_irq_timer(unsigned long _data)
{
	struct gpio_button_data *bdata = (struct gpio_button_data *)_data;
	struct input_dev *input = bdata->input;
	unsigned long flags;

	spin_lock_irqsave(&bdata->lock, flags);
	if (bdata->key_pressed) {
		input_event(input, EV_KEY, *bdata->code, 0);
		input_sync(input);
		bdata->key_pressed = false;
	}
	spin_unlock_irqrestore(&bdata->lock, flags);
}

static irqreturn_t gpio_keys_irq_isr(int irq, void *dev_id)
{
	struct gpio_button_data *bdata = dev_id;
	struct input_dev *input = bdata->input;
	unsigned long flags;

	BUG_ON(irq != bdata->irq);

	spin_lock_irqsave(&bdata->lock, flags);

	if (!bdata->key_pressed) {
		if (bdata->button->wakeup)
			pm_wakeup_event(bdata->input->dev.parent, 0);

		input_event(input, EV_KEY, *bdata->code, 1);
		input_sync(input);

		if (!bdata->release_delay) {
			input_event(input, EV_KEY, *bdata->code, 0);
			input_sync(input);
			goto out;
		}

		bdata->key_pressed = true;
	}

	if (bdata->release_delay)
		mod_timer(&bdata->release_timer,
			jiffies + msecs_to_jiffies(bdata->release_delay));
out:
	spin_unlock_irqrestore(&bdata->lock, flags);
	return IRQ_HANDLED;
}

static void gpio_keys_quiesce_key(void *data)
{
	struct gpio_button_data *bdata = data;

	if (bdata->gpiod)
		cancel_delayed_work_sync(&bdata->work);
	else
		del_timer_sync(&bdata->release_timer);
}

static int gpio_keys_setup_key(struct platform_device *pdev,
				struct input_dev *input,
				struct gpio_keys_drvdata *ddata,
				const struct gpio_keys_button *button,
				int idx,
				struct fwnode_handle *child)
{
	const char *desc = button->desc ? button->desc : "gpio_keys";
	struct device *dev = &pdev->dev;
	struct gpio_button_data *bdata = &ddata->data[idx];
	irq_handler_t isr;
	unsigned long irqflags;
	int irq;
	int error;

	bdata->input = input;
	bdata->button = button;
	spin_lock_init(&bdata->lock);

	if (child) {
		bdata->gpiod = devm_fwnode_get_gpiod_from_child(dev, NULL,
								child,
								GPIOD_IN,
								desc);
		if (IS_ERR(bdata->gpiod)) {
			error = PTR_ERR(bdata->gpiod);
			if (error == -ENOENT) {
				/*
				 * GPIO is optional, we may be dealing with
				 * purely interrupt-driven setup.
				 */
				bdata->gpiod = NULL;
			} else {
				if (error != -EPROBE_DEFER)
					dev_err(dev, "failed to get gpio: %d\n",
						error);
				return error;
			}
		}
	} else if (gpio_is_valid(button->gpio)) {
		/*
		 * Legacy GPIO number, so request the GPIO here and
		 * convert it to descriptor.
		 */
		unsigned flags = GPIOF_IN;

		if (button->active_low)
			flags |= GPIOF_ACTIVE_LOW;

		error = devm_gpio_request_one(dev, button->gpio, flags, desc);
		if (error < 0) {
			dev_err(dev, "Failed to request GPIO %d, error %d\n",
				button->gpio, error);
			return error;
		}

		bdata->gpiod = gpio_to_desc(button->gpio);
		if (!bdata->gpiod)
			return -EINVAL;
	}

	if (bdata->gpiod) {
		if (button->debounce_interval) {
			error = gpiod_set_debounce(bdata->gpiod,
					button->debounce_interval * 1000);
			/* use timer if gpiolib doesn't provide debounce */
			if (error < 0)
				bdata->software_debounce =
						button->debounce_interval;
		}

		if (button->irq) {
			bdata->irq = button->irq;
		} else {
			irq = gpiod_to_irq(bdata->gpiod);
			if (irq < 0) {
				error = irq;
				dev_err(dev,
					"Unable to get irq number for GPIO %d, error %d\n",
					button->gpio, error);
				return error;
			}
			bdata->irq = irq;
		}

		INIT_DELAYED_WORK(&bdata->work, gpio_keys_gpio_work_func);

		isr = gpio_keys_gpio_isr;
		irqflags = button->irq_flags;

	} else {
		if (!button->irq) {
			dev_err(dev, "Found button without gpio or irq\n");
			return -EINVAL;
		}

		bdata->irq = button->irq;

		if (button->type && button->type != EV_KEY) {
			dev_err(dev, "Only EV_KEY allowed for IRQ buttons.\n");
			return -EINVAL;
		}

		bdata->release_delay = button->debounce_interval;
		setup_timer(&bdata->release_timer,
			    gpio_keys_irq_timer, (unsigned long)bdata);

		isr = gpio_keys_irq_isr;
		irqflags = 0;
	}

	bdata->code = &ddata->keymap[idx];
	*bdata->code = button->code;
	input_set_capability(input, button->type ?: EV_KEY, *bdata->code);

	/*
	 * Install custom action to cancel release timer and
	 * workqueue item.
	 */
	error = devm_add_action(dev, gpio_keys_quiesce_key, bdata);
	if (error) {
		dev_err(dev, "failed to register quiesce action, error: %d\n",
			error);
		return error;
	}

	/*
	 * If platform has specified that the button can be disabled,
	 * we don't want it to share the interrupt line.
	 */
	if (!button->can_disable)
		irqflags |= IRQF_SHARED;

	error = devm_request_any_context_irq(dev, bdata->irq, isr, irqflags,
					     desc, bdata);
	if (error < 0) {
		dev_err(dev, "Unable to claim irq %d; error %d\n",
			bdata->irq, error);
		return error;
	}

	return 0;
}

static void gpio_keys_report_state(struct gpio_keys_drvdata *ddata)
{
	struct input_dev *input = ddata->input;
	int i;

	for (i = 0; i < ddata->pdata->nbuttons; i++) {
		struct gpio_button_data *bdata = &ddata->data[i];
		if (bdata->gpiod)
			gpio_keys_gpio_report_event(bdata);
	}
	input_sync(input);
}

static int gpio_keys_open(struct input_dev *input)
{
	struct gpio_keys_drvdata *ddata = input_get_drvdata(input);
	const struct gpio_keys_platform_data *pdata = ddata->pdata;
	int error;

	if (pdata->enable) {
		error = pdata->enable(input->dev.parent);
		if (error)
			return error;
	}

	/* Report current state of buttons that are connected to GPIOs */
	gpio_keys_report_state(ddata);

	return 0;
}

static void gpio_keys_close(struct input_dev *input)
{
	struct gpio_keys_drvdata *ddata = input_get_drvdata(input);
	const struct gpio_keys_platform_data *pdata = ddata->pdata;

	if (pdata->disable)
		pdata->disable(input->dev.parent);
}

/*
 * Handlers for alternative sources of platform_data
 */

/*
 * Translate properties into platform_data
 */
static struct gpio_keys_platform_data *
gpio_keys_get_devtree_pdata(struct device *dev)
{
	struct gpio_keys_platform_data *pdata;
	struct gpio_keys_button *button;
	struct fwnode_handle *child;
	int nbuttons;

	nbuttons = device_get_child_node_count(dev);
	if (nbuttons == 0)
		return ERR_PTR(-ENODEV);

	pdata = devm_kzalloc(dev,
			     sizeof(*pdata) + nbuttons * sizeof(*button),
			     GFP_KERNEL);
	if (!pdata)
		return ERR_PTR(-ENOMEM);

	button = (struct gpio_keys_button *)(pdata + 1);

<<<<<<< HEAD
	of_property_read_string(node, "label", &pdata->name);

	i = 0;
	for_each_available_child_of_node(node, pp) {
		button = &pdata->buttons[i++];

		button->gpio = of_get_gpio_flags(pp, 0, &button->irq_flags);
		if (button->gpio < 0) {
			error = button->gpio;
			if (error != -ENOENT) {
				if (error != -EPROBE_DEFER)
					dev_err(dev,
						"Failed to get gpio flags, error: %d\n",
						error);
				return ERR_PTR(error);
			}
		} else {
			button->active_low = button->irq_flags
						& OF_GPIO_ACTIVE_LOW;
		}
=======
	pdata->buttons = button;
	pdata->nbuttons = nbuttons;

	pdata->rep = device_property_read_bool(dev, "autorepeat");
>>>>>>> bebc6082

	device_property_read_string(dev, "label", &pdata->name);

	device_for_each_child_node(dev, child) {
		if (is_of_node(child))
			button->irq =
				irq_of_parse_and_map(to_of_node(child), 0);

		if (fwnode_property_read_u32(child, "linux,code",
					     &button->code)) {
			dev_err(dev, "Button without keycode\n");
			fwnode_handle_put(child);
			return ERR_PTR(-EINVAL);
		}

		fwnode_property_read_string(child, "label", &button->desc);

		if (fwnode_property_read_u32(child, "linux,input-type",
					     &button->type))
			button->type = EV_KEY;

		button->wakeup =
			fwnode_property_read_bool(child, "wakeup-source") ||
			/* legacy name */
			fwnode_property_read_bool(child, "gpio-key,wakeup");

		button->can_disable =
			fwnode_property_read_bool(child, "linux,can-disable");

		if (fwnode_property_read_u32(child, "debounce-interval",
					 &button->debounce_interval))
			button->debounce_interval = 5;

		button++;
	}

	return pdata;
}

static const struct of_device_id gpio_keys_of_match[] = {
	{ .compatible = "gpio-keys", },
	{ },
};
MODULE_DEVICE_TABLE(of, gpio_keys_of_match);

static int gpio_keys_probe(struct platform_device *pdev)
{
	struct device *dev = &pdev->dev;
	const struct gpio_keys_platform_data *pdata = dev_get_platdata(dev);
	struct fwnode_handle *child = NULL;
	struct gpio_keys_drvdata *ddata;
	struct input_dev *input;
	size_t size;
	int i, error;
	int wakeup = 0;

	if (!pdata) {
		pdata = gpio_keys_get_devtree_pdata(dev);
		if (IS_ERR(pdata))
			return PTR_ERR(pdata);
	}

	size = sizeof(struct gpio_keys_drvdata) +
			pdata->nbuttons * sizeof(struct gpio_button_data);
	ddata = devm_kzalloc(dev, size, GFP_KERNEL);
	if (!ddata) {
		dev_err(dev, "failed to allocate state\n");
		return -ENOMEM;
	}

	ddata->keymap = devm_kcalloc(dev,
				     pdata->nbuttons, sizeof(ddata->keymap[0]),
				     GFP_KERNEL);
	if (!ddata->keymap)
		return -ENOMEM;

	input = devm_input_allocate_device(dev);
	if (!input) {
		dev_err(dev, "failed to allocate input device\n");
		return -ENOMEM;
	}

	ddata->pdata = pdata;
	ddata->input = input;
	mutex_init(&ddata->disable_lock);

	platform_set_drvdata(pdev, ddata);
	input_set_drvdata(input, ddata);

	input->name = pdata->name ? : pdev->name;
	input->phys = "gpio-keys/input0";
	input->dev.parent = dev;
	input->open = gpio_keys_open;
	input->close = gpio_keys_close;

	input->id.bustype = BUS_HOST;
	input->id.vendor = 0x0001;
	input->id.product = 0x0001;
	input->id.version = 0x0100;

	input->keycode = ddata->keymap;
	input->keycodesize = sizeof(ddata->keymap[0]);
	input->keycodemax = pdata->nbuttons;

	/* Enable auto repeat feature of Linux input subsystem */
	if (pdata->rep)
		__set_bit(EV_REP, input->evbit);

	for (i = 0; i < pdata->nbuttons; i++) {
		const struct gpio_keys_button *button = &pdata->buttons[i];

		if (!dev_get_platdata(dev)) {
			child = device_get_next_child_node(dev, child);
			if (!child) {
				dev_err(dev,
					"missing child device node for entry %d\n",
					i);
				return -EINVAL;
			}
		}

		error = gpio_keys_setup_key(pdev, input, ddata,
					    button, i, child);
		if (error) {
			fwnode_handle_put(child);
			return error;
		}

		if (button->wakeup)
			wakeup = 1;
	}

	fwnode_handle_put(child);

	error = devm_device_add_group(dev, &gpio_keys_attr_group);
	if (error) {
		dev_err(dev, "Unable to export keys/switches, error: %d\n",
			error);
		return error;
	}

	error = input_register_device(input);
	if (error) {
		dev_err(dev, "Unable to register input device, error: %d\n",
			error);
		return error;
	}

	device_init_wakeup(dev, wakeup);

	return 0;
}

static int __maybe_unused gpio_keys_suspend(struct device *dev)
{
	struct gpio_keys_drvdata *ddata = dev_get_drvdata(dev);
	struct input_dev *input = ddata->input;
	int i;

	if (device_may_wakeup(dev)) {
		for (i = 0; i < ddata->pdata->nbuttons; i++) {
			struct gpio_button_data *bdata = &ddata->data[i];
			if (bdata->button->wakeup)
				enable_irq_wake(bdata->irq);
			bdata->suspended = true;
		}
	} else {
		mutex_lock(&input->mutex);
		if (input->users)
			gpio_keys_close(input);
		mutex_unlock(&input->mutex);
	}

	return 0;
}

static int __maybe_unused gpio_keys_resume(struct device *dev)
{
	struct gpio_keys_drvdata *ddata = dev_get_drvdata(dev);
	struct input_dev *input = ddata->input;
	int error = 0;
	int i;

	if (device_may_wakeup(dev)) {
		for (i = 0; i < ddata->pdata->nbuttons; i++) {
			struct gpio_button_data *bdata = &ddata->data[i];
			if (bdata->button->wakeup)
				disable_irq_wake(bdata->irq);
			bdata->suspended = false;
		}
	} else {
		mutex_lock(&input->mutex);
		if (input->users)
			error = gpio_keys_open(input);
		mutex_unlock(&input->mutex);
	}

	if (error)
		return error;

	gpio_keys_report_state(ddata);
	return 0;
}

static SIMPLE_DEV_PM_OPS(gpio_keys_pm_ops, gpio_keys_suspend, gpio_keys_resume);

static struct platform_driver gpio_keys_device_driver = {
	.probe		= gpio_keys_probe,
	.driver		= {
		.name	= "gpio-keys",
		.pm	= &gpio_keys_pm_ops,
		.of_match_table = gpio_keys_of_match,
	}
};

static int __init gpio_keys_init(void)
{
	return platform_driver_register(&gpio_keys_device_driver);
}

static void __exit gpio_keys_exit(void)
{
	platform_driver_unregister(&gpio_keys_device_driver);
}

late_initcall(gpio_keys_init);
module_exit(gpio_keys_exit);

MODULE_LICENSE("GPL");
MODULE_AUTHOR("Phil Blundell <pb@handhelds.org>");
MODULE_DESCRIPTION("Keyboard driver for GPIOs");
MODULE_ALIAS("platform:gpio-keys");<|MERGE_RESOLUTION|>--- conflicted
+++ resolved
@@ -566,7 +566,7 @@
 		INIT_DELAYED_WORK(&bdata->work, gpio_keys_gpio_work_func);
 
 		isr = gpio_keys_gpio_isr;
-		irqflags = button->irq_flags;
+		irqflags = IRQF_TRIGGER_RISING | IRQF_TRIGGER_FALLING;
 
 	} else {
 		if (!button->irq) {
@@ -689,33 +689,10 @@
 
 	button = (struct gpio_keys_button *)(pdata + 1);
 
-<<<<<<< HEAD
-	of_property_read_string(node, "label", &pdata->name);
-
-	i = 0;
-	for_each_available_child_of_node(node, pp) {
-		button = &pdata->buttons[i++];
-
-		button->gpio = of_get_gpio_flags(pp, 0, &button->irq_flags);
-		if (button->gpio < 0) {
-			error = button->gpio;
-			if (error != -ENOENT) {
-				if (error != -EPROBE_DEFER)
-					dev_err(dev,
-						"Failed to get gpio flags, error: %d\n",
-						error);
-				return ERR_PTR(error);
-			}
-		} else {
-			button->active_low = button->irq_flags
-						& OF_GPIO_ACTIVE_LOW;
-		}
-=======
 	pdata->buttons = button;
 	pdata->nbuttons = nbuttons;
 
 	pdata->rep = device_property_read_bool(dev, "autorepeat");
->>>>>>> bebc6082
 
 	device_property_read_string(dev, "label", &pdata->name);
 
