--- conflicted
+++ resolved
@@ -492,19 +492,9 @@
 	if (!e->set)
 		return -EINVAL;
 
-<<<<<<< HEAD
-	for (i = 0; i < e->num_items; i++) {
-		if (e->items[i] && sysfs_streq(buf, e->items[i]))
-			break;
-	}
-
-	if (i == e->num_items)
-		return -EINVAL;
-=======
 	ret = __sysfs_match_string(e->items, e->num_items, buf);
 	if (ret < 0)
 		return ret;
->>>>>>> 125f1b10
 
 	ret = e->set(indio_dev, chan, ret);
 	return ret ? ret : len;
@@ -596,7 +586,6 @@
 static ssize_t __iio_format_value(char *buf, size_t len, unsigned int type,
 				  int size, const int *vals)
 {
-	s64 stmp;
 	unsigned long long tmp;
 	int tmp0, tmp1;
 	bool scale_db = false;
@@ -625,19 +614,9 @@
 		tmp0 = (int)div_s64_rem(tmp, 1000000000, &tmp1);
 		return snprintf(buf, len, "%d.%09u", tmp0, abs(tmp1));
 	case IIO_VAL_FRACTIONAL_LOG2:
-<<<<<<< HEAD
-		stmp = (s64)vals[0] * 1000000000LL >> vals[1];
-		tmp1 = vals[1];
-		tmp0 = div_s64_rem(stmp, 1000000000LL, &tmp1);
-		if (vals[1] < 0)
-			return snprintf(buf, len, "-%d.%09u", abs(tmp0), -tmp1);
-		else
-			return snprintf(buf, len,  "%d.%09u", tmp0, tmp1);
-=======
 		tmp = shift_right((s64)vals[0] * 1000000000LL, vals[1]);
 		tmp0 = (int)div_s64_rem(tmp, 1000000000LL, &tmp1);
 		return snprintf(buf, len, "%d.%09u", tmp0, abs(tmp1));
->>>>>>> 125f1b10
 	case IIO_VAL_INT_MULTIPLE:
 	{
 		int i;
@@ -1147,11 +1126,7 @@
 	int i, ret, attrcount = 0;
 	char *avail_postfix;
 
-<<<<<<< HEAD
-	for_each_set_bit(i, infomask, sizeof(infomask) * 8) {
-=======
 	for_each_set_bit(i, infomask, sizeof(*infomask) * 8) {
->>>>>>> 125f1b10
 		avail_postfix = kasprintf(GFP_KERNEL,
 					  "%s_available",
 					  iio_chan_info_postfix[i]);
