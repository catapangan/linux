--- conflicted
+++ resolved
@@ -2,13 +2,10 @@
 # Makefile iio/frequency
 #
 
-<<<<<<< HEAD
+# When adding new entries keep the list in alphabetical order
 obj-$(CONFIG_AD9517) += ad9517.o
+obj-$(CONFIG_AD9523) += ad9523.o
 obj-$(CONFIG_AD9548) += ad9548.o
-=======
-# When adding new entries keep the list in alphabetical order
->>>>>>> 9e37fe7a
-obj-$(CONFIG_AD9523) += ad9523.o
 obj-$(CONFIG_ADF4350) += adf4350.o
 obj-$(CONFIG_CF_AXI_DDS) += cf_axi_dds.o cf_axi_dds_buffer.o
-obj-$(CONFIG_CF_AXI_DDS_AD9122) += ad9122.o+obj-$(CONFIG_CF_AXI_DDS_AD9122) += ad9122.o
