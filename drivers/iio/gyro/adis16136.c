--- conflicted
+++ resolved
@@ -223,19 +223,12 @@
 {
 	struct iio_dev *indio_dev = dev_to_iio_dev(dev);
 	struct adis16136 *adis16136 = iio_priv(indio_dev);
-	struct mutex *slock = &adis16136->adis.state_lock;
 	unsigned int freq;
 	int ret;
 
-<<<<<<< HEAD
 	adis_dev_lock(&adis16136->adis);
 	ret = __adis16136_get_freq(adis16136, &freq);
 	adis_dev_unlock(&adis16136->adis);
-=======
-	mutex_lock(slock);
-	ret = __adis16136_get_freq(adis16136, &freq);
-	mutex_unlock(slock);
->>>>>>> 256af411
 	if (ret)
 		return ret;
 
@@ -260,15 +253,10 @@
 static int adis16136_set_filter(struct iio_dev *indio_dev, int val)
 {
 	struct adis16136 *adis16136 = iio_priv(indio_dev);
-	struct mutex *slock = &adis16136->adis.state_lock;
 	unsigned int freq;
 	int i, ret;
 
-<<<<<<< HEAD
 	adis_dev_lock(&adis16136->adis);
-=======
-	mutex_lock(slock);
->>>>>>> 256af411
 	ret = __adis16136_get_freq(adis16136, &freq);
 	if (ret)
 		goto out_unlock;
@@ -280,11 +268,7 @@
 
 	ret = __adis_write_reg_16(&adis16136->adis, ADIS16136_REG_AVG_CNT, i);
 out_unlock:
-<<<<<<< HEAD
 	adis_dev_unlock(&adis16136->adis);
-=======
-	mutex_unlock(slock);
->>>>>>> 256af411
 
 	return ret;
 }
@@ -292,16 +276,11 @@
 static int adis16136_get_filter(struct iio_dev *indio_dev, int *val)
 {
 	struct adis16136 *adis16136 = iio_priv(indio_dev);
-	struct mutex *slock = &adis16136->adis.state_lock;
 	unsigned int freq;
 	uint16_t val16;
 	int ret;
 
-<<<<<<< HEAD
 	adis_dev_lock(&adis16136->adis);
-=======
-	mutex_lock(slock);
->>>>>>> 256af411
 
 	ret = __adis_read_reg_16(&adis16136->adis, ADIS16136_REG_AVG_CNT,
 				 &val16);
@@ -315,11 +294,7 @@
 	*val = freq / adis16136_3db_divisors[val16 & 0x07];
 
 err_unlock:
-<<<<<<< HEAD
 	adis_dev_unlock(&adis16136->adis);
-=======
-	mutex_unlock(slock);
->>>>>>> 256af411
 
 	return ret ? ret : IIO_VAL_INT;
 }
