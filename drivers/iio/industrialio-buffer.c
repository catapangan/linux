--- conflicted
+++ resolved
@@ -402,12 +402,7 @@
 	unsigned long *trialmask;
 	unsigned int ch;
 
-<<<<<<< HEAD
 	trialmask = bitmap_zalloc(indio_dev->masklength, GFP_KERNEL);
-=======
-	trialmask = kcalloc(BITS_TO_LONGS(indio_dev->masklength),
-			    sizeof(*trialmask), GFP_KERNEL);
->>>>>>> 043f8a22
 	if (trialmask == NULL)
 		return -ENOMEM;
 	if (!indio_dev->masklength) {
@@ -437,10 +432,7 @@
 	return 0;
 
 err_invalid_mask:
-<<<<<<< HEAD
 	clear_bit(bit, buffer->channel_mask);
-=======
->>>>>>> 043f8a22
 	bitmap_free(trialmask);
 	return -EINVAL;
 }
@@ -1070,9 +1062,12 @@
 			goto err_disable_buffers;
 	}
 
-	ret = iio_trigger_attach_poll_func(indio_dev);
-	if (ret)
-		goto err_disable_buffers;
+	if (indio_dev->currentmode == INDIO_BUFFER_TRIGGERED) {
+		ret = iio_trigger_attach_poll_func(indio_dev->trig,
+						   indio_dev->pollfunc);
+		if (ret)
+			goto err_disable_buffers;
+	}
 
 	if (indio_dev->setup_ops->postenable) {
 		ret = indio_dev->setup_ops->postenable(indio_dev);
@@ -1086,7 +1081,10 @@
 	return 0;
 
 err_detach_pollfunc:
-	iio_trigger_detach_poll_func(indio_dev);
+	if (indio_dev->currentmode == INDIO_BUFFER_TRIGGERED) {
+		iio_trigger_detach_poll_func(indio_dev->trig,
+					     indio_dev->pollfunc);
+	}
 err_disable_buffers:
 	list_for_each_entry_continue_reverse(buffer, &indio_dev->buffer_list,
 					     buffer_list)
@@ -1124,13 +1122,16 @@
 			ret = ret2;
 	}
 
+	if (indio_dev->currentmode == INDIO_BUFFER_TRIGGERED) {
+		iio_trigger_detach_poll_func(indio_dev->trig,
+					     indio_dev->pollfunc);
+	}
+
 	list_for_each_entry(buffer, &indio_dev->buffer_list, buffer_list) {
 		ret2 = iio_buffer_disable(buffer, indio_dev);
 		if (ret2 && !ret)
 			ret = ret2;
 	}
-
-	iio_trigger_detach_poll_func(indio_dev);
 
 	if (indio_dev->setup_ops->postdisable) {
 		ret2 = indio_dev->setup_ops->postdisable(indio_dev);
@@ -1424,21 +1425,10 @@
 				indio_dev->scan_index_timestamp =
 					channels[i].scan_index;
 		}
-<<<<<<< HEAD
 
 		ret = iio_buffer_alloc_scanmask(buffer, indio_dev);
 		if (ret)
 			goto error_cleanup_dynamic;
-=======
-		if (indio_dev->masklength && buffer->scan_mask == NULL) {
-			buffer->scan_mask = bitmap_zalloc(indio_dev->masklength,
-							  GFP_KERNEL);
-			if (buffer->scan_mask == NULL) {
-				ret = -ENOMEM;
-				goto error_cleanup_dynamic;
-			}
-		}
->>>>>>> 043f8a22
 	}
 
 	buffer->scan_el_group.name = iio_scan_elements_group_name;
@@ -1459,11 +1449,7 @@
 	return 0;
 
 error_free_scan_mask:
-<<<<<<< HEAD
 	iio_buffer_free_scanmask(buffer);
-=======
-	bitmap_free(buffer->scan_mask);
->>>>>>> 043f8a22
 error_cleanup_dynamic:
 	iio_free_chan_devattr_list(&buffer->scan_el_dev_attr_list);
 	kfree(buffer->buffer_group.attrs);
@@ -1478,17 +1464,10 @@
 	if (!buffer)
 		return;
 
-<<<<<<< HEAD
 	iio_buffer_free_scanmask(buffer);
 	kfree(buffer->buffer_group.attrs);
 	kfree(buffer->scan_el_group.attrs);
 	iio_free_chan_devattr_list(&buffer->scan_el_dev_attr_list);
-=======
-	bitmap_free(indio_dev->buffer->scan_mask);
-	kfree(indio_dev->buffer->buffer_group.attrs);
-	kfree(indio_dev->buffer->scan_el_group.attrs);
-	iio_free_chan_devattr_list(&indio_dev->buffer->scan_el_dev_attr_list);
->>>>>>> 043f8a22
 }
 
 /**
