# SPDX-License-Identifier: GPL-2.0-only

menuconfig CRYPTO_HW
	bool "Hardware crypto devices"
	default y
	help
	  Say Y here to get to see options for hardware crypto devices and
	  processors. This option alone does not add any kernel code.

	  If you say N, all options in this submenu will be skipped and disabled.

if CRYPTO_HW

source "drivers/crypto/allwinner/Kconfig"

config CRYPTO_DEV_PADLOCK
	tristate "Support for VIA PadLock ACE"
	depends on X86 && !UML
	help
	  Some VIA processors come with an integrated crypto engine
	  (so called VIA PadLock ACE, Advanced Cryptography Engine)
	  that provides instructions for very fast cryptographic
	  operations with supported algorithms.
	  
	  The instructions are used only when the CPU supports them.
	  Otherwise software encryption is used.

config CRYPTO_DEV_PADLOCK_AES
	tristate "PadLock driver for AES algorithm"
	depends on CRYPTO_DEV_PADLOCK
	select CRYPTO_SKCIPHER
	select CRYPTO_LIB_AES
	help
	  Use VIA PadLock for AES algorithm.

	  Available in VIA C3 and newer CPUs.

	  If unsure say M. The compiled module will be
	  called padlock-aes.

config CRYPTO_DEV_PADLOCK_SHA
	tristate "PadLock driver for SHA1 and SHA256 algorithms"
	depends on CRYPTO_DEV_PADLOCK
	select CRYPTO_HASH
	select CRYPTO_SHA1
	select CRYPTO_SHA256
	help
	  Use VIA PadLock for SHA1/SHA256 algorithms.

	  Available in VIA C7 and newer processors.

	  If unsure say M. The compiled module will be
	  called padlock-sha.

config CRYPTO_DEV_GEODE
	tristate "Support for the Geode LX AES engine"
	depends on X86_32 && PCI
	select CRYPTO_ALGAPI
	select CRYPTO_SKCIPHER
	help
	  Say 'Y' here to use the AMD Geode LX processor on-board AES
	  engine for the CryptoAPI AES algorithm.

	  To compile this driver as a module, choose M here: the module
	  will be called geode-aes.

config ZCRYPT
	tristate "Support for s390 cryptographic adapters"
	depends on S390
	select HW_RANDOM
	help
	  Select this option if you want to enable support for
	  s390 cryptographic adapters like:
	  + Crypto Express 2 up to 7 Coprocessor (CEXxC)
	  + Crypto Express 2 up to 7 Accelerator (CEXxA)
	  + Crypto Express 4 up to 7 EP11 Coprocessor (CEXxP)

config ZCRYPT_DEBUG
	bool "Enable debug features for s390 cryptographic adapters"
	default n
	depends on DEBUG_KERNEL
	depends on ZCRYPT
	help
	  Say 'Y' here to enable some additional debug features on the
	  s390 cryptographic adapters driver.

	  There will be some more sysfs attributes displayed for ap cards
	  and queues and some flags on crypto requests are interpreted as
	  debugging messages to force error injection.

	  Do not enable on production level kernel build.

	  If unsure, say N.

config ZCRYPT_MULTIDEVNODES
	bool "Support for multiple zcrypt device nodes"
	default y
	depends on S390
	depends on ZCRYPT
	help
	  With this option enabled the zcrypt device driver can
	  provide multiple devices nodes in /dev. Each device
	  node can get customized to limit access and narrow
	  down the use of the available crypto hardware.

config PKEY
	tristate "Kernel API for protected key handling"
	depends on S390
	depends on ZCRYPT
	help
	  With this option enabled the pkey kernel module provides an API
	  for creation and handling of protected keys. Other parts of the
	  kernel or userspace applications may use these functions.

	  Select this option if you want to enable the kernel and userspace
	  API for proteced key handling.

	  Please note that creation of protected keys from secure keys
	  requires to have at least one CEX card in coprocessor mode
	  available at runtime.

config CRYPTO_PAES_S390
	tristate "PAES cipher algorithms"
	depends on S390
	depends on ZCRYPT
	depends on PKEY
	select CRYPTO_ALGAPI
	select CRYPTO_SKCIPHER
	help
	  This is the s390 hardware accelerated implementation of the
	  AES cipher algorithms for use with protected key.

	  Select this option if you want to use the paes cipher
	  for example to use protected key encrypted devices.

config CRYPTO_SHA1_S390
	tristate "SHA1 digest algorithm"
	depends on S390
	select CRYPTO_HASH
	help
	  This is the s390 hardware accelerated implementation of the
	  SHA-1 secure hash standard (FIPS 180-1/DFIPS 180-2).

	  It is available as of z990.

config CRYPTO_SHA256_S390
	tristate "SHA256 digest algorithm"
	depends on S390
	select CRYPTO_HASH
	help
	  This is the s390 hardware accelerated implementation of the
	  SHA256 secure hash standard (DFIPS 180-2).

	  It is available as of z9.

config CRYPTO_SHA512_S390
	tristate "SHA384 and SHA512 digest algorithm"
	depends on S390
	select CRYPTO_HASH
	help
	  This is the s390 hardware accelerated implementation of the
	  SHA512 secure hash standard.

	  It is available as of z10.

config CRYPTO_SHA3_256_S390
	tristate "SHA3_224 and SHA3_256 digest algorithm"
	depends on S390
	select CRYPTO_HASH
	help
	  This is the s390 hardware accelerated implementation of the
	  SHA3_256 secure hash standard.

	  It is available as of z14.

config CRYPTO_SHA3_512_S390
	tristate "SHA3_384 and SHA3_512 digest algorithm"
	depends on S390
	select CRYPTO_HASH
	help
	  This is the s390 hardware accelerated implementation of the
	  SHA3_512 secure hash standard.

	  It is available as of z14.

config CRYPTO_DES_S390
	tristate "DES and Triple DES cipher algorithms"
	depends on S390
	select CRYPTO_ALGAPI
	select CRYPTO_SKCIPHER
	select CRYPTO_LIB_DES
	help
	  This is the s390 hardware accelerated implementation of the
	  DES cipher algorithm (FIPS 46-2), and Triple DES EDE (FIPS 46-3).

	  As of z990 the ECB and CBC mode are hardware accelerated.
	  As of z196 the CTR mode is hardware accelerated.

config CRYPTO_AES_S390
	tristate "AES cipher algorithms"
	depends on S390
	select CRYPTO_ALGAPI
	select CRYPTO_SKCIPHER
	help
	  This is the s390 hardware accelerated implementation of the
	  AES cipher algorithms (FIPS-197).

	  As of z9 the ECB and CBC modes are hardware accelerated
	  for 128 bit keys.
	  As of z10 the ECB and CBC modes are hardware accelerated
	  for all AES key sizes.
	  As of z196 the CTR mode is hardware accelerated for all AES
	  key sizes and XTS mode is hardware accelerated for 256 and
	  512 bit keys.

config S390_PRNG
	tristate "Pseudo random number generator device driver"
	depends on S390
	default "m"
	help
	  Select this option if you want to use the s390 pseudo random number
	  generator. The PRNG is part of the cryptographic processor functions
	  and uses triple-DES to generate secure random numbers like the
	  ANSI X9.17 standard. User-space programs access the
	  pseudo-random-number device through the char device /dev/prandom.

	  It is available as of z9.

config CRYPTO_GHASH_S390
	tristate "GHASH hash function"
	depends on S390
	select CRYPTO_HASH
	help
	  This is the s390 hardware accelerated implementation of GHASH,
	  the hash function used in GCM (Galois/Counter mode).

	  It is available as of z196.

config CRYPTO_CRC32_S390
	tristate "CRC-32 algorithms"
	depends on S390
	select CRYPTO_HASH
	select CRC32
	help
	  Select this option if you want to use hardware accelerated
	  implementations of CRC algorithms.  With this option, you
	  can optimize the computation of CRC-32 (IEEE 802.3 Ethernet)
	  and CRC-32C (Castagnoli).

	  It is available with IBM z13 or later.

config CRYPTO_DEV_NIAGARA2
	tristate "Niagara2 Stream Processing Unit driver"
	select CRYPTO_LIB_DES
	select CRYPTO_SKCIPHER
	select CRYPTO_HASH
	select CRYPTO_MD5
	select CRYPTO_SHA1
	select CRYPTO_SHA256
	depends on SPARC64
	help
	  Each core of a Niagara2 processor contains a Stream
	  Processing Unit, which itself contains several cryptographic
	  sub-units.  One set provides the Modular Arithmetic Unit,
	  used for SSL offload.  The other set provides the Cipher
	  Group, which can perform encryption, decryption, hashing,
	  checksumming, and raw copies.

config CRYPTO_DEV_SL3516
	tristate "Storlink SL3516 crypto offloader"
	depends on ARCH_GEMINI || COMPILE_TEST
	depends on HAS_IOMEM && PM
	select CRYPTO_SKCIPHER
	select CRYPTO_ENGINE
	select CRYPTO_ECB
	select CRYPTO_AES
	select HW_RANDOM
	help
	  This option allows you to have support for SL3516 crypto offloader.

config CRYPTO_DEV_SL3516_DEBUG
	bool "Enable SL3516 stats"
	depends on CRYPTO_DEV_SL3516
	depends on DEBUG_FS
	help
	  Say y to enable SL3516 debug stats.
	  This will create /sys/kernel/debug/sl3516/stats for displaying
	  the number of requests per algorithm and other internal stats.

config CRYPTO_DEV_HIFN_795X
	tristate "Driver HIFN 795x crypto accelerator chips"
	select CRYPTO_LIB_DES
	select CRYPTO_SKCIPHER
	select HW_RANDOM if CRYPTO_DEV_HIFN_795X_RNG
	depends on PCI
	depends on !ARCH_DMA_ADDR_T_64BIT
	help
	  This option allows you to have support for HIFN 795x crypto adapters.

config CRYPTO_DEV_HIFN_795X_RNG
	bool "HIFN 795x random number generator"
	depends on CRYPTO_DEV_HIFN_795X
	help
	  Select this option if you want to enable the random number generator
	  on the HIFN 795x crypto adapters.

source "drivers/crypto/caam/Kconfig"

config CRYPTO_DEV_TALITOS
	tristate "Talitos Freescale Security Engine (SEC)"
	select CRYPTO_AEAD
	select CRYPTO_AUTHENC
	select CRYPTO_SKCIPHER
	select CRYPTO_HASH
	select CRYPTO_LIB_DES
	select HW_RANDOM
	depends on FSL_SOC
	help
	  Say 'Y' here to use the Freescale Security Engine (SEC)
	  to offload cryptographic algorithm computation.

	  The Freescale SEC is present on PowerQUICC 'E' processors, such
	  as the MPC8349E and MPC8548E.

	  To compile this driver as a module, choose M here: the module
	  will be called talitos.

config CRYPTO_DEV_TALITOS1
	bool "SEC1 (SEC 1.0 and SEC Lite 1.2)"
	depends on CRYPTO_DEV_TALITOS
	depends on PPC_8xx || PPC_82xx
	default y
	help
	  Say 'Y' here to use the Freescale Security Engine (SEC) version 1.0
	  found on MPC82xx or the Freescale Security Engine (SEC Lite)
	  version 1.2 found on MPC8xx

config CRYPTO_DEV_TALITOS2
	bool "SEC2+ (SEC version 2.0 or upper)"
	depends on CRYPTO_DEV_TALITOS
	default y if !PPC_8xx
	help
	  Say 'Y' here to use the Freescale Security Engine (SEC)
	  version 2 and following as found on MPC83xx, MPC85xx, etc ...

config CRYPTO_DEV_IXP4XX
	tristate "Driver for IXP4xx crypto hardware acceleration"
	depends on ARCH_IXP4XX && IXP4XX_QMGR && IXP4XX_NPE
	select CRYPTO_AES
	select CRYPTO_DES
	select CRYPTO_ECB
	select CRYPTO_CBC
	select CRYPTO_CTR
	select CRYPTO_LIB_DES
	select CRYPTO_AEAD
	select CRYPTO_AUTHENC
	select CRYPTO_SKCIPHER
	help
	  Driver for the IXP4xx NPE crypto engine.

config CRYPTO_DEV_PPC4XX
	tristate "Driver AMCC PPC4xx crypto accelerator"
	depends on PPC && 4xx
	select CRYPTO_HASH
	select CRYPTO_AEAD
	select CRYPTO_AES
	select CRYPTO_LIB_AES
	select CRYPTO_CCM
	select CRYPTO_CTR
	select CRYPTO_GCM
	select CRYPTO_SKCIPHER
	help
	  This option allows you to have support for AMCC crypto acceleration.

config HW_RANDOM_PPC4XX
	bool "PowerPC 4xx generic true random number generator support"
	depends on CRYPTO_DEV_PPC4XX && HW_RANDOM=y
	default y
	help
	 This option provides the kernel-side support for the TRNG hardware
	 found in the security function of some PowerPC 4xx SoCs.

config CRYPTO_DEV_OMAP
	tristate "Support for OMAP crypto HW accelerators"
	depends on ARCH_OMAP2PLUS
	help
	  OMAP processors have various crypto HW accelerators. Select this if
	  you want to use the OMAP modules for any of the crypto algorithms.

if CRYPTO_DEV_OMAP

config CRYPTO_DEV_OMAP_SHAM
	tristate "Support for OMAP MD5/SHA1/SHA2 hw accelerator"
	depends on ARCH_OMAP2PLUS
	select CRYPTO_ENGINE
	select CRYPTO_SHA1
	select CRYPTO_MD5
	select CRYPTO_SHA256
	select CRYPTO_SHA512
	select CRYPTO_HMAC
	help
	  OMAP processors have MD5/SHA1/SHA2 hw accelerator. Select this if you
	  want to use the OMAP module for MD5/SHA1/SHA2 algorithms.

config CRYPTO_DEV_OMAP_AES
	tristate "Support for OMAP AES hw engine"
	depends on ARCH_OMAP2 || ARCH_OMAP3 || ARCH_OMAP2PLUS
	select CRYPTO_AES
	select CRYPTO_SKCIPHER
	select CRYPTO_ENGINE
	select CRYPTO_CBC
	select CRYPTO_ECB
	select CRYPTO_CTR
	select CRYPTO_AEAD
	help
	  OMAP processors have AES module accelerator. Select this if you
	  want to use the OMAP module for AES algorithms.

config CRYPTO_DEV_OMAP_DES
	tristate "Support for OMAP DES/3DES hw engine"
	depends on ARCH_OMAP2PLUS
	select CRYPTO_LIB_DES
	select CRYPTO_SKCIPHER
	select CRYPTO_ENGINE
	help
	  OMAP processors have DES/3DES module accelerator. Select this if you
	  want to use the OMAP module for DES and 3DES algorithms. Currently
	  the ECB and CBC modes of operation are supported by the driver. Also
	  accesses made on unaligned boundaries are supported.

endif # CRYPTO_DEV_OMAP

config CRYPTO_DEV_SAHARA
	tristate "Support for SAHARA crypto accelerator"
	depends on ARCH_MXC && OF
	select CRYPTO_SKCIPHER
	select CRYPTO_AES
	select CRYPTO_ECB
	help
	  This option enables support for the SAHARA HW crypto accelerator
	  found in some Freescale i.MX chips.

config CRYPTO_DEV_EXYNOS_RNG
	tristate "Exynos HW pseudo random number generator support"
	depends on ARCH_EXYNOS || COMPILE_TEST
	depends on HAS_IOMEM
	select CRYPTO_RNG
	help
	  This driver provides kernel-side support through the
	  cryptographic API for the pseudo random number generator hardware
	  found on Exynos SoCs.

	  To compile this driver as a module, choose M here: the
	  module will be called exynos-rng.

	  If unsure, say Y.

config CRYPTO_DEV_S5P
	tristate "Support for Samsung S5PV210/Exynos crypto accelerator"
	depends on ARCH_S5PV210 || ARCH_EXYNOS || COMPILE_TEST
	depends on HAS_IOMEM
	select CRYPTO_AES
	select CRYPTO_SKCIPHER
	help
	  This option allows you to have support for S5P crypto acceleration.
	  Select this to offload Samsung S5PV210 or S5PC110, Exynos from AES
	  algorithms execution.

config CRYPTO_DEV_EXYNOS_HASH
	bool "Support for Samsung Exynos HASH accelerator"
	depends on CRYPTO_DEV_S5P
	depends on !CRYPTO_DEV_EXYNOS_RNG && CRYPTO_DEV_EXYNOS_RNG!=m
	select CRYPTO_SHA1
	select CRYPTO_MD5
	select CRYPTO_SHA256
	help
	  Select this to offload Exynos from HASH MD5/SHA1/SHA256.
	  This will select software SHA1, MD5 and SHA256 as they are
	  needed for small and zero-size messages.
	  HASH algorithms will be disabled if EXYNOS_RNG
	  is enabled due to hw conflict.

config CRYPTO_DEV_NX
	bool "Support for IBM PowerPC Nest (NX) cryptographic acceleration"
	depends on PPC64
	help
	  This enables support for the NX hardware cryptographic accelerator
	  coprocessor that is in IBM PowerPC P7+ or later processors.  This
	  does not actually enable any drivers, it only allows you to select
	  which acceleration type (encryption and/or compression) to enable.

if CRYPTO_DEV_NX
	source "drivers/crypto/nx/Kconfig"
endif

config CRYPTO_DEV_UX500
	tristate "Driver for ST-Ericsson UX500 crypto hardware acceleration"
	depends on ARCH_U8500
	help
	  Driver for ST-Ericsson UX500 crypto engine.

if CRYPTO_DEV_UX500
	source "drivers/crypto/ux500/Kconfig"
endif # if CRYPTO_DEV_UX500

config CRYPTO_DEV_ATMEL_AUTHENC
	bool "Support for Atmel IPSEC/SSL hw accelerator"
	depends on ARCH_AT91 || COMPILE_TEST
	depends on CRYPTO_DEV_ATMEL_AES
	help
	  Some Atmel processors can combine the AES and SHA hw accelerators
	  to enhance support of IPSEC/SSL.
	  Select this if you want to use the Atmel modules for
	  authenc(hmac(shaX),Y(cbc)) algorithms.

config CRYPTO_DEV_ATMEL_AES
	tristate "Support for Atmel AES hw accelerator"
	depends on ARCH_AT91 || COMPILE_TEST
	select CRYPTO_AES
	select CRYPTO_AEAD
	select CRYPTO_SKCIPHER
	select CRYPTO_AUTHENC if CRYPTO_DEV_ATMEL_AUTHENC
	select CRYPTO_DEV_ATMEL_SHA if CRYPTO_DEV_ATMEL_AUTHENC
	help
	  Some Atmel processors have AES hw accelerator.
	  Select this if you want to use the Atmel module for
	  AES algorithms.

	  To compile this driver as a module, choose M here: the module
	  will be called atmel-aes.

config CRYPTO_DEV_ATMEL_TDES
	tristate "Support for Atmel DES/TDES hw accelerator"
	depends on ARCH_AT91 || COMPILE_TEST
	select CRYPTO_LIB_DES
	select CRYPTO_SKCIPHER
	help
	  Some Atmel processors have DES/TDES hw accelerator.
	  Select this if you want to use the Atmel module for
	  DES/TDES algorithms.

	  To compile this driver as a module, choose M here: the module
	  will be called atmel-tdes.

config CRYPTO_DEV_ATMEL_SHA
	tristate "Support for Atmel SHA hw accelerator"
	depends on ARCH_AT91 || COMPILE_TEST
	select CRYPTO_HASH
	help
	  Some Atmel processors have SHA1/SHA224/SHA256/SHA384/SHA512
	  hw accelerator.
	  Select this if you want to use the Atmel module for
	  SHA1/SHA224/SHA256/SHA384/SHA512 algorithms.

	  To compile this driver as a module, choose M here: the module
	  will be called atmel-sha.

config CRYPTO_DEV_ATMEL_I2C
	tristate
	select BITREVERSE

config CRYPTO_DEV_ATMEL_ECC
	tristate "Support for Microchip / Atmel ECC hw accelerator"
	depends on I2C
	select CRYPTO_DEV_ATMEL_I2C
	select CRYPTO_ECDH
	select CRC16
	help
	  Microhip / Atmel ECC hw accelerator.
	  Select this if you want to use the Microchip / Atmel module for
	  ECDH algorithm.

	  To compile this driver as a module, choose M here: the module
	  will be called atmel-ecc.

config CRYPTO_DEV_ATMEL_SHA204A
	tristate "Support for Microchip / Atmel SHA accelerator and RNG"
	depends on I2C
	select CRYPTO_DEV_ATMEL_I2C
	select HW_RANDOM
	select CRC16
	help
	  Microhip / Atmel SHA accelerator and RNG.
	  Select this if you want to use the Microchip / Atmel SHA204A
	  module as a random number generator. (Other functions of the
	  chip are currently not exposed by this driver)

	  To compile this driver as a module, choose M here: the module
	  will be called atmel-sha204a.

config CRYPTO_DEV_CCP
	bool "Support for AMD Secure Processor"
	depends on ((X86 && PCI) || (ARM64 && (OF_ADDRESS || ACPI))) && HAS_IOMEM
	help
	  The AMD Secure Processor provides support for the Cryptographic Coprocessor
	  (CCP) and the Platform Security Processor (PSP) devices.

if CRYPTO_DEV_CCP
	source "drivers/crypto/ccp/Kconfig"
endif

config CRYPTO_DEV_MXS_DCP
	tristate "Support for Freescale MXS DCP"
	depends on (ARCH_MXS || ARCH_MXC)
	select STMP_DEVICE
	select CRYPTO_CBC
	select CRYPTO_ECB
	select CRYPTO_AES
	select CRYPTO_SKCIPHER
	select CRYPTO_HASH
	help
	  The Freescale i.MX23/i.MX28 has SHA1/SHA256 and AES128 CBC/ECB
	  co-processor on the die.

	  To compile this driver as a module, choose M here: the module
	  will be called mxs-dcp.

source "drivers/crypto/qat/Kconfig"
source "drivers/crypto/cavium/cpt/Kconfig"
source "drivers/crypto/cavium/nitrox/Kconfig"
source "drivers/crypto/marvell/Kconfig"

config CRYPTO_DEV_CAVIUM_ZIP
	tristate "Cavium ZIP driver"
	depends on PCI && 64BIT && (ARM64 || COMPILE_TEST)
	help
	  Select this option if you want to enable compression/decompression
	  acceleration on Cavium's ARM based SoCs

config CRYPTO_DEV_QCE
	tristate "Qualcomm crypto engine accelerator"
	depends on ARCH_QCOM || COMPILE_TEST
	depends on HAS_IOMEM
	help
	  This driver supports Qualcomm crypto engine accelerator
	  hardware. To compile this driver as a module, choose M here. The
	  module will be called qcrypto.

config CRYPTO_DEV_QCE_SKCIPHER
	bool
	depends on CRYPTO_DEV_QCE
	select CRYPTO_AES
	select CRYPTO_LIB_DES
	select CRYPTO_ECB
	select CRYPTO_CBC
	select CRYPTO_XTS
	select CRYPTO_CTR
	select CRYPTO_SKCIPHER

config CRYPTO_DEV_QCE_SHA
	bool
	depends on CRYPTO_DEV_QCE
	select CRYPTO_SHA1
	select CRYPTO_SHA256

config CRYPTO_DEV_QCE_AEAD
	bool
	depends on CRYPTO_DEV_QCE
	select CRYPTO_AUTHENC
	select CRYPTO_LIB_DES

choice
	prompt "Algorithms enabled for QCE acceleration"
	default CRYPTO_DEV_QCE_ENABLE_ALL
	depends on CRYPTO_DEV_QCE
	help
	  This option allows to choose whether to build support for all algorithms
	  (default), hashes-only, or skciphers-only.

	  The QCE engine does not appear to scale as well as the CPU to handle
	  multiple crypto requests.  While the ipq40xx chips have 4-core CPUs, the
	  QCE handles only 2 requests in parallel.

	  Ipsec throughput seems to improve when disabling either family of
	  algorithms, sharing the load with the CPU.  Enabling skciphers-only
	  appears to work best.

	config CRYPTO_DEV_QCE_ENABLE_ALL
		bool "All supported algorithms"
		select CRYPTO_DEV_QCE_SKCIPHER
		select CRYPTO_DEV_QCE_SHA
		select CRYPTO_DEV_QCE_AEAD
		help
		  Enable all supported algorithms:
			- AES (CBC, CTR, ECB, XTS)
			- 3DES (CBC, ECB)
			- DES (CBC, ECB)
			- SHA1, HMAC-SHA1
			- SHA256, HMAC-SHA256

	config CRYPTO_DEV_QCE_ENABLE_SKCIPHER
		bool "Symmetric-key ciphers only"
		select CRYPTO_DEV_QCE_SKCIPHER
		help
		  Enable symmetric-key ciphers only:
			- AES (CBC, CTR, ECB, XTS)
			- 3DES (ECB, CBC)
			- DES (ECB, CBC)

	config CRYPTO_DEV_QCE_ENABLE_SHA
		bool "Hash/HMAC only"
		select CRYPTO_DEV_QCE_SHA
		help
		  Enable hashes/HMAC algorithms only:
			- SHA1, HMAC-SHA1
			- SHA256, HMAC-SHA256

	config CRYPTO_DEV_QCE_ENABLE_AEAD
		bool "AEAD algorithms only"
		select CRYPTO_DEV_QCE_AEAD
		help
		  Enable AEAD algorithms only:
			- authenc()
			- ccm(aes)
			- rfc4309(ccm(aes))
endchoice

config CRYPTO_DEV_QCE_SW_MAX_LEN
	int "Default maximum request size to use software for AES"
	depends on CRYPTO_DEV_QCE && CRYPTO_DEV_QCE_SKCIPHER
	default 512
	help
	  This sets the default maximum request size to perform AES requests
	  using software instead of the crypto engine.  It can be changed by
	  setting the aes_sw_max_len parameter.

	  Small blocks are processed faster in software than hardware.
	  Considering the 256-bit ciphers, software is 2-3 times faster than
	  qce at 256-bytes, 30% faster at 512, and about even at 768-bytes.
	  With 128-bit keys, the break-even point would be around 1024-bytes.

	  The default is set a little lower, to 512 bytes, to balance the
	  cost in CPU usage.  The minimum recommended setting is 16-bytes
	  (1 AES block), since AES-GCM will fail if you set it lower.
	  Setting this to zero will send all requests to the hardware.

	  Note that 192-bit keys are not supported by the hardware and are
	  always processed by the software fallback, and all DES requests
	  are done by the hardware.

config CRYPTO_DEV_QCOM_RNG
	tristate "Qualcomm Random Number Generator Driver"
	depends on ARCH_QCOM || COMPILE_TEST
	select CRYPTO_RNG
	help
	  This driver provides support for the Random Number
	  Generator hardware found on Qualcomm SoCs.

	  To compile this driver as a module, choose M here. The
	  module will be called qcom-rng. If unsure, say N.

config CRYPTO_DEV_VMX
	bool "Support for VMX cryptographic acceleration instructions"
	depends on PPC64 && VSX
	help
	  Support for VMX cryptographic acceleration instructions.

source "drivers/crypto/vmx/Kconfig"

config CRYPTO_DEV_IMGTEC_HASH
	tristate "Imagination Technologies hardware hash accelerator"
	depends on MIPS || COMPILE_TEST
	select CRYPTO_MD5
	select CRYPTO_SHA1
	select CRYPTO_SHA256
	select CRYPTO_HASH
	help
	  This driver interfaces with the Imagination Technologies
	  hardware hash accelerator. Supporting MD5/SHA1/SHA224/SHA256
	  hashing algorithms.

config CRYPTO_DEV_ROCKCHIP
	tristate "Rockchip's Cryptographic Engine driver"
	depends on OF && ARCH_ROCKCHIP
	select CRYPTO_AES
	select CRYPTO_LIB_DES
	select CRYPTO_MD5
	select CRYPTO_SHA1
	select CRYPTO_SHA256
	select CRYPTO_HASH
	select CRYPTO_SKCIPHER

	help
	  This driver interfaces with the hardware crypto accelerator.
	  Supporting cbc/ecb chainmode, and aes/des/des3_ede cipher mode.

config CRYPTO_DEV_ZYNQMP_SHA3
	tristate "Support for Xilinx ZynqMP SHA3 hw accelerator"
	depends on ARCH_ZYNQMP
	select CRYPTO_HASH
	help
	  Xilinx processors have SHA384 engine used for calculation
	  of hash. This driver interfaces with SHA3 hw accelerator.
	  Select this if you want to use the ZynqMP module for
	  Keccak-SHA384 algorithms.

config CRYPTO_DEV_XILINX_RSA
	tristate "Support for Xilinx ZynqMP RSA hw accelerator"
	depends on ARCH_ZYNQMP || COMPILE_TEST
	select CRYPTO_AES
	select CRYPTO_BLKCIPHER
	help
	  Xilinx processors have RSA hw accelerator used for signature
	  generation and verification. This driver interfaces with RSA
	  hw accelerator. Select this if you want to use the ZynqMP module
	  for RSA algorithms.

config CRYPTO_DEV_ZYNQMP_AES
	tristate "Support for Xilinx ZynqMP AES hw accelerator"
	depends on ZYNQMP_FIRMWARE || COMPILE_TEST
	select CRYPTO_AES
	select CRYPTO_ENGINE
	select CRYPTO_AEAD
	help
	  Xilinx ZynqMP has AES-GCM engine used for symmetric key
	  encryption and decryption. This driver interfaces with AES hw
	  accelerator. Select this if you want to use the ZynqMP module
	  for AES algorithms.

<<<<<<< HEAD
config CRYPTO_DEV_ZYNQMP_AES_SKCIPHER
	tristate "Support for Xilinx ZynqMP AES hw accelerator (skcipher)"
	depends on ZYNQMP_FIRMWARE || COMPILE_TEST
	depends on !CRYPTO_DEV_ZYNQMP_AES
	select CRYPTO_AES
	select CRYPTO_SKCIPHER
	help
	  Xilinx ZynqMP has AES-GCM engine used for symmetric key
	  encryption and decryption. This driver interfaces with AES hw
	  accelerator. Select this if you want to use the ZynqMP module
	  for AES algorithms.

config CRYPTO_DEV_MEDIATEK
	tristate "MediaTek's EIP97 Cryptographic Engine driver"
	depends on (ARM && ARCH_MEDIATEK) || COMPILE_TEST
	select CRYPTO_LIB_AES
	select CRYPTO_AEAD
	select CRYPTO_SKCIPHER
	select CRYPTO_SHA1
	select CRYPTO_SHA256
	select CRYPTO_SHA512
	select CRYPTO_HMAC
	help
	  This driver allows you to utilize the hardware crypto accelerator
	  EIP97 which can be found on the MT7623 MT2701, MT8521p, etc ....
	  Select this if you want to use it for AES/SHA1/SHA2 algorithms.

=======
>>>>>>> 8bb7eca9
source "drivers/crypto/chelsio/Kconfig"

source "drivers/crypto/virtio/Kconfig"

config CRYPTO_DEV_BCM_SPU
	tristate "Broadcom symmetric crypto/hash acceleration support"
	depends on ARCH_BCM_IPROC
	depends on MAILBOX
	default m
	select CRYPTO_AUTHENC
	select CRYPTO_LIB_DES
	select CRYPTO_MD5
	select CRYPTO_SHA1
	select CRYPTO_SHA256
	select CRYPTO_SHA512
	help
	  This driver provides support for Broadcom crypto acceleration using the
	  Secure Processing Unit (SPU). The SPU driver registers skcipher,
	  ahash, and aead algorithms with the kernel cryptographic API.

source "drivers/crypto/stm32/Kconfig"

config CRYPTO_DEV_SAFEXCEL
	tristate "Inside Secure's SafeXcel cryptographic engine driver"
	depends on (OF || PCI || COMPILE_TEST) && HAS_IOMEM
	select CRYPTO_LIB_AES
	select CRYPTO_AUTHENC
	select CRYPTO_SKCIPHER
	select CRYPTO_LIB_DES
	select CRYPTO_HASH
	select CRYPTO_HMAC
	select CRYPTO_MD5
	select CRYPTO_SHA1
	select CRYPTO_SHA256
	select CRYPTO_SHA512
	select CRYPTO_CHACHA20POLY1305
	select CRYPTO_SHA3
	help
	  This driver interfaces with the SafeXcel EIP-97 and EIP-197 cryptographic
	  engines designed by Inside Secure. It currently accelerates DES, 3DES and
	  AES block ciphers in ECB and CBC mode, as well as SHA1, SHA224, SHA256,
	  SHA384 and SHA512 hash algorithms for both basic hash and HMAC.
	  Additionally, it accelerates combined AES-CBC/HMAC-SHA AEAD operations.

config CRYPTO_DEV_ARTPEC6
	tristate "Support for Axis ARTPEC-6/7 hardware crypto acceleration."
	depends on ARM && (ARCH_ARTPEC || COMPILE_TEST)
	depends on OF
	select CRYPTO_AEAD
	select CRYPTO_AES
	select CRYPTO_ALGAPI
	select CRYPTO_SKCIPHER
	select CRYPTO_CTR
	select CRYPTO_HASH
	select CRYPTO_SHA1
	select CRYPTO_SHA256
	select CRYPTO_SHA512
	help
	  Enables the driver for the on-chip crypto accelerator
	  of Axis ARTPEC SoCs.

	  To compile this driver as a module, choose M here.

config CRYPTO_DEV_CCREE
	tristate "Support for ARM TrustZone CryptoCell family of security processors"
	depends on CRYPTO && CRYPTO_HW && OF && HAS_DMA
	default n
	select CRYPTO_HASH
	select CRYPTO_SKCIPHER
	select CRYPTO_LIB_DES
	select CRYPTO_AEAD
	select CRYPTO_AUTHENC
	select CRYPTO_SHA1
	select CRYPTO_MD5
	select CRYPTO_SHA256
	select CRYPTO_SHA512
	select CRYPTO_HMAC
	select CRYPTO_AES
	select CRYPTO_CBC
	select CRYPTO_ECB
	select CRYPTO_CTR
	select CRYPTO_XTS
	select CRYPTO_SM4
	select CRYPTO_SM3
	help
	  Say 'Y' to enable a driver for the REE interface of the Arm
	  TrustZone CryptoCell family of processors. Currently the
	  CryptoCell 713, 703, 712, 710 and 630 are supported.
	  Choose this if you wish to use hardware acceleration of
	  cryptographic operations on the system REE.
	  If unsure say Y.

source "drivers/crypto/hisilicon/Kconfig"

source "drivers/crypto/amlogic/Kconfig"

config CRYPTO_DEV_SA2UL
	tristate "Support for TI security accelerator"
	depends on ARCH_K3 || COMPILE_TEST
	select ARM64_CRYPTO
	select CRYPTO_AES
	select CRYPTO_AES_ARM64
	select CRYPTO_ALGAPI
	select CRYPTO_AUTHENC
	select CRYPTO_SHA1
	select CRYPTO_SHA256
	select CRYPTO_SHA512
	select HW_RANDOM
	select SG_SPLIT
	help
	  K3 devices include a security accelerator engine that may be
	  used for crypto offload.  Select this if you want to use hardware
	  acceleration for cryptographic algorithms on these devices.

source "drivers/crypto/keembay/Kconfig"

endif # CRYPTO_HW<|MERGE_RESOLUTION|>--- conflicted
+++ resolved
@@ -817,7 +817,6 @@
 	  accelerator. Select this if you want to use the ZynqMP module
 	  for AES algorithms.
 
-<<<<<<< HEAD
 config CRYPTO_DEV_ZYNQMP_AES_SKCIPHER
 	tristate "Support for Xilinx ZynqMP AES hw accelerator (skcipher)"
 	depends on ZYNQMP_FIRMWARE || COMPILE_TEST
@@ -830,23 +829,6 @@
 	  accelerator. Select this if you want to use the ZynqMP module
 	  for AES algorithms.
 
-config CRYPTO_DEV_MEDIATEK
-	tristate "MediaTek's EIP97 Cryptographic Engine driver"
-	depends on (ARM && ARCH_MEDIATEK) || COMPILE_TEST
-	select CRYPTO_LIB_AES
-	select CRYPTO_AEAD
-	select CRYPTO_SKCIPHER
-	select CRYPTO_SHA1
-	select CRYPTO_SHA256
-	select CRYPTO_SHA512
-	select CRYPTO_HMAC
-	help
-	  This driver allows you to utilize the hardware crypto accelerator
-	  EIP97 which can be found on the MT7623 MT2701, MT8521p, etc ....
-	  Select this if you want to use it for AES/SHA1/SHA2 algorithms.
-
-=======
->>>>>>> 8bb7eca9
 source "drivers/crypto/chelsio/Kconfig"
 
 source "drivers/crypto/virtio/Kconfig"
