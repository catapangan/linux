--- conflicted
+++ resolved
@@ -329,14 +329,6 @@
 		device_set_run_wake(dev, false);
 		pci_acpi_remove_pm_notifier(adev);
 	}
-<<<<<<< HEAD
-
-	if (pci_dev->subordinate)
-		acpi_pci_irq_del_prt(pci_domain_nr(pci_dev->bus),
-				     pci_dev->subordinate->number);
-=======
-	acpi_power_resource_unregister_device(dev, handle);
->>>>>>> 018ba0a6
 }
 
 static struct acpi_bus_type acpi_pci_bus = {
