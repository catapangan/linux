--- conflicted
+++ resolved
@@ -1175,12 +1175,8 @@
 			temp &= ~PORT_WKCONN_E;
 			temp |= PORT_WKDISC_E | PORT_WKOC_E;
 			ehci_writel(ehci, temp | PORT_SUSPEND, status_reg);
-<<<<<<< HEAD
 #endif
-			if (ehci->has_hostpc) {
-=======
 			if (ehci->has_tdi_phy_lpm) {
->>>>>>> 5e01dc7b
 				spin_unlock_irqrestore(&ehci->lock, flags);
 				msleep(5);/* 5ms for HCD enter low pwr mode */
 				spin_lock_irqsave(&ehci->lock, flags);
