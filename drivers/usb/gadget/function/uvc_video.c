--- conflicted
+++ resolved
@@ -207,18 +207,10 @@
 
 	video->encode(req, video, buf);
 
-<<<<<<< HEAD
-	spin_unlock_irqrestore(&video->queue.irqlock, flags);
-
-	if ((ret = usb_ep_queue(ep, req, GFP_ATOMIC)) < 0) {
-		printk(KERN_INFO "Failed to queue request (%d).\n", ret);
-		usb_ep_set_halt(ep);
-=======
 	ret = uvcg_video_ep_queue(video, req);
 	spin_unlock_irqrestore(&video->queue.irqlock, flags);
 
 	if (ret < 0) {
->>>>>>> e0d688d4
 		uvcg_queue_cancel(queue, 0);
 		goto requeue;
 	}
