# SPDX-License-Identifier: GPL-2.0

config USB_DWC3
	tristate "DesignWare USB3 DRD Core Support"
	depends on (USB || USB_GADGET) && HAS_DMA
	select USB_XHCI_PLATFORM if USB_XHCI_HCD
	help
	  Say Y or M here if your system has a Dual Role SuperSpeed
	  USB controller based on the DesignWare USB3 IP Core.

	  If you choose to build this driver is a dynamically linked
	  module, the module will be called dwc3.ko.

if USB_DWC3

config USB_DWC3_ULPI
	bool "Register ULPI PHY Interface"
	depends on USB_ULPI_BUS=y || USB_ULPI_BUS=USB_DWC3
	help
	  Select this if you have ULPI type PHY attached to your DWC3
	  controller.

choice
	bool "DWC3 Mode Selection"
	default USB_DWC3_DUAL_ROLE if (USB && USB_GADGET)
	default USB_DWC3_OTG if (USB && USB_GADGET && USB_OTG && USB_OTG_FSM)
	default USB_DWC3_HOST if (USB && !USB_GADGET)
	default USB_DWC3_GADGET if (!USB && USB_GADGET)

config USB_DWC3_HOST
	bool "Host only mode"
	depends on USB=y || USB=USB_DWC3
	help
	  Select this when you want to use DWC3 in host mode only,
	  thereby the gadget feature will be regressed.

config USB_DWC3_GADGET
	bool "Gadget only mode"
	depends on USB_GADGET=y || USB_GADGET=USB_DWC3
	help
	  Select this when you want to use DWC3 in gadget mode only,
	  thereby the host feature will be regressed.

config USB_DWC3_DUAL_ROLE
	bool "Dual Role mode"
	depends on ((USB=y || USB=USB_DWC3) && (USB_GADGET=y || USB_GADGET=USB_DWC3))
	depends on (EXTCON=y || EXTCON=USB_DWC3)
	help
	  This is the default mode of working of DWC3 controller where
	  both host and gadget features are enabled.

config USB_DWC3_OTG
	bool "Dual Role mode + OTG"
<<<<<<< HEAD
	depends on ((USB=y || USB=USB_DWC3) && (USB_GADGET=y || USB_GADGET=USB_DWC3) && USB_OTG && USB_OTG_FSM && PM)
=======
	depends on ((USB=y || USB=USB_DWC3) && \
			(USB_GADGET=y || USB_GADGET=USB_DWC3) && \
				USB_OTG && USB_OTG_FSM && PM)
>>>>>>> e0d688d4
	help
	  This is the default mode of working of DWC3 controller where
	  both host and gadget features are enabled with OTG support.

endchoice

comment "Platform Glue Driver Support"

config USB_DWC3_OMAP
	tristate "Texas Instruments OMAP5 and similar Platforms"
	depends on ARCH_OMAP2PLUS || COMPILE_TEST
	depends on EXTCON || !EXTCON
	depends on OF
	default USB_DWC3
	help
	  Some platforms from Texas Instruments like OMAP5, DRA7xxx and
	  AM437x use this IP for USB2/3 functionality.

	  Say 'Y' or 'M' here if you have one such device

config USB_DWC3_EXYNOS
	tristate "Samsung Exynos Platform"
	depends on (ARCH_EXYNOS || COMPILE_TEST) && OF
	default USB_DWC3
	help
	  Recent Exynos5 SoCs ship with one DesignWare Core USB3 IP inside,
	  say 'Y' or 'M' if you have one such device.

config USB_DWC3_PCI
	tristate "PCIe-based Platforms"
	depends on USB_PCI && ACPI
	default USB_DWC3
	help
	  If you're using the DesignWare Core IP with a PCIe (but not HAPS
	  platform), please say 'Y' or 'M' here.

config USB_DWC3_HAPS
	tristate "Synopsys PCIe-based HAPS Platforms"
	depends on USB_PCI
	default USB_DWC3
	help
	  If you're using the DesignWare Core IP with a Synopsys PCIe HAPS
	  platform, please say 'Y' or 'M' here.

config USB_DWC3_KEYSTONE
	tristate "Texas Instruments Keystone2/AM654 Platforms"
	depends on ARCH_KEYSTONE || ARCH_K3 || COMPILE_TEST
	default USB_DWC3
	help
	  Support of USB2/3 functionality in TI Keystone2 and AM654 platforms.
	  Say 'Y' or 'M' here if you have one such device

config USB_DWC3_MESON_G12A
       tristate "Amlogic Meson G12A Platforms"
       depends on OF && COMMON_CLK
       depends on ARCH_MESON || COMPILE_TEST
       default USB_DWC3
       select USB_ROLE_SWITCH
	select REGMAP_MMIO
       help
         Support USB2/3 functionality in Amlogic G12A platforms.
	 Say 'Y' or 'M' if you have one such device.

config USB_DWC3_OF_SIMPLE
       tristate "Generic OF Simple Glue Layer"
       depends on OF && COMMON_CLK
       default USB_DWC3
       help
         Support USB2/3 functionality in simple SoC integrations.
	 Currently supports Xilinx and Qualcomm DWC USB3 IP.
	 Say 'Y' or 'M' if you have one such device.

config USB_DWC3_ST
	tristate "STMicroelectronics Platforms"
	depends on (ARCH_STI || COMPILE_TEST) && OF
	default USB_DWC3
	help
	  STMicroelectronics SoCs with one DesignWare Core USB3 IP
	  inside (i.e. STiH407).
	  Say 'Y' or 'M' if you have one such device.

config USB_DWC3_QCOM
	tristate "Qualcomm Platform"
	depends on ARCH_QCOM || COMPILE_TEST
	depends on EXTCON || !EXTCON
	depends on (OF || ACPI)
	default USB_DWC3
	help
	  Some Qualcomm SoCs use DesignWare Core IP for USB2/3
	  functionality.
	  This driver also handles Qscratch wrapper which is needed
	  for peripheral mode support.
	  Say 'Y' or 'M' if you have one such device.

endif<|MERGE_RESOLUTION|>--- conflicted
+++ resolved
@@ -51,13 +51,9 @@
 
 config USB_DWC3_OTG
 	bool "Dual Role mode + OTG"
-<<<<<<< HEAD
-	depends on ((USB=y || USB=USB_DWC3) && (USB_GADGET=y || USB_GADGET=USB_DWC3) && USB_OTG && USB_OTG_FSM && PM)
-=======
 	depends on ((USB=y || USB=USB_DWC3) && \
 			(USB_GADGET=y || USB_GADGET=USB_DWC3) && \
 				USB_OTG && USB_OTG_FSM && PM)
->>>>>>> e0d688d4
 	help
 	  This is the default mode of working of DWC3 controller where
 	  both host and gadget features are enabled with OTG support.
