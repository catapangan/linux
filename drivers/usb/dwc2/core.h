--- conflicted
+++ resolved
@@ -58,15 +58,6 @@
 /* Maximum number of Endpoints/HostChannels */
 #define MAX_EPS_CHANNELS	16
 
-<<<<<<< HEAD
-static const char * const s3c_hsotg_supply_names[] = {
-	"vusb_d",		/* digital USB supply, 1.2V */
-	"vusb_a",		/* analog USB supply, 1.1V */
-};
-
-struct s3c_hsotg;
-struct s3c_hsotg_req;
-=======
 /* s3c-hsotg declarations */
 static const char * const s3c_hsotg_supply_names[] = {
 	"vusb_d",               /* digital USB supply, 1.2V */
@@ -191,144 +182,8 @@
 #define call_gadget(_hs, _entry)	do {} while (0)
 #endif
 
->>>>>>> 38dbab50
 struct dwc2_hsotg;
 struct dwc2_host_chan;
-
-/**
- * struct s3c_hsotg_ep - driver endpoint definition.
- * @ep: The gadget layer representation of the endpoint.
- * @name: The driver generated name for the endpoint.
- * @queue: Queue of requests for this endpoint.
- * @parent: Reference back to the parent device structure.
- * @req: The current request that the endpoint is processing. This is
- *       used to indicate an request has been loaded onto the endpoint
- *       and has yet to be completed (maybe due to data move, or simply
- *	 awaiting an ack from the core all the data has been completed).
- * @debugfs: File entry for debugfs file for this endpoint.
- * @lock: State lock to protect contents of endpoint.
- * @dir_in: Set to true if this endpoint is of the IN direction, which
- *	    means that it is sending data to the Host.
- * @index: The index for the endpoint registers.
- * @mc: Multi Count - number of transactions per microframe
- * @interval - Interval for periodic endpoints
- * @name: The name array passed to the USB core.
- * @halted: Set if the endpoint has been halted.
- * @periodic: Set if this is a periodic ep, such as Interrupt
- * @isochronous: Set if this is a isochronous ep
- * @sent_zlp: Set if we've sent a zero-length packet.
- * @total_data: The total number of data bytes done.
- * @fifo_size: The size of the FIFO (for periodic IN endpoints)
- * @fifo_load: The amount of data loaded into the FIFO (periodic IN)
- * @last_load: The offset of data for the last start of request.
- * @size_loaded: The last loaded size for DxEPTSIZE for periodic IN
- *
- * This is the driver's state for each registered enpoint, allowing it
- * to keep track of transactions that need doing. Each endpoint has a
- * lock to protect the state, to try and avoid using an overall lock
- * for the host controller as much as possible.
- *
- * For periodic IN endpoints, we have fifo_size and fifo_load to try
- * and keep track of the amount of data in the periodic FIFO for each
- * of these as we don't have a status register that tells us how much
- * is in each of them. (note, this may actually be useless information
- * as in shared-fifo mode periodic in acts like a single-frame packet
- * buffer than a fifo)
- */
-struct s3c_hsotg_ep {
-	struct usb_ep		ep;
-	struct list_head	queue;
-	struct dwc2_hsotg	*parent;
-	struct s3c_hsotg_req	*req;
-	struct dentry		*debugfs;
-
-
-	unsigned long		total_data;
-	unsigned int		size_loaded;
-	unsigned int		last_load;
-	unsigned int		fifo_load;
-	unsigned short		fifo_size;
-
-	unsigned char		dir_in;
-	unsigned char		index;
-	unsigned char		mc;
-	unsigned char		interval;
-
-	unsigned int		halted:1;
-	unsigned int		periodic:1;
-	unsigned int		isochronous:1;
-	unsigned int		sent_zlp:1;
-
-	char			name[10];
-
-	void __iomem		*regs;
-};
-
-/**
- * struct s3c_hsotg - driver state.
- * @dev: The parent device supplied to the probe function
- * @driver: USB gadget driver
- * @phy: The otg phy transceiver structure for phy control.
- * @uphy: The otg phy transceiver structure for old USB phy control.
- * @plat: The platform specific configuration data. This can be removed once
- * all SoCs support usb transceiver.
- * @regs: The memory area mapped for accessing registers.
- * @irq: The IRQ number we are using
- * @supplies: Definition of USB power supplies
- * @phyif: PHY interface width
- * @dedicated_fifos: Set if the hardware has dedicated IN-EP fifos.
- * @num_of_eps: Number of available EPs (excluding EP0)
- * @debug_root: root directrory for debugfs.
- * @debug_file: main status file for debugfs.
- * @debug_fifo: FIFO status file for debugfs.
- * @ep0_reply: Request used for ep0 reply.
- * @ep0_buff: Buffer for EP0 reply data, if needed.
- * @ctrl_buff: Buffer for EP0 control requests.
- * @ctrl_req: Request for EP0 control packets.
- * @setup: NAK management for EP0 SETUP
- * @last_rst: Time of last reset
- * @eps: The endpoints being supplied to the gadget framework
- */
-struct s3c_hsotg {
-	struct phy		 *phy;
-	struct usb_phy		 *uphy;
-	struct s3c_hsotg_plat	 *plat;
-
-	int			irq;
-	struct clk		*clk;
-
-	struct regulator_bulk_data supplies[ARRAY_SIZE(s3c_hsotg_supply_names)];
-
-	u32			phyif;
-	unsigned int		dedicated_fifos:1;
-	unsigned char           num_of_eps;
-
-	struct dentry		*debug_root;
-	struct dentry		*debug_file;
-	struct dentry		*debug_fifo;
-
-	struct usb_request	*ep0_reply;
-	struct usb_request	*ctrl_req;
-	u8			ep0_buff[8];
-	u8			ctrl_buff[8];
-
-	unsigned int		setup;
-	unsigned long           last_rst;
-};
-
-/**
- * struct s3c_hsotg_req - data transfer request
- * @req: The USB gadget request
- * @queue: The list of requests for the endpoint this is queued for.
- * @in_progress: Has already had size/packets written to core
- * @mapped: DMA buffer for this request has been mapped via dma_map_single().
- */
-struct s3c_hsotg_req {
-	struct usb_request	req;
-	struct list_head	queue;
-	unsigned char		in_progress;
-	unsigned char		mapped;
-};
 
 /* Device States */
 enum dwc2_lx_state {
@@ -727,13 +582,6 @@
 	struct timer_list wkp_timer;
 	enum dwc2_lx_state lx_state;
 
-<<<<<<< HEAD
-	struct s3c_hsotg *s3c_hsotg;
-	struct usb_gadget       gadget;
-	struct usb_gadget_driver *driver;
-	struct s3c_hsotg_ep	*eps;
-
-=======
 	/* DWC OTG HW Release versions */
 #define DWC2_CORE_REV_2_71a	0x4f54271a
 #define DWC2_CORE_REV_2_90a	0x4f54290a
@@ -742,7 +590,6 @@
 #define DWC2_CORE_REV_3_00a	0x4f54300a
 
 #if defined(CONFIG_USB_DWC2_HOST) || defined(CONFIG_USB_DWC2_DUAL_ROLE)
->>>>>>> 38dbab50
 	union dwc2_hcd_internal_flags {
 		u32 d32;
 		struct {
@@ -1114,31 +961,6 @@
 extern u16 dwc2_get_otg_version(struct dwc2_hsotg *hsotg);
 
 /* Gadget defines */
-<<<<<<< HEAD
-extern void s3c_hsotg_disconnect(struct dwc2_hsotg *dwc2);
-extern void s3c_hsotg_irq_enumdone(struct dwc2_hsotg *dwc2);
-extern void s3c_hsotg_epint(struct dwc2_hsotg *dwc2, unsigned int idx,
-					int dir_in);
-extern void kill_all_requests(struct dwc2_hsotg *dwc2,
-			struct s3c_hsotg_ep *ep, int result, bool force);
-extern void s3c_hsotg_core_init(struct dwc2_hsotg *dwc2);
-extern void s3c_hsotg_disable_gsint(struct dwc2_hsotg *dwc2, u32 ints);
-extern void s3c_hsotg_irq_fifoempty(struct dwc2_hsotg *dwc2, bool periodic);
-extern void s3c_hsotg_handle_rx(struct dwc2_hsotg *dwc2);
-extern void s3c_hsotg_dump(struct dwc2_hsotg *dwc2);
-extern void s3c_hsotg_remove(struct dwc2_hsotg *dwc2);
-
-
-#define call_gadget(_hs, _entry) \
-do { \
-	if ((_hs)->gadget.speed != USB_SPEED_UNKNOWN && \
-		(_hs)->driver && (_hs)->driver->_entry) { \
-			spin_unlock(&_hs->lock); \
-			(_hs)->driver->_entry(&(_hs)->gadget); \
-			spin_lock(&_hs->lock); \
-	} \
-} while (0)
-=======
 #if defined(CONFIG_USB_DWC2_PERIPHERAL) || defined(CONFIG_USB_DWC2_DUAL_ROLE)
 extern int s3c_hsotg_remove(struct dwc2_hsotg *hsotg);
 extern void s3c_hsotg_core_init(struct dwc2_hsotg *dwc2);
@@ -1180,6 +1002,5 @@
 		const struct dwc2_core_params *params)
 { return 0; }
 #endif
->>>>>>> 38dbab50
 
 #endif /* __DWC2_CORE_H__ */