--- conflicted
+++ resolved
@@ -287,21 +287,12 @@
 
 		if (nh->fib_nh_gw_family == AF_INET &&
 		    nh->fib_nh_gw4 != onh->fib_nh_gw4)
-<<<<<<< HEAD
 			return -1;
 
 		if (nh->fib_nh_gw_family == AF_INET6 &&
 		    ipv6_addr_cmp(&nh->fib_nh_gw6, &onh->fib_nh_gw6))
 			return -1;
 
-=======
-			return -1;
-
-		if (nh->fib_nh_gw_family == AF_INET6 &&
-		    ipv6_addr_cmp(&nh->fib_nh_gw6, &onh->fib_nh_gw6))
-			return -1;
-
->>>>>>> 4b972a01
 		onh++;
 	} endfor_nexthops(fi);
 	return 0;
@@ -973,11 +964,7 @@
 {
 	struct net_device *dev;
 	struct fib_result res;
-<<<<<<< HEAD
-	int err;
-=======
 	int err = 0;
->>>>>>> 4b972a01
 
 	if (nh->fib_nh_flags & RTNH_F_ONLINK) {
 		unsigned int addr_type;
