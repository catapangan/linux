#ifndef __PERF_EVLIST_H
#define __PERF_EVLIST_H 1

#include <linux/list.h>
#include <stdio.h>
#include "../perf.h"
#include "event.h"
#include "evsel.h"
#include "util.h"
#include <unistd.h>

struct pollfd;
struct thread_map;
struct cpu_map;
struct perf_record_opts;

#define PERF_EVLIST__HLIST_BITS 8
#define PERF_EVLIST__HLIST_SIZE (1 << PERF_EVLIST__HLIST_BITS)

struct perf_mmap {
	void		 *base;
	int		 mask;
	unsigned int	 prev;
	char		 event_copy[PERF_SAMPLE_MAX_SIZE];
};

struct perf_evlist {
	struct list_head entries;
	struct hlist_head heads[PERF_EVLIST__HLIST_SIZE];
	int		 nr_entries;
	int		 nr_groups;
	int		 nr_fds;
	int		 nr_mmaps;
<<<<<<< HEAD
	int		 mmap_len;
=======
	size_t		 mmap_len;
>>>>>>> d8ec26d7
	int		 id_pos;
	int		 is_pos;
	u64		 combined_sample_type;
	struct {
		int	cork_fd;
		pid_t	pid;
	} workload;
	bool		 overwrite;
	struct perf_mmap *mmap;
	struct pollfd	 *pollfd;
	struct thread_map *threads;
	struct cpu_map	  *cpus;
	struct perf_evsel *selected;
};

struct perf_evsel_str_handler {
	const char *name;
	void	   *handler;
};

struct perf_evlist *perf_evlist__new(void);
struct perf_evlist *perf_evlist__new_default(void);
void perf_evlist__init(struct perf_evlist *evlist, struct cpu_map *cpus,
		       struct thread_map *threads);
void perf_evlist__exit(struct perf_evlist *evlist);
void perf_evlist__delete(struct perf_evlist *evlist);

void perf_evlist__add(struct perf_evlist *evlist, struct perf_evsel *entry);
int perf_evlist__add_default(struct perf_evlist *evlist);
int __perf_evlist__add_default_attrs(struct perf_evlist *evlist,
				     struct perf_event_attr *attrs, size_t nr_attrs);

#define perf_evlist__add_default_attrs(evlist, array) \
	__perf_evlist__add_default_attrs(evlist, array, ARRAY_SIZE(array))

int perf_evlist__add_newtp(struct perf_evlist *evlist,
			   const char *sys, const char *name, void *handler);

int perf_evlist__set_filter(struct perf_evlist *evlist, const char *filter);

struct perf_evsel *
perf_evlist__find_tracepoint_by_id(struct perf_evlist *evlist, int id);

struct perf_evsel *
perf_evlist__find_tracepoint_by_name(struct perf_evlist *evlist,
				     const char *name);

void perf_evlist__id_add(struct perf_evlist *evlist, struct perf_evsel *evsel,
			 int cpu, int thread, u64 id);

void perf_evlist__add_pollfd(struct perf_evlist *evlist, int fd);

struct perf_evsel *perf_evlist__id2evsel(struct perf_evlist *evlist, u64 id);

struct perf_sample_id *perf_evlist__id2sid(struct perf_evlist *evlist, u64 id);

<<<<<<< HEAD
union perf_event *perf_evlist__mmap_read(struct perf_evlist *self, int idx);
=======
union perf_event *perf_evlist__mmap_read(struct perf_evlist *evlist, int idx);

void perf_evlist__mmap_consume(struct perf_evlist *evlist, int idx);
>>>>>>> d8ec26d7

void perf_evlist__mmap_consume(struct perf_evlist *evlist, int idx);

int perf_evlist__open(struct perf_evlist *evlist);
void perf_evlist__close(struct perf_evlist *evlist);

void perf_evlist__set_id_pos(struct perf_evlist *evlist);
bool perf_can_sample_identifier(void);
void perf_evlist__config(struct perf_evlist *evlist,
			 struct perf_record_opts *opts);
int perf_record_opts__config(struct perf_record_opts *opts);

int perf_evlist__prepare_workload(struct perf_evlist *evlist,
				  struct target *target,
				  const char *argv[], bool pipe_output,
				  bool want_signal);
int perf_evlist__start_workload(struct perf_evlist *evlist);

int perf_evlist__parse_mmap_pages(const struct option *opt,
				  const char *str,
				  int unset);

int perf_evlist__mmap(struct perf_evlist *evlist, unsigned int pages,
		      bool overwrite);
void perf_evlist__munmap(struct perf_evlist *evlist);

void perf_evlist__disable(struct perf_evlist *evlist);
void perf_evlist__enable(struct perf_evlist *evlist);

int perf_evlist__disable_event(struct perf_evlist *evlist,
			       struct perf_evsel *evsel);
int perf_evlist__enable_event(struct perf_evlist *evlist,
			      struct perf_evsel *evsel);

void perf_evlist__set_selected(struct perf_evlist *evlist,
			       struct perf_evsel *evsel);

static inline void perf_evlist__set_maps(struct perf_evlist *evlist,
					 struct cpu_map *cpus,
					 struct thread_map *threads)
{
	evlist->cpus	= cpus;
	evlist->threads	= threads;
}

int perf_evlist__create_maps(struct perf_evlist *evlist, struct target *target);
void perf_evlist__delete_maps(struct perf_evlist *evlist);
int perf_evlist__apply_filters(struct perf_evlist *evlist);

void __perf_evlist__set_leader(struct list_head *list);
void perf_evlist__set_leader(struct perf_evlist *evlist);

u64 perf_evlist__read_format(struct perf_evlist *evlist);
u64 __perf_evlist__combined_sample_type(struct perf_evlist *evlist);
u64 perf_evlist__combined_sample_type(struct perf_evlist *evlist);
bool perf_evlist__sample_id_all(struct perf_evlist *evlist);
u16 perf_evlist__id_hdr_size(struct perf_evlist *evlist);

int perf_evlist__parse_sample(struct perf_evlist *evlist, union perf_event *event,
			      struct perf_sample *sample);

bool perf_evlist__valid_sample_type(struct perf_evlist *evlist);
bool perf_evlist__valid_sample_id_all(struct perf_evlist *evlist);
bool perf_evlist__valid_read_format(struct perf_evlist *evlist);

void perf_evlist__splice_list_tail(struct perf_evlist *evlist,
				   struct list_head *list,
				   int nr_entries);

static inline struct perf_evsel *perf_evlist__first(struct perf_evlist *evlist)
{
	return list_entry(evlist->entries.next, struct perf_evsel, node);
}

static inline struct perf_evsel *perf_evlist__last(struct perf_evlist *evlist)
{
	return list_entry(evlist->entries.prev, struct perf_evsel, node);
}

size_t perf_evlist__fprintf(struct perf_evlist *evlist, FILE *fp);

int perf_evlist__strerror_tp(struct perf_evlist *evlist, int err, char *buf, size_t size);
int perf_evlist__strerror_open(struct perf_evlist *evlist, int err, char *buf, size_t size);

static inline unsigned int perf_mmap__read_head(struct perf_mmap *mm)
{
	struct perf_event_mmap_page *pc = mm->base;
	int head = ACCESS_ONCE(pc->data_head);
	rmb();
	return head;
}

static inline void perf_mmap__write_tail(struct perf_mmap *md,
					 unsigned long tail)
{
	struct perf_event_mmap_page *pc = md->base;

	/*
	 * ensure all reads are done before we write the tail out.
	 */
	mb();
	pc->data_tail = tail;
}

#endif /* __PERF_EVLIST_H */<|MERGE_RESOLUTION|>--- conflicted
+++ resolved
@@ -31,11 +31,7 @@
 	int		 nr_groups;
 	int		 nr_fds;
 	int		 nr_mmaps;
-<<<<<<< HEAD
-	int		 mmap_len;
-=======
 	size_t		 mmap_len;
->>>>>>> d8ec26d7
 	int		 id_pos;
 	int		 is_pos;
 	u64		 combined_sample_type;
@@ -92,13 +88,7 @@
 
 struct perf_sample_id *perf_evlist__id2sid(struct perf_evlist *evlist, u64 id);
 
-<<<<<<< HEAD
-union perf_event *perf_evlist__mmap_read(struct perf_evlist *self, int idx);
-=======
 union perf_event *perf_evlist__mmap_read(struct perf_evlist *evlist, int idx);
-
-void perf_evlist__mmap_consume(struct perf_evlist *evlist, int idx);
->>>>>>> d8ec26d7
 
 void perf_evlist__mmap_consume(struct perf_evlist *evlist, int idx);
 
