/*
 * Copyright (C) 2005 MIPS Technologies, Inc.  All rights reserved.
 *
 *  This program is free software; you can distribute it and/or modify it
 *  under the terms of the GNU General Public License (Version 2) as
 *  published by the Free Software Foundation.
 *
 *  This program is distributed in the hope it will be useful, but WITHOUT
 *  ANY WARRANTY; without even the implied warranty of MERCHANTABILITY or
 *  FITNESS FOR A PARTICULAR PURPOSE.  See the GNU General Public License
 *  for more details.
 *
 *  You should have received a copy of the GNU General Public License along
 *  with this program; if not, write to the Free Software Foundation, Inc.,
 *  59 Temple Place - Suite 330, Boston MA 02111-1307, USA.
 *
 */

#include <linux/init.h>
#include <linux/string.h>
#include <linux/kernel.h>
#include <linux/io.h>
#include <linux/irq.h>
#include <linux/ioport.h>
#include <linux/tty.h>
#include <linux/serial.h>
#include <linux/serial_core.h>
#include <linux/serial_8250.h>

#include <asm/cpu.h>
#include <asm/bootinfo.h>
#include <asm/mips-boards/generic.h>
#include <asm/mips-boards/prom.h>
#include <asm/time.h>
#include <asm/mips-boards/sim.h>
#include <asm/mips-boards/simint.h>


static void __init serial_init(void);
unsigned int _isbonito;

const char *get_system_type(void)
{
	return "MIPSsim";
}

void __init plat_mem_setup(void)
{
	set_io_port_base(0xbfd00000);

	serial_init();
}

extern struct plat_smp_ops ssmtc_smp_ops;

void __init prom_init(void)
{
	set_io_port_base(0xbfd00000);

<<<<<<< HEAD
	pr_info("\nLINUX started...\n");
=======
>>>>>>> 6be32571
	prom_meminit();

#ifdef CONFIG_MIPS_MT_SMP
	if (cpu_has_mipsmt)
		register_smp_ops(&vsmp_smp_ops);
	else
		register_smp_ops(&up_smp_ops);
#endif
#ifdef CONFIG_MIPS_MT_SMTC
	if (cpu_has_mipsmt)
		register_smp_ops(&ssmtc_smp_ops);
	else
		register_smp_ops(&up_smp_ops);
#endif
}

static void __init serial_init(void)
{
#ifdef CONFIG_SERIAL_8250
	struct uart_port s;

	memset(&s, 0, sizeof(s));

	s.iobase = 0x3f8;

	/* hardware int 4 - the serial int, is CPU int 6
	 but poll for now */
	s.irq =  0;
	s.uartclk = 1843200;
	s.flags = UPF_BOOT_AUTOCONF | UPF_SKIP_TEST;
	s.iotype = UPIO_PORT;
	s.regshift = 0;
	s.timeout = 4;

	if (early_serial_setup(&s) != 0) {
		printk(KERN_ERR "Serial setup failed!\n");
	}

#endif
}<|MERGE_RESOLUTION|>--- conflicted
+++ resolved
@@ -57,10 +57,6 @@
 {
 	set_io_port_base(0xbfd00000);
 
-<<<<<<< HEAD
-	pr_info("\nLINUX started...\n");
-=======
->>>>>>> 6be32571
 	prom_meminit();
 
 #ifdef CONFIG_MIPS_MT_SMP
