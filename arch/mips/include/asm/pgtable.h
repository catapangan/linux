/*
 * This file is subject to the terms and conditions of the GNU General Public
 * License.  See the file "COPYING" in the main directory of this archive
 * for more details.
 *
 * Copyright (C) 2003 Ralf Baechle
 */
#ifndef _ASM_PGTABLE_H
#define _ASM_PGTABLE_H

#include <linux/mm_types.h>
#include <linux/mmzone.h>
#ifdef CONFIG_32BIT
#include <asm/pgtable-32.h>
#endif
#ifdef CONFIG_64BIT
#include <asm/pgtable-64.h>
#endif

#include <asm/cmpxchg.h>
#include <asm/io.h>
#include <asm/pgtable-bits.h>

struct mm_struct;
struct vm_area_struct;

#define PAGE_NONE	__pgprot(_PAGE_PRESENT | _PAGE_NO_READ | \
				 _page_cachable_default)
#define PAGE_SHARED	__pgprot(_PAGE_PRESENT | _PAGE_WRITE | \
				 _page_cachable_default)
#define PAGE_COPY	__pgprot(_PAGE_PRESENT | _PAGE_NO_EXEC | \
				 _page_cachable_default)
#define PAGE_READONLY	__pgprot(_PAGE_PRESENT | \
				 _page_cachable_default)
#define PAGE_KERNEL	__pgprot(_PAGE_PRESENT | __READABLE | __WRITEABLE | \
				 _PAGE_GLOBAL | _page_cachable_default)
#define PAGE_KERNEL_NC	__pgprot(_PAGE_PRESENT | __READABLE | __WRITEABLE | \
				 _PAGE_GLOBAL | _CACHE_CACHABLE_NONCOHERENT)
#define PAGE_USERIO	__pgprot(_PAGE_PRESENT | _PAGE_WRITE | \
				 _page_cachable_default)
#define PAGE_KERNEL_UNCACHED __pgprot(_PAGE_PRESENT | __READABLE | \
			__WRITEABLE | _PAGE_GLOBAL | _CACHE_UNCACHED)

/*
 * If _PAGE_NO_EXEC is not defined, we can't do page protection for
 * execute, and consider it to be the same as read. Also, write
 * permissions imply read permissions. This is the closest we can get
 * by reasonable means..
 */

/*
 * Dummy values to fill the table in mmap.c
 * The real values will be generated at runtime
 */
#define __P000 __pgprot(0)
#define __P001 __pgprot(0)
#define __P010 __pgprot(0)
#define __P011 __pgprot(0)
#define __P100 __pgprot(0)
#define __P101 __pgprot(0)
#define __P110 __pgprot(0)
#define __P111 __pgprot(0)

#define __S000 __pgprot(0)
#define __S001 __pgprot(0)
#define __S010 __pgprot(0)
#define __S011 __pgprot(0)
#define __S100 __pgprot(0)
#define __S101 __pgprot(0)
#define __S110 __pgprot(0)
#define __S111 __pgprot(0)

extern unsigned long _page_cachable_default;

/*
 * ZERO_PAGE is a global shared page that is always zero; used
 * for zero-mapped memory areas etc..
 */

extern unsigned long empty_zero_page;
extern unsigned long zero_page_mask;

#define ZERO_PAGE(vaddr) \
	(virt_to_page((void *)(empty_zero_page + (((unsigned long)(vaddr)) & zero_page_mask))))
#define __HAVE_COLOR_ZERO_PAGE

extern void paging_init(void);

/*
 * Conversion functions: convert a page and protection to a page entry,
 * and a page entry and page directory to the page they refer to.
 */
#define pmd_phys(pmd)		virt_to_phys((void *)pmd_val(pmd))

#define __pmd_page(pmd)		(pfn_to_page(pmd_phys(pmd) >> PAGE_SHIFT))
#ifndef CONFIG_TRANSPARENT_HUGEPAGE
#define pmd_page(pmd)		__pmd_page(pmd)
#endif /* CONFIG_TRANSPARENT_HUGEPAGE  */

#define pmd_page_vaddr(pmd)	pmd_val(pmd)

#define htw_stop()							\
do {									\
	unsigned long flags;						\
									\
	if (cpu_has_htw) {						\
		local_irq_save(flags);					\
		if(!raw_current_cpu_data.htw_seq++) {			\
			write_c0_pwctl(read_c0_pwctl() &		\
				       ~(1 << MIPS_PWCTL_PWEN_SHIFT));	\
			back_to_back_c0_hazard();			\
		}							\
		local_irq_restore(flags);				\
	}								\
} while(0)

#define htw_start()							\
do {									\
	unsigned long flags;						\
									\
	if (cpu_has_htw) {						\
		local_irq_save(flags);					\
		if (!--raw_current_cpu_data.htw_seq) {			\
			write_c0_pwctl(read_c0_pwctl() |		\
				       (1 << MIPS_PWCTL_PWEN_SHIFT));	\
			back_to_back_c0_hazard();			\
		}							\
		local_irq_restore(flags);				\
	}								\
} while(0)

static inline void set_pte_at(struct mm_struct *mm, unsigned long addr,
			      pte_t *ptep, pte_t pteval);

#if defined(CONFIG_PHYS_ADDR_T_64BIT) && defined(CONFIG_CPU_MIPS32)

#ifdef CONFIG_XPA
# define pte_none(pte)		(!(((pte).pte_high) & ~_PAGE_GLOBAL))
#else
# define pte_none(pte)		(!(((pte).pte_low | (pte).pte_high) & ~_PAGE_GLOBAL))
#endif

#define pte_present(pte)	((pte).pte_low & _PAGE_PRESENT)
#define pte_no_exec(pte)	((pte).pte_low & _PAGE_NO_EXEC)

static inline void set_pte(pte_t *ptep, pte_t pte)
{
	ptep->pte_high = pte.pte_high;
	smp_wmb();
	ptep->pte_low = pte.pte_low;

#ifdef CONFIG_XPA
	if (pte.pte_high & _PAGE_GLOBAL) {
#else
	if (pte.pte_low & _PAGE_GLOBAL) {
#endif
		pte_t *buddy = ptep_buddy(ptep);
		/*
		 * Make sure the buddy is global too (if it's !none,
		 * it better already be global)
		 */
		if (pte_none(*buddy)) {
			if (!IS_ENABLED(CONFIG_XPA))
				buddy->pte_low |= _PAGE_GLOBAL;
			buddy->pte_high |= _PAGE_GLOBAL;
		}
	}
}

static inline void pte_clear(struct mm_struct *mm, unsigned long addr, pte_t *ptep)
{
	pte_t null = __pte(0);

	htw_stop();
	/* Preserve global status for the pair */
	if (IS_ENABLED(CONFIG_XPA)) {
		if (ptep_buddy(ptep)->pte_high & _PAGE_GLOBAL)
			null.pte_high = _PAGE_GLOBAL;
	} else {
		if (ptep_buddy(ptep)->pte_low & _PAGE_GLOBAL)
			null.pte_low = null.pte_high = _PAGE_GLOBAL;
	}

	set_pte_at(mm, addr, ptep, null);
	htw_start();
}
#else

#define pte_none(pte)		(!(pte_val(pte) & ~_PAGE_GLOBAL))
#define pte_present(pte)	(pte_val(pte) & _PAGE_PRESENT)
#define pte_no_exec(pte)	(pte_val(pte) & _PAGE_NO_EXEC)

/*
 * Certain architectures need to do special things when pte's
 * within a page table are directly modified.  Thus, the following
 * hook is made available.
 */
static inline void set_pte(pte_t *ptep, pte_t pteval)
{
	*ptep = pteval;
#if !defined(CONFIG_CPU_R3000) && !defined(CONFIG_CPU_TX39XX)
	if (pte_val(pteval) & _PAGE_GLOBAL) {
		pte_t *buddy = ptep_buddy(ptep);
		/*
		 * Make sure the buddy is global too (if it's !none,
		 * it better already be global)
		 */
<<<<<<< HEAD
#ifdef CONFIG_SMP
		/*
		 * For SMP, multiple CPUs can race, so we need to do
		 * this atomically.
		 */
		unsigned long page_global = _PAGE_GLOBAL;
		unsigned long tmp;

		if (kernel_uses_llsc && R10000_LLSC_WAR) {
			__asm__ __volatile__ (
			"	.set	push				\n"
			"	.set	arch=r4000			\n"
			"	.set	noreorder			\n"
			"1:"	__LL	"%[tmp], %[buddy]		\n"
			"	bnez	%[tmp], 2f			\n"
			"	 or	%[tmp], %[tmp], %[global]	\n"
				__SC	"%[tmp], %[buddy]		\n"
			"	beqzl	%[tmp], 1b			\n"
			"	nop					\n"
			"2:						\n"
			"	.set	pop				\n"
			: [buddy] "+m" (buddy->pte), [tmp] "=&r" (tmp)
			: [global] "r" (page_global));
		} else if (kernel_uses_llsc) {
			loongson_llsc_mb();
			__asm__ __volatile__ (
			"	.set	push				\n"
			"	.set	"MIPS_ISA_ARCH_LEVEL"		\n"
			"	.set	noreorder			\n"
			"1:"	__LL	"%[tmp], %[buddy]		\n"
			"	bnez	%[tmp], 2f			\n"
			"	 or	%[tmp], %[tmp], %[global]	\n"
				__SC	"%[tmp], %[buddy]		\n"
			"	beqz	%[tmp], 1b			\n"
			"	nop					\n"
			"2:						\n"
			"	.set	pop				\n"
			: [buddy] "+m" (buddy->pte), [tmp] "=&r" (tmp)
			: [global] "r" (page_global));
			loongson_llsc_mb();
		}
#else /* !CONFIG_SMP */
		if (pte_none(*buddy))
			pte_val(*buddy) = pte_val(*buddy) | _PAGE_GLOBAL;
#endif /* CONFIG_SMP */
=======
# if defined(CONFIG_PHYS_ADDR_T_64BIT) && !defined(CONFIG_CPU_MIPS32)
		cmpxchg64(&buddy->pte, 0, _PAGE_GLOBAL);
# else
		cmpxchg(&buddy->pte, 0, _PAGE_GLOBAL);
# endif
>>>>>>> aeb669d4
	}
#endif
}

static inline void pte_clear(struct mm_struct *mm, unsigned long addr, pte_t *ptep)
{
	htw_stop();
#if !defined(CONFIG_CPU_R3000) && !defined(CONFIG_CPU_TX39XX)
	/* Preserve global status for the pair */
	if (pte_val(*ptep_buddy(ptep)) & _PAGE_GLOBAL)
		set_pte_at(mm, addr, ptep, __pte(_PAGE_GLOBAL));
	else
#endif
		set_pte_at(mm, addr, ptep, __pte(0));
	htw_start();
}
#endif

static inline void set_pte_at(struct mm_struct *mm, unsigned long addr,
			      pte_t *ptep, pte_t pteval)
{
	extern void __update_cache(unsigned long address, pte_t pte);

	if (!pte_present(pteval))
		goto cache_sync_done;

	if (pte_present(*ptep) && (pte_pfn(*ptep) == pte_pfn(pteval)))
		goto cache_sync_done;

	__update_cache(addr, pteval);
cache_sync_done:
	set_pte(ptep, pteval);
}

/*
 * (pmds are folded into puds so this doesn't get actually called,
 * but the define is needed for a generic inline function.)
 */
#define set_pmd(pmdptr, pmdval) do { *(pmdptr) = (pmdval); } while(0)

#ifndef __PAGETABLE_PMD_FOLDED
/*
 * (puds are folded into pgds so this doesn't get actually called,
 * but the define is needed for a generic inline function.)
 */
#define set_pud(pudptr, pudval) do { *(pudptr) = (pudval); } while(0)
#endif

#define PGD_T_LOG2	(__builtin_ffs(sizeof(pgd_t)) - 1)
#define PMD_T_LOG2	(__builtin_ffs(sizeof(pmd_t)) - 1)
#define PTE_T_LOG2	(__builtin_ffs(sizeof(pte_t)) - 1)

/*
 * We used to declare this array with size but gcc 3.3 and older are not able
 * to find that this expression is a constant, so the size is dropped.
 */
extern pgd_t swapper_pg_dir[];

/*
 * The following only work if pte_present() is true.
 * Undefined behaviour if not..
 */
#if defined(CONFIG_PHYS_ADDR_T_64BIT) && defined(CONFIG_CPU_MIPS32)
static inline int pte_write(pte_t pte)	{ return pte.pte_low & _PAGE_WRITE; }
static inline int pte_dirty(pte_t pte)	{ return pte.pte_low & _PAGE_MODIFIED; }
static inline int pte_young(pte_t pte)	{ return pte.pte_low & _PAGE_ACCESSED; }

static inline pte_t pte_wrprotect(pte_t pte)
{
	pte.pte_low  &= ~_PAGE_WRITE;
	if (!IS_ENABLED(CONFIG_XPA))
		pte.pte_low &= ~_PAGE_SILENT_WRITE;
	pte.pte_high &= ~_PAGE_SILENT_WRITE;
	return pte;
}

static inline pte_t pte_mkclean(pte_t pte)
{
	pte.pte_low  &= ~_PAGE_MODIFIED;
	if (!IS_ENABLED(CONFIG_XPA))
		pte.pte_low &= ~_PAGE_SILENT_WRITE;
	pte.pte_high &= ~_PAGE_SILENT_WRITE;
	return pte;
}

static inline pte_t pte_mkold(pte_t pte)
{
	pte.pte_low  &= ~_PAGE_ACCESSED;
	if (!IS_ENABLED(CONFIG_XPA))
		pte.pte_low &= ~_PAGE_SILENT_READ;
	pte.pte_high &= ~_PAGE_SILENT_READ;
	return pte;
}

static inline pte_t pte_mkwrite(pte_t pte)
{
	pte.pte_low |= _PAGE_WRITE;
	if (pte.pte_low & _PAGE_MODIFIED) {
		if (!IS_ENABLED(CONFIG_XPA))
			pte.pte_low |= _PAGE_SILENT_WRITE;
		pte.pte_high |= _PAGE_SILENT_WRITE;
	}
	return pte;
}

static inline pte_t pte_mkdirty(pte_t pte)
{
	pte.pte_low |= _PAGE_MODIFIED;
	if (pte.pte_low & _PAGE_WRITE) {
		if (!IS_ENABLED(CONFIG_XPA))
			pte.pte_low |= _PAGE_SILENT_WRITE;
		pte.pte_high |= _PAGE_SILENT_WRITE;
	}
	return pte;
}

static inline pte_t pte_mkyoung(pte_t pte)
{
	pte.pte_low |= _PAGE_ACCESSED;
	if (!(pte.pte_low & _PAGE_NO_READ)) {
		if (!IS_ENABLED(CONFIG_XPA))
			pte.pte_low |= _PAGE_SILENT_READ;
		pte.pte_high |= _PAGE_SILENT_READ;
	}
	return pte;
}
#else
static inline int pte_write(pte_t pte)	{ return pte_val(pte) & _PAGE_WRITE; }
static inline int pte_dirty(pte_t pte)	{ return pte_val(pte) & _PAGE_MODIFIED; }
static inline int pte_young(pte_t pte)	{ return pte_val(pte) & _PAGE_ACCESSED; }

static inline pte_t pte_wrprotect(pte_t pte)
{
	pte_val(pte) &= ~(_PAGE_WRITE | _PAGE_SILENT_WRITE);
	return pte;
}

static inline pte_t pte_mkclean(pte_t pte)
{
	pte_val(pte) &= ~(_PAGE_MODIFIED | _PAGE_SILENT_WRITE);
	return pte;
}

static inline pte_t pte_mkold(pte_t pte)
{
	pte_val(pte) &= ~(_PAGE_ACCESSED | _PAGE_SILENT_READ);
	return pte;
}

static inline pte_t pte_mkwrite(pte_t pte)
{
	pte_val(pte) |= _PAGE_WRITE;
	if (pte_val(pte) & _PAGE_MODIFIED)
		pte_val(pte) |= _PAGE_SILENT_WRITE;
	return pte;
}

static inline pte_t pte_mkdirty(pte_t pte)
{
	pte_val(pte) |= _PAGE_MODIFIED;
	if (pte_val(pte) & _PAGE_WRITE)
		pte_val(pte) |= _PAGE_SILENT_WRITE;
	return pte;
}

static inline pte_t pte_mkyoung(pte_t pte)
{
	pte_val(pte) |= _PAGE_ACCESSED;
	if (!(pte_val(pte) & _PAGE_NO_READ))
		pte_val(pte) |= _PAGE_SILENT_READ;
	return pte;
}

#ifdef CONFIG_MIPS_HUGE_TLB_SUPPORT
static inline int pte_huge(pte_t pte)	{ return pte_val(pte) & _PAGE_HUGE; }

static inline pte_t pte_mkhuge(pte_t pte)
{
	pte_val(pte) |= _PAGE_HUGE;
	return pte;
}
#endif /* CONFIG_MIPS_HUGE_TLB_SUPPORT */
#endif
static inline int pte_special(pte_t pte)	{ return 0; }
static inline pte_t pte_mkspecial(pte_t pte)	{ return pte; }

/*
 * Macro to make mark a page protection value as "uncacheable".	 Note
 * that "protection" is really a misnomer here as the protection value
 * contains the memory attribute bits, dirty bits, and various other
 * bits as well.
 */
#define pgprot_noncached pgprot_noncached

static inline pgprot_t pgprot_noncached(pgprot_t _prot)
{
	unsigned long prot = pgprot_val(_prot);

	prot = (prot & ~_CACHE_MASK) | _CACHE_UNCACHED;

	return __pgprot(prot);
}

#define pgprot_writecombine pgprot_writecombine

static inline pgprot_t pgprot_writecombine(pgprot_t _prot)
{
	unsigned long prot = pgprot_val(_prot);

	/* cpu_data[0].writecombine is already shifted by _CACHE_SHIFT */
	prot = (prot & ~_CACHE_MASK) | cpu_data[0].writecombine;

	return __pgprot(prot);
}

/*
 * Conversion functions: convert a page and protection to a page entry,
 * and a page entry and page directory to the page they refer to.
 */
#define mk_pte(page, pgprot)	pfn_pte(page_to_pfn(page), (pgprot))

#if defined(CONFIG_XPA)
static inline pte_t pte_modify(pte_t pte, pgprot_t newprot)
{
	pte.pte_low  &= (_PAGE_MODIFIED | _PAGE_ACCESSED | _PFNX_MASK);
	pte.pte_high &= (_PFN_MASK | _CACHE_MASK);
	pte.pte_low  |= pgprot_val(newprot) & ~_PFNX_MASK;
	pte.pte_high |= pgprot_val(newprot) & ~(_PFN_MASK | _CACHE_MASK);
	return pte;
}
#elif defined(CONFIG_PHYS_ADDR_T_64BIT) && defined(CONFIG_CPU_MIPS32)
static inline pte_t pte_modify(pte_t pte, pgprot_t newprot)
{
	pte.pte_low  &= _PAGE_CHG_MASK;
	pte.pte_high &= (_PFN_MASK | _CACHE_MASK);
	pte.pte_low  |= pgprot_val(newprot);
	pte.pte_high |= pgprot_val(newprot) & ~(_PFN_MASK | _CACHE_MASK);
	return pte;
}
#else
static inline pte_t pte_modify(pte_t pte, pgprot_t newprot)
{
	return __pte((pte_val(pte) & _PAGE_CHG_MASK) |
		     (pgprot_val(newprot) & ~_PAGE_CHG_MASK));
}
#endif


extern void __update_tlb(struct vm_area_struct *vma, unsigned long address,
	pte_t pte);

static inline void update_mmu_cache(struct vm_area_struct *vma,
	unsigned long address, pte_t *ptep)
{
	pte_t pte = *ptep;
	__update_tlb(vma, address, pte);
}

static inline void update_mmu_cache_pmd(struct vm_area_struct *vma,
	unsigned long address, pmd_t *pmdp)
{
	pte_t pte = *(pte_t *)pmdp;

	__update_tlb(vma, address, pte);
}

#define kern_addr_valid(addr)	(1)

#ifdef CONFIG_PHYS_ADDR_T_64BIT
extern int remap_pfn_range(struct vm_area_struct *vma, unsigned long from, unsigned long pfn, unsigned long size, pgprot_t prot);

static inline int io_remap_pfn_range(struct vm_area_struct *vma,
		unsigned long vaddr,
		unsigned long pfn,
		unsigned long size,
		pgprot_t prot)
{
	phys_addr_t phys_addr_high = fixup_bigphys_addr(pfn << PAGE_SHIFT, size);
	return remap_pfn_range(vma, vaddr, phys_addr_high >> PAGE_SHIFT, size, prot);
}
#define io_remap_pfn_range io_remap_pfn_range
#endif

#ifdef CONFIG_TRANSPARENT_HUGEPAGE

/* We don't have hardware dirty/accessed bits, generic_pmdp_establish is fine.*/
#define pmdp_establish generic_pmdp_establish

#define has_transparent_hugepage has_transparent_hugepage
extern int has_transparent_hugepage(void);

static inline int pmd_trans_huge(pmd_t pmd)
{
	return !!(pmd_val(pmd) & _PAGE_HUGE);
}

static inline pmd_t pmd_mkhuge(pmd_t pmd)
{
	pmd_val(pmd) |= _PAGE_HUGE;

	return pmd;
}

extern void set_pmd_at(struct mm_struct *mm, unsigned long addr,
		       pmd_t *pmdp, pmd_t pmd);

#define pmd_write pmd_write
static inline int pmd_write(pmd_t pmd)
{
	return !!(pmd_val(pmd) & _PAGE_WRITE);
}

static inline pmd_t pmd_wrprotect(pmd_t pmd)
{
	pmd_val(pmd) &= ~(_PAGE_WRITE | _PAGE_SILENT_WRITE);
	return pmd;
}

static inline pmd_t pmd_mkwrite(pmd_t pmd)
{
	pmd_val(pmd) |= _PAGE_WRITE;
	if (pmd_val(pmd) & _PAGE_MODIFIED)
		pmd_val(pmd) |= _PAGE_SILENT_WRITE;

	return pmd;
}

static inline int pmd_dirty(pmd_t pmd)
{
	return !!(pmd_val(pmd) & _PAGE_MODIFIED);
}

static inline pmd_t pmd_mkclean(pmd_t pmd)
{
	pmd_val(pmd) &= ~(_PAGE_MODIFIED | _PAGE_SILENT_WRITE);
	return pmd;
}

static inline pmd_t pmd_mkdirty(pmd_t pmd)
{
	pmd_val(pmd) |= _PAGE_MODIFIED;
	if (pmd_val(pmd) & _PAGE_WRITE)
		pmd_val(pmd) |= _PAGE_SILENT_WRITE;

	return pmd;
}

static inline int pmd_young(pmd_t pmd)
{
	return !!(pmd_val(pmd) & _PAGE_ACCESSED);
}

static inline pmd_t pmd_mkold(pmd_t pmd)
{
	pmd_val(pmd) &= ~(_PAGE_ACCESSED|_PAGE_SILENT_READ);

	return pmd;
}

static inline pmd_t pmd_mkyoung(pmd_t pmd)
{
	pmd_val(pmd) |= _PAGE_ACCESSED;

	if (!(pmd_val(pmd) & _PAGE_NO_READ))
		pmd_val(pmd) |= _PAGE_SILENT_READ;

	return pmd;
}

/* Extern to avoid header file madness */
extern pmd_t mk_pmd(struct page *page, pgprot_t prot);

static inline unsigned long pmd_pfn(pmd_t pmd)
{
	return pmd_val(pmd) >> _PFN_SHIFT;
}

static inline struct page *pmd_page(pmd_t pmd)
{
	if (pmd_trans_huge(pmd))
		return pfn_to_page(pmd_pfn(pmd));

	return pfn_to_page(pmd_phys(pmd) >> PAGE_SHIFT);
}

static inline pmd_t pmd_modify(pmd_t pmd, pgprot_t newprot)
{
	pmd_val(pmd) = (pmd_val(pmd) & (_PAGE_CHG_MASK | _PAGE_HUGE)) |
		       (pgprot_val(newprot) & ~_PAGE_CHG_MASK);
	return pmd;
}

static inline pmd_t pmd_mknotpresent(pmd_t pmd)
{
	pmd_val(pmd) &= ~(_PAGE_PRESENT | _PAGE_VALID | _PAGE_DIRTY);

	return pmd;
}

/*
 * The generic version pmdp_huge_get_and_clear uses a version of pmd_clear() with a
 * different prototype.
 */
#define __HAVE_ARCH_PMDP_HUGE_GET_AND_CLEAR
static inline pmd_t pmdp_huge_get_and_clear(struct mm_struct *mm,
					    unsigned long address, pmd_t *pmdp)
{
	pmd_t old = *pmdp;

	pmd_clear(pmdp);

	return old;
}

#endif /* CONFIG_TRANSPARENT_HUGEPAGE */

#include <asm-generic/pgtable.h>

/*
 * uncached accelerated TLB map for video memory access
 */
#ifdef CONFIG_CPU_SUPPORTS_UNCACHED_ACCELERATED
#define __HAVE_PHYS_MEM_ACCESS_PROT

struct file;
pgprot_t phys_mem_access_prot(struct file *file, unsigned long pfn,
		unsigned long size, pgprot_t vma_prot);
#endif

/*
 * We provide our own get_unmapped area to cope with the virtual aliasing
 * constraints placed on us by the cache architecture.
 */
#define HAVE_ARCH_UNMAPPED_AREA
#define HAVE_ARCH_UNMAPPED_AREA_TOPDOWN

/*
 * No page table caches to initialise
 */
#define pgtable_cache_init()	do { } while (0)

#endif /* _ASM_PGTABLE_H */<|MERGE_RESOLUTION|>--- conflicted
+++ resolved
@@ -205,59 +205,11 @@
 		 * Make sure the buddy is global too (if it's !none,
 		 * it better already be global)
 		 */
-<<<<<<< HEAD
-#ifdef CONFIG_SMP
-		/*
-		 * For SMP, multiple CPUs can race, so we need to do
-		 * this atomically.
-		 */
-		unsigned long page_global = _PAGE_GLOBAL;
-		unsigned long tmp;
-
-		if (kernel_uses_llsc && R10000_LLSC_WAR) {
-			__asm__ __volatile__ (
-			"	.set	push				\n"
-			"	.set	arch=r4000			\n"
-			"	.set	noreorder			\n"
-			"1:"	__LL	"%[tmp], %[buddy]		\n"
-			"	bnez	%[tmp], 2f			\n"
-			"	 or	%[tmp], %[tmp], %[global]	\n"
-				__SC	"%[tmp], %[buddy]		\n"
-			"	beqzl	%[tmp], 1b			\n"
-			"	nop					\n"
-			"2:						\n"
-			"	.set	pop				\n"
-			: [buddy] "+m" (buddy->pte), [tmp] "=&r" (tmp)
-			: [global] "r" (page_global));
-		} else if (kernel_uses_llsc) {
-			loongson_llsc_mb();
-			__asm__ __volatile__ (
-			"	.set	push				\n"
-			"	.set	"MIPS_ISA_ARCH_LEVEL"		\n"
-			"	.set	noreorder			\n"
-			"1:"	__LL	"%[tmp], %[buddy]		\n"
-			"	bnez	%[tmp], 2f			\n"
-			"	 or	%[tmp], %[tmp], %[global]	\n"
-				__SC	"%[tmp], %[buddy]		\n"
-			"	beqz	%[tmp], 1b			\n"
-			"	nop					\n"
-			"2:						\n"
-			"	.set	pop				\n"
-			: [buddy] "+m" (buddy->pte), [tmp] "=&r" (tmp)
-			: [global] "r" (page_global));
-			loongson_llsc_mb();
-		}
-#else /* !CONFIG_SMP */
-		if (pte_none(*buddy))
-			pte_val(*buddy) = pte_val(*buddy) | _PAGE_GLOBAL;
-#endif /* CONFIG_SMP */
-=======
 # if defined(CONFIG_PHYS_ADDR_T_64BIT) && !defined(CONFIG_CPU_MIPS32)
 		cmpxchg64(&buddy->pte, 0, _PAGE_GLOBAL);
 # else
 		cmpxchg(&buddy->pte, 0, _PAGE_GLOBAL);
 # endif
->>>>>>> aeb669d4
 	}
 #endif
 }
