// SPDX-License-Identifier: GPL-2.0-only
/*
 * Kernel-based Virtual Machine driver for Linux
 *
 * AMD SVM-SEV support
 *
 * Copyright 2010 Red Hat, Inc. and/or its affiliates.
 */

#include <linux/kvm_types.h>
#include <linux/kvm_host.h>
#include <linux/kernel.h>
#include <linux/highmem.h>
#include <linux/psp-sev.h>
#include <linux/pagemap.h>
#include <linux/swap.h>
#include <linux/misc_cgroup.h>
#include <linux/processor.h>
#include <linux/trace_events.h>

#include <asm/pkru.h>
#include <asm/trapnr.h>
#include <asm/fpu/xcr.h>

#include "x86.h"
#include "svm.h"
#include "svm_ops.h"
#include "cpuid.h"
#include "trace.h"

#ifndef CONFIG_KVM_AMD_SEV
/*
 * When this config is not defined, SEV feature is not supported and APIs in
 * this file are not used but this file still gets compiled into the KVM AMD
 * module.
 *
 * We will not have MISC_CG_RES_SEV and MISC_CG_RES_SEV_ES entries in the enum
 * misc_res_type {} defined in linux/misc_cgroup.h.
 *
 * Below macros allow compilation to succeed.
 */
#define MISC_CG_RES_SEV MISC_CG_RES_TYPES
#define MISC_CG_RES_SEV_ES MISC_CG_RES_TYPES
#endif

#ifdef CONFIG_KVM_AMD_SEV
/* enable/disable SEV support */
static bool sev_enabled = true;
module_param_named(sev, sev_enabled, bool, 0444);

/* enable/disable SEV-ES support */
static bool sev_es_enabled = true;
module_param_named(sev_es, sev_es_enabled, bool, 0444);
#else
#define sev_enabled false
#define sev_es_enabled false
#endif /* CONFIG_KVM_AMD_SEV */

static u8 sev_enc_bit;
static DECLARE_RWSEM(sev_deactivate_lock);
static DEFINE_MUTEX(sev_bitmap_lock);
unsigned int max_sev_asid;
static unsigned int min_sev_asid;
static unsigned long sev_me_mask;
static unsigned int nr_asids;
static unsigned long *sev_asid_bitmap;
static unsigned long *sev_reclaim_asid_bitmap;

struct enc_region {
	struct list_head list;
	unsigned long npages;
	struct page **pages;
	unsigned long uaddr;
	unsigned long size;
};

/* Called with the sev_bitmap_lock held, or on shutdown  */
static int sev_flush_asids(int min_asid, int max_asid)
{
	int ret, asid, error = 0;

	/* Check if there are any ASIDs to reclaim before performing a flush */
	asid = find_next_bit(sev_reclaim_asid_bitmap, nr_asids, min_asid);
	if (asid > max_asid)
		return -EBUSY;

	/*
	 * DEACTIVATE will clear the WBINVD indicator causing DF_FLUSH to fail,
	 * so it must be guarded.
	 */
	down_write(&sev_deactivate_lock);

	wbinvd_on_all_cpus();
	ret = sev_guest_df_flush(&error);

	up_write(&sev_deactivate_lock);

	if (ret)
		pr_err("SEV: DF_FLUSH failed, ret=%d, error=%#x\n", ret, error);

	return ret;
}

static inline bool is_mirroring_enc_context(struct kvm *kvm)
{
	return !!to_kvm_svm(kvm)->sev_info.enc_context_owner;
}

/* Must be called with the sev_bitmap_lock held */
static bool __sev_recycle_asids(int min_asid, int max_asid)
{
	if (sev_flush_asids(min_asid, max_asid))
		return false;

	/* The flush process will flush all reclaimable SEV and SEV-ES ASIDs */
	bitmap_xor(sev_asid_bitmap, sev_asid_bitmap, sev_reclaim_asid_bitmap,
		   nr_asids);
	bitmap_zero(sev_reclaim_asid_bitmap, nr_asids);

	return true;
}

static int sev_misc_cg_try_charge(struct kvm_sev_info *sev)
{
	enum misc_res_type type = sev->es_active ? MISC_CG_RES_SEV_ES : MISC_CG_RES_SEV;
	return misc_cg_try_charge(type, sev->misc_cg, 1);
}

static void sev_misc_cg_uncharge(struct kvm_sev_info *sev)
{
	enum misc_res_type type = sev->es_active ? MISC_CG_RES_SEV_ES : MISC_CG_RES_SEV;
	misc_cg_uncharge(type, sev->misc_cg, 1);
}

static int sev_asid_new(struct kvm_sev_info *sev)
{
	int asid, min_asid, max_asid, ret;
	bool retry = true;

	WARN_ON(sev->misc_cg);
	sev->misc_cg = get_current_misc_cg();
	ret = sev_misc_cg_try_charge(sev);
	if (ret) {
		put_misc_cg(sev->misc_cg);
		sev->misc_cg = NULL;
		return ret;
	}

	mutex_lock(&sev_bitmap_lock);

	/*
	 * SEV-enabled guests must use asid from min_sev_asid to max_sev_asid.
	 * SEV-ES-enabled guest can use from 1 to min_sev_asid - 1.
	 */
	min_asid = sev->es_active ? 1 : min_sev_asid;
	max_asid = sev->es_active ? min_sev_asid - 1 : max_sev_asid;
again:
	asid = find_next_zero_bit(sev_asid_bitmap, max_asid + 1, min_asid);
	if (asid > max_asid) {
		if (retry && __sev_recycle_asids(min_asid, max_asid)) {
			retry = false;
			goto again;
		}
		mutex_unlock(&sev_bitmap_lock);
		ret = -EBUSY;
		goto e_uncharge;
	}

	__set_bit(asid, sev_asid_bitmap);

	mutex_unlock(&sev_bitmap_lock);

	return asid;
e_uncharge:
	sev_misc_cg_uncharge(sev);
	put_misc_cg(sev->misc_cg);
	sev->misc_cg = NULL;
	return ret;
}

static int sev_get_asid(struct kvm *kvm)
{
	struct kvm_sev_info *sev = &to_kvm_svm(kvm)->sev_info;

	return sev->asid;
}

static void sev_asid_free(struct kvm_sev_info *sev)
{
	struct svm_cpu_data *sd;
	int cpu;

	mutex_lock(&sev_bitmap_lock);

	__set_bit(sev->asid, sev_reclaim_asid_bitmap);

	for_each_possible_cpu(cpu) {
		sd = per_cpu(svm_data, cpu);
		sd->sev_vmcbs[sev->asid] = NULL;
	}

	mutex_unlock(&sev_bitmap_lock);

	sev_misc_cg_uncharge(sev);
	put_misc_cg(sev->misc_cg);
	sev->misc_cg = NULL;
}

static void sev_decommission(unsigned int handle)
{
	struct sev_data_decommission decommission;

	if (!handle)
		return;

	decommission.handle = handle;
	sev_guest_decommission(&decommission, NULL);
}

static void sev_unbind_asid(struct kvm *kvm, unsigned int handle)
{
	struct sev_data_deactivate deactivate;

	if (!handle)
		return;

	deactivate.handle = handle;

	/* Guard DEACTIVATE against WBINVD/DF_FLUSH used in ASID recycling */
	down_read(&sev_deactivate_lock);
	sev_guest_deactivate(&deactivate, NULL);
	up_read(&sev_deactivate_lock);

	sev_decommission(handle);
}

static int sev_guest_init(struct kvm *kvm, struct kvm_sev_cmd *argp)
{
	struct kvm_sev_info *sev = &to_kvm_svm(kvm)->sev_info;
	int asid, ret;

	if (kvm->created_vcpus)
		return -EINVAL;

	ret = -EBUSY;
	if (unlikely(sev->active))
		return ret;

	sev->active = true;
	sev->es_active = argp->id == KVM_SEV_ES_INIT;
	asid = sev_asid_new(sev);
	if (asid < 0)
		goto e_no_asid;
	sev->asid = asid;

	ret = sev_platform_init(&argp->error);
	if (ret)
		goto e_free;

	INIT_LIST_HEAD(&sev->regions_list);
	INIT_LIST_HEAD(&sev->mirror_vms);

	kvm_set_apicv_inhibit(kvm, APICV_INHIBIT_REASON_SEV);

	return 0;

e_free:
	sev_asid_free(sev);
	sev->asid = 0;
e_no_asid:
	sev->es_active = false;
	sev->active = false;
	return ret;
}

static int sev_bind_asid(struct kvm *kvm, unsigned int handle, int *error)
{
	struct sev_data_activate activate;
	int asid = sev_get_asid(kvm);
	int ret;

	/* activate ASID on the given handle */
	activate.handle = handle;
	activate.asid   = asid;
	ret = sev_guest_activate(&activate, error);

	return ret;
}

static int __sev_issue_cmd(int fd, int id, void *data, int *error)
{
	struct fd f;
	int ret;

	f = fdget(fd);
	if (!f.file)
		return -EBADF;

	ret = sev_issue_cmd_external_user(f.file, id, data, error);

	fdput(f);
	return ret;
}

static int sev_issue_cmd(struct kvm *kvm, int id, void *data, int *error)
{
	struct kvm_sev_info *sev = &to_kvm_svm(kvm)->sev_info;

	return __sev_issue_cmd(sev->fd, id, data, error);
}

static int sev_launch_start(struct kvm *kvm, struct kvm_sev_cmd *argp)
{
	struct kvm_sev_info *sev = &to_kvm_svm(kvm)->sev_info;
	struct sev_data_launch_start start;
	struct kvm_sev_launch_start params;
	void *dh_blob, *session_blob;
	int *error = &argp->error;
	int ret;

	if (!sev_guest(kvm))
		return -ENOTTY;

	if (copy_from_user(&params, (void __user *)(uintptr_t)argp->data, sizeof(params)))
		return -EFAULT;

	memset(&start, 0, sizeof(start));

	dh_blob = NULL;
	if (params.dh_uaddr) {
		dh_blob = psp_copy_user_blob(params.dh_uaddr, params.dh_len);
		if (IS_ERR(dh_blob))
			return PTR_ERR(dh_blob);

		start.dh_cert_address = __sme_set(__pa(dh_blob));
		start.dh_cert_len = params.dh_len;
	}

	session_blob = NULL;
	if (params.session_uaddr) {
		session_blob = psp_copy_user_blob(params.session_uaddr, params.session_len);
		if (IS_ERR(session_blob)) {
			ret = PTR_ERR(session_blob);
			goto e_free_dh;
		}

		start.session_address = __sme_set(__pa(session_blob));
		start.session_len = params.session_len;
	}

	start.handle = params.handle;
	start.policy = params.policy;

	/* create memory encryption context */
	ret = __sev_issue_cmd(argp->sev_fd, SEV_CMD_LAUNCH_START, &start, error);
	if (ret)
		goto e_free_session;

	/* Bind ASID to this guest */
	ret = sev_bind_asid(kvm, start.handle, error);
	if (ret) {
		sev_decommission(start.handle);
		goto e_free_session;
	}

	/* return handle to userspace */
	params.handle = start.handle;
	if (copy_to_user((void __user *)(uintptr_t)argp->data, &params, sizeof(params))) {
		sev_unbind_asid(kvm, start.handle);
		ret = -EFAULT;
		goto e_free_session;
	}

	sev->handle = start.handle;
	sev->fd = argp->sev_fd;

e_free_session:
	kfree(session_blob);
e_free_dh:
	kfree(dh_blob);
	return ret;
}

static struct page **sev_pin_memory(struct kvm *kvm, unsigned long uaddr,
				    unsigned long ulen, unsigned long *n,
				    int write)
{
	struct kvm_sev_info *sev = &to_kvm_svm(kvm)->sev_info;
	unsigned long npages, size;
	int npinned;
	unsigned long locked, lock_limit;
	struct page **pages;
	unsigned long first, last;
	int ret;

	lockdep_assert_held(&kvm->lock);

	if (ulen == 0 || uaddr + ulen < uaddr)
		return ERR_PTR(-EINVAL);

	/* Calculate number of pages. */
	first = (uaddr & PAGE_MASK) >> PAGE_SHIFT;
	last = ((uaddr + ulen - 1) & PAGE_MASK) >> PAGE_SHIFT;
	npages = (last - first + 1);

	locked = sev->pages_locked + npages;
	lock_limit = rlimit(RLIMIT_MEMLOCK) >> PAGE_SHIFT;
	if (locked > lock_limit && !capable(CAP_IPC_LOCK)) {
		pr_err("SEV: %lu locked pages exceed the lock limit of %lu.\n", locked, lock_limit);
		return ERR_PTR(-ENOMEM);
	}

	if (WARN_ON_ONCE(npages > INT_MAX))
		return ERR_PTR(-EINVAL);

	/* Avoid using vmalloc for smaller buffers. */
	size = npages * sizeof(struct page *);
	if (size > PAGE_SIZE)
		pages = __vmalloc(size, GFP_KERNEL_ACCOUNT | __GFP_ZERO);
	else
		pages = kmalloc(size, GFP_KERNEL_ACCOUNT);

	if (!pages)
		return ERR_PTR(-ENOMEM);

	/* Pin the user virtual address. */
	npinned = pin_user_pages_fast(uaddr, npages, write ? FOLL_WRITE : 0, pages);
	if (npinned != npages) {
		pr_err("SEV: Failure locking %lu pages.\n", npages);
		ret = -ENOMEM;
		goto err;
	}

	*n = npages;
	sev->pages_locked = locked;

	return pages;

err:
	if (npinned > 0)
		unpin_user_pages(pages, npinned);

	kvfree(pages);
	return ERR_PTR(ret);
}

static void sev_unpin_memory(struct kvm *kvm, struct page **pages,
			     unsigned long npages)
{
	struct kvm_sev_info *sev = &to_kvm_svm(kvm)->sev_info;

	unpin_user_pages(pages, npages);
	kvfree(pages);
	sev->pages_locked -= npages;
}

static void sev_clflush_pages(struct page *pages[], unsigned long npages)
{
	uint8_t *page_virtual;
	unsigned long i;

	if (this_cpu_has(X86_FEATURE_SME_COHERENT) || npages == 0 ||
	    pages == NULL)
		return;

	for (i = 0; i < npages; i++) {
		page_virtual = kmap_atomic(pages[i]);
		clflush_cache_range(page_virtual, PAGE_SIZE);
		kunmap_atomic(page_virtual);
		cond_resched();
	}
}

static unsigned long get_num_contig_pages(unsigned long idx,
				struct page **inpages, unsigned long npages)
{
	unsigned long paddr, next_paddr;
	unsigned long i = idx + 1, pages = 1;

	/* find the number of contiguous pages starting from idx */
	paddr = __sme_page_pa(inpages[idx]);
	while (i < npages) {
		next_paddr = __sme_page_pa(inpages[i++]);
		if ((paddr + PAGE_SIZE) == next_paddr) {
			pages++;
			paddr = next_paddr;
			continue;
		}
		break;
	}

	return pages;
}

static int sev_launch_update_data(struct kvm *kvm, struct kvm_sev_cmd *argp)
{
	unsigned long vaddr, vaddr_end, next_vaddr, npages, pages, size, i;
	struct kvm_sev_info *sev = &to_kvm_svm(kvm)->sev_info;
	struct kvm_sev_launch_update_data params;
	struct sev_data_launch_update_data data;
	struct page **inpages;
	int ret;

	if (!sev_guest(kvm))
		return -ENOTTY;

	if (copy_from_user(&params, (void __user *)(uintptr_t)argp->data, sizeof(params)))
		return -EFAULT;

	vaddr = params.uaddr;
	size = params.len;
	vaddr_end = vaddr + size;

	/* Lock the user memory. */
	inpages = sev_pin_memory(kvm, vaddr, size, &npages, 1);
	if (IS_ERR(inpages))
		return PTR_ERR(inpages);

	/*
	 * Flush (on non-coherent CPUs) before LAUNCH_UPDATE encrypts pages in
	 * place; the cache may contain the data that was written unencrypted.
	 */
	sev_clflush_pages(inpages, npages);

	data.reserved = 0;
	data.handle = sev->handle;

	for (i = 0; vaddr < vaddr_end; vaddr = next_vaddr, i += pages) {
		int offset, len;

		/*
		 * If the user buffer is not page-aligned, calculate the offset
		 * within the page.
		 */
		offset = vaddr & (PAGE_SIZE - 1);

		/* Calculate the number of pages that can be encrypted in one go. */
		pages = get_num_contig_pages(i, inpages, npages);

		len = min_t(size_t, ((pages * PAGE_SIZE) - offset), size);

		data.len = len;
		data.address = __sme_page_pa(inpages[i]) + offset;
		ret = sev_issue_cmd(kvm, SEV_CMD_LAUNCH_UPDATE_DATA, &data, &argp->error);
		if (ret)
			goto e_unpin;

		size -= len;
		next_vaddr = vaddr + len;
	}

e_unpin:
	/* content of memory is updated, mark pages dirty */
	for (i = 0; i < npages; i++) {
		set_page_dirty_lock(inpages[i]);
		mark_page_accessed(inpages[i]);
	}
	/* unlock the user pages */
	sev_unpin_memory(kvm, inpages, npages);
	return ret;
}

static int sev_es_sync_vmsa(struct vcpu_svm *svm)
{
	struct sev_es_save_area *save = svm->sev_es.vmsa;

	/* Check some debug related fields before encrypting the VMSA */
	if (svm->vcpu.guest_debug || (svm->vmcb->save.dr7 & ~DR7_FIXED_1))
		return -EINVAL;

	/*
	 * SEV-ES will use a VMSA that is pointed to by the VMCB, not
	 * the traditional VMSA that is part of the VMCB. Copy the
	 * traditional VMSA as it has been built so far (in prep
	 * for LAUNCH_UPDATE_VMSA) to be the initial SEV-ES state.
	 */
	memcpy(save, &svm->vmcb->save, sizeof(svm->vmcb->save));

	/* Sync registgers */
	save->rax = svm->vcpu.arch.regs[VCPU_REGS_RAX];
	save->rbx = svm->vcpu.arch.regs[VCPU_REGS_RBX];
	save->rcx = svm->vcpu.arch.regs[VCPU_REGS_RCX];
	save->rdx = svm->vcpu.arch.regs[VCPU_REGS_RDX];
	save->rsp = svm->vcpu.arch.regs[VCPU_REGS_RSP];
	save->rbp = svm->vcpu.arch.regs[VCPU_REGS_RBP];
	save->rsi = svm->vcpu.arch.regs[VCPU_REGS_RSI];
	save->rdi = svm->vcpu.arch.regs[VCPU_REGS_RDI];
#ifdef CONFIG_X86_64
	save->r8  = svm->vcpu.arch.regs[VCPU_REGS_R8];
	save->r9  = svm->vcpu.arch.regs[VCPU_REGS_R9];
	save->r10 = svm->vcpu.arch.regs[VCPU_REGS_R10];
	save->r11 = svm->vcpu.arch.regs[VCPU_REGS_R11];
	save->r12 = svm->vcpu.arch.regs[VCPU_REGS_R12];
	save->r13 = svm->vcpu.arch.regs[VCPU_REGS_R13];
	save->r14 = svm->vcpu.arch.regs[VCPU_REGS_R14];
	save->r15 = svm->vcpu.arch.regs[VCPU_REGS_R15];
#endif
	save->rip = svm->vcpu.arch.regs[VCPU_REGS_RIP];

	/* Sync some non-GPR registers before encrypting */
	save->xcr0 = svm->vcpu.arch.xcr0;
	save->pkru = svm->vcpu.arch.pkru;
	save->xss  = svm->vcpu.arch.ia32_xss;
	save->dr6  = svm->vcpu.arch.dr6;

	return 0;
}

static int __sev_launch_update_vmsa(struct kvm *kvm, struct kvm_vcpu *vcpu,
				    int *error)
{
	struct sev_data_launch_update_vmsa vmsa;
	struct vcpu_svm *svm = to_svm(vcpu);
	int ret;

	/* Perform some pre-encryption checks against the VMSA */
	ret = sev_es_sync_vmsa(svm);
	if (ret)
		return ret;

	/*
	 * The LAUNCH_UPDATE_VMSA command will perform in-place encryption of
	 * the VMSA memory content (i.e it will write the same memory region
	 * with the guest's key), so invalidate it first.
	 */
	clflush_cache_range(svm->sev_es.vmsa, PAGE_SIZE);

	vmsa.reserved = 0;
	vmsa.handle = to_kvm_svm(kvm)->sev_info.handle;
	vmsa.address = __sme_pa(svm->sev_es.vmsa);
	vmsa.len = PAGE_SIZE;
	ret = sev_issue_cmd(kvm, SEV_CMD_LAUNCH_UPDATE_VMSA, &vmsa, error);
	if (ret)
	  return ret;

	vcpu->arch.guest_state_protected = true;
	return 0;
}

static int sev_launch_update_vmsa(struct kvm *kvm, struct kvm_sev_cmd *argp)
{
	struct kvm_vcpu *vcpu;
	unsigned long i;
	int ret;

	if (!sev_es_guest(kvm))
		return -ENOTTY;

	kvm_for_each_vcpu(i, vcpu, kvm) {
		ret = mutex_lock_killable(&vcpu->mutex);
		if (ret)
			return ret;

		ret = __sev_launch_update_vmsa(kvm, vcpu, &argp->error);

		mutex_unlock(&vcpu->mutex);
		if (ret)
			return ret;
	}

	return 0;
}

static int sev_launch_measure(struct kvm *kvm, struct kvm_sev_cmd *argp)
{
	void __user *measure = (void __user *)(uintptr_t)argp->data;
	struct kvm_sev_info *sev = &to_kvm_svm(kvm)->sev_info;
	struct sev_data_launch_measure data;
	struct kvm_sev_launch_measure params;
	void __user *p = NULL;
	void *blob = NULL;
	int ret;

	if (!sev_guest(kvm))
		return -ENOTTY;

	if (copy_from_user(&params, measure, sizeof(params)))
		return -EFAULT;

	memset(&data, 0, sizeof(data));

	/* User wants to query the blob length */
	if (!params.len)
		goto cmd;

	p = (void __user *)(uintptr_t)params.uaddr;
	if (p) {
		if (params.len > SEV_FW_BLOB_MAX_SIZE)
			return -EINVAL;

		blob = kzalloc(params.len, GFP_KERNEL_ACCOUNT);
		if (!blob)
			return -ENOMEM;

		data.address = __psp_pa(blob);
		data.len = params.len;
	}

cmd:
	data.handle = sev->handle;
	ret = sev_issue_cmd(kvm, SEV_CMD_LAUNCH_MEASURE, &data, &argp->error);

	/*
	 * If we query the session length, FW responded with expected data.
	 */
	if (!params.len)
		goto done;

	if (ret)
		goto e_free_blob;

	if (blob) {
		if (copy_to_user(p, blob, params.len))
			ret = -EFAULT;
	}

done:
	params.len = data.len;
	if (copy_to_user(measure, &params, sizeof(params)))
		ret = -EFAULT;
e_free_blob:
	kfree(blob);
	return ret;
}

static int sev_launch_finish(struct kvm *kvm, struct kvm_sev_cmd *argp)
{
	struct kvm_sev_info *sev = &to_kvm_svm(kvm)->sev_info;
	struct sev_data_launch_finish data;

	if (!sev_guest(kvm))
		return -ENOTTY;

	data.handle = sev->handle;
	return sev_issue_cmd(kvm, SEV_CMD_LAUNCH_FINISH, &data, &argp->error);
}

static int sev_guest_status(struct kvm *kvm, struct kvm_sev_cmd *argp)
{
	struct kvm_sev_info *sev = &to_kvm_svm(kvm)->sev_info;
	struct kvm_sev_guest_status params;
	struct sev_data_guest_status data;
	int ret;

	if (!sev_guest(kvm))
		return -ENOTTY;

	memset(&data, 0, sizeof(data));

	data.handle = sev->handle;
	ret = sev_issue_cmd(kvm, SEV_CMD_GUEST_STATUS, &data, &argp->error);
	if (ret)
		return ret;

	params.policy = data.policy;
	params.state = data.state;
	params.handle = data.handle;

	if (copy_to_user((void __user *)(uintptr_t)argp->data, &params, sizeof(params)))
		ret = -EFAULT;

	return ret;
}

static int __sev_issue_dbg_cmd(struct kvm *kvm, unsigned long src,
			       unsigned long dst, int size,
			       int *error, bool enc)
{
	struct kvm_sev_info *sev = &to_kvm_svm(kvm)->sev_info;
	struct sev_data_dbg data;

	data.reserved = 0;
	data.handle = sev->handle;
	data.dst_addr = dst;
	data.src_addr = src;
	data.len = size;

	return sev_issue_cmd(kvm,
			     enc ? SEV_CMD_DBG_ENCRYPT : SEV_CMD_DBG_DECRYPT,
			     &data, error);
}

static int __sev_dbg_decrypt(struct kvm *kvm, unsigned long src_paddr,
			     unsigned long dst_paddr, int sz, int *err)
{
	int offset;

	/*
	 * Its safe to read more than we are asked, caller should ensure that
	 * destination has enough space.
	 */
	offset = src_paddr & 15;
	src_paddr = round_down(src_paddr, 16);
	sz = round_up(sz + offset, 16);

	return __sev_issue_dbg_cmd(kvm, src_paddr, dst_paddr, sz, err, false);
}

static int __sev_dbg_decrypt_user(struct kvm *kvm, unsigned long paddr,
				  void __user *dst_uaddr,
				  unsigned long dst_paddr,
				  int size, int *err)
{
	struct page *tpage = NULL;
	int ret, offset;

	/* if inputs are not 16-byte then use intermediate buffer */
	if (!IS_ALIGNED(dst_paddr, 16) ||
	    !IS_ALIGNED(paddr,     16) ||
	    !IS_ALIGNED(size,      16)) {
		tpage = (void *)alloc_page(GFP_KERNEL | __GFP_ZERO);
		if (!tpage)
			return -ENOMEM;

		dst_paddr = __sme_page_pa(tpage);
	}

	ret = __sev_dbg_decrypt(kvm, paddr, dst_paddr, size, err);
	if (ret)
		goto e_free;

	if (tpage) {
		offset = paddr & 15;
		if (copy_to_user(dst_uaddr, page_address(tpage) + offset, size))
			ret = -EFAULT;
	}

e_free:
	if (tpage)
		__free_page(tpage);

	return ret;
}

static int __sev_dbg_encrypt_user(struct kvm *kvm, unsigned long paddr,
				  void __user *vaddr,
				  unsigned long dst_paddr,
				  void __user *dst_vaddr,
				  int size, int *error)
{
	struct page *src_tpage = NULL;
	struct page *dst_tpage = NULL;
	int ret, len = size;

	/* If source buffer is not aligned then use an intermediate buffer */
	if (!IS_ALIGNED((unsigned long)vaddr, 16)) {
		src_tpage = alloc_page(GFP_KERNEL_ACCOUNT);
		if (!src_tpage)
			return -ENOMEM;

		if (copy_from_user(page_address(src_tpage), vaddr, size)) {
			__free_page(src_tpage);
			return -EFAULT;
		}

		paddr = __sme_page_pa(src_tpage);
	}

	/*
	 *  If destination buffer or length is not aligned then do read-modify-write:
	 *   - decrypt destination in an intermediate buffer
	 *   - copy the source buffer in an intermediate buffer
	 *   - use the intermediate buffer as source buffer
	 */
	if (!IS_ALIGNED((unsigned long)dst_vaddr, 16) || !IS_ALIGNED(size, 16)) {
		int dst_offset;

		dst_tpage = alloc_page(GFP_KERNEL_ACCOUNT);
		if (!dst_tpage) {
			ret = -ENOMEM;
			goto e_free;
		}

		ret = __sev_dbg_decrypt(kvm, dst_paddr,
					__sme_page_pa(dst_tpage), size, error);
		if (ret)
			goto e_free;

		/*
		 *  If source is kernel buffer then use memcpy() otherwise
		 *  copy_from_user().
		 */
		dst_offset = dst_paddr & 15;

		if (src_tpage)
			memcpy(page_address(dst_tpage) + dst_offset,
			       page_address(src_tpage), size);
		else {
			if (copy_from_user(page_address(dst_tpage) + dst_offset,
					   vaddr, size)) {
				ret = -EFAULT;
				goto e_free;
			}
		}

		paddr = __sme_page_pa(dst_tpage);
		dst_paddr = round_down(dst_paddr, 16);
		len = round_up(size, 16);
	}

	ret = __sev_issue_dbg_cmd(kvm, paddr, dst_paddr, len, error, true);

e_free:
	if (src_tpage)
		__free_page(src_tpage);
	if (dst_tpage)
		__free_page(dst_tpage);
	return ret;
}

static int sev_dbg_crypt(struct kvm *kvm, struct kvm_sev_cmd *argp, bool dec)
{
	unsigned long vaddr, vaddr_end, next_vaddr;
	unsigned long dst_vaddr;
	struct page **src_p, **dst_p;
	struct kvm_sev_dbg debug;
	unsigned long n;
	unsigned int size;
	int ret;

	if (!sev_guest(kvm))
		return -ENOTTY;

	if (copy_from_user(&debug, (void __user *)(uintptr_t)argp->data, sizeof(debug)))
		return -EFAULT;

	if (!debug.len || debug.src_uaddr + debug.len < debug.src_uaddr)
		return -EINVAL;
	if (!debug.dst_uaddr)
		return -EINVAL;

	vaddr = debug.src_uaddr;
	size = debug.len;
	vaddr_end = vaddr + size;
	dst_vaddr = debug.dst_uaddr;

	for (; vaddr < vaddr_end; vaddr = next_vaddr) {
		int len, s_off, d_off;

		/* lock userspace source and destination page */
		src_p = sev_pin_memory(kvm, vaddr & PAGE_MASK, PAGE_SIZE, &n, 0);
		if (IS_ERR(src_p))
			return PTR_ERR(src_p);

		dst_p = sev_pin_memory(kvm, dst_vaddr & PAGE_MASK, PAGE_SIZE, &n, 1);
		if (IS_ERR(dst_p)) {
			sev_unpin_memory(kvm, src_p, n);
			return PTR_ERR(dst_p);
		}

		/*
		 * Flush (on non-coherent CPUs) before DBG_{DE,EN}CRYPT read or modify
		 * the pages; flush the destination too so that future accesses do not
		 * see stale data.
		 */
		sev_clflush_pages(src_p, 1);
		sev_clflush_pages(dst_p, 1);

		/*
		 * Since user buffer may not be page aligned, calculate the
		 * offset within the page.
		 */
		s_off = vaddr & ~PAGE_MASK;
		d_off = dst_vaddr & ~PAGE_MASK;
		len = min_t(size_t, (PAGE_SIZE - s_off), size);

		if (dec)
			ret = __sev_dbg_decrypt_user(kvm,
						     __sme_page_pa(src_p[0]) + s_off,
						     (void __user *)dst_vaddr,
						     __sme_page_pa(dst_p[0]) + d_off,
						     len, &argp->error);
		else
			ret = __sev_dbg_encrypt_user(kvm,
						     __sme_page_pa(src_p[0]) + s_off,
						     (void __user *)vaddr,
						     __sme_page_pa(dst_p[0]) + d_off,
						     (void __user *)dst_vaddr,
						     len, &argp->error);

		sev_unpin_memory(kvm, src_p, n);
		sev_unpin_memory(kvm, dst_p, n);

		if (ret)
			goto err;

		next_vaddr = vaddr + len;
		dst_vaddr = dst_vaddr + len;
		size -= len;
	}
err:
	return ret;
}

static int sev_launch_secret(struct kvm *kvm, struct kvm_sev_cmd *argp)
{
	struct kvm_sev_info *sev = &to_kvm_svm(kvm)->sev_info;
	struct sev_data_launch_secret data;
	struct kvm_sev_launch_secret params;
	struct page **pages;
	void *blob, *hdr;
	unsigned long n, i;
	int ret, offset;

	if (!sev_guest(kvm))
		return -ENOTTY;

	if (copy_from_user(&params, (void __user *)(uintptr_t)argp->data, sizeof(params)))
		return -EFAULT;

	pages = sev_pin_memory(kvm, params.guest_uaddr, params.guest_len, &n, 1);
	if (IS_ERR(pages))
		return PTR_ERR(pages);

	/*
	 * Flush (on non-coherent CPUs) before LAUNCH_SECRET encrypts pages in
	 * place; the cache may contain the data that was written unencrypted.
	 */
	sev_clflush_pages(pages, n);

	/*
	 * The secret must be copied into contiguous memory region, lets verify
	 * that userspace memory pages are contiguous before we issue command.
	 */
	if (get_num_contig_pages(0, pages, n) != n) {
		ret = -EINVAL;
		goto e_unpin_memory;
	}

	memset(&data, 0, sizeof(data));

	offset = params.guest_uaddr & (PAGE_SIZE - 1);
	data.guest_address = __sme_page_pa(pages[0]) + offset;
	data.guest_len = params.guest_len;

	blob = psp_copy_user_blob(params.trans_uaddr, params.trans_len);
	if (IS_ERR(blob)) {
		ret = PTR_ERR(blob);
		goto e_unpin_memory;
	}

	data.trans_address = __psp_pa(blob);
	data.trans_len = params.trans_len;

	hdr = psp_copy_user_blob(params.hdr_uaddr, params.hdr_len);
	if (IS_ERR(hdr)) {
		ret = PTR_ERR(hdr);
		goto e_free_blob;
	}
	data.hdr_address = __psp_pa(hdr);
	data.hdr_len = params.hdr_len;

	data.handle = sev->handle;
	ret = sev_issue_cmd(kvm, SEV_CMD_LAUNCH_UPDATE_SECRET, &data, &argp->error);

	kfree(hdr);

e_free_blob:
	kfree(blob);
e_unpin_memory:
	/* content of memory is updated, mark pages dirty */
	for (i = 0; i < n; i++) {
		set_page_dirty_lock(pages[i]);
		mark_page_accessed(pages[i]);
	}
	sev_unpin_memory(kvm, pages, n);
	return ret;
}

static int sev_get_attestation_report(struct kvm *kvm, struct kvm_sev_cmd *argp)
{
	void __user *report = (void __user *)(uintptr_t)argp->data;
	struct kvm_sev_info *sev = &to_kvm_svm(kvm)->sev_info;
	struct sev_data_attestation_report data;
	struct kvm_sev_attestation_report params;
	void __user *p;
	void *blob = NULL;
	int ret;

	if (!sev_guest(kvm))
		return -ENOTTY;

	if (copy_from_user(&params, (void __user *)(uintptr_t)argp->data, sizeof(params)))
		return -EFAULT;

	memset(&data, 0, sizeof(data));

	/* User wants to query the blob length */
	if (!params.len)
		goto cmd;

	p = (void __user *)(uintptr_t)params.uaddr;
	if (p) {
		if (params.len > SEV_FW_BLOB_MAX_SIZE)
			return -EINVAL;

		blob = kzalloc(params.len, GFP_KERNEL_ACCOUNT);
		if (!blob)
			return -ENOMEM;

		data.address = __psp_pa(blob);
		data.len = params.len;
		memcpy(data.mnonce, params.mnonce, sizeof(params.mnonce));
	}
cmd:
	data.handle = sev->handle;
	ret = sev_issue_cmd(kvm, SEV_CMD_ATTESTATION_REPORT, &data, &argp->error);
	/*
	 * If we query the session length, FW responded with expected data.
	 */
	if (!params.len)
		goto done;

	if (ret)
		goto e_free_blob;

	if (blob) {
		if (copy_to_user(p, blob, params.len))
			ret = -EFAULT;
	}

done:
	params.len = data.len;
	if (copy_to_user(report, &params, sizeof(params)))
		ret = -EFAULT;
e_free_blob:
	kfree(blob);
	return ret;
}

/* Userspace wants to query session length. */
static int
__sev_send_start_query_session_length(struct kvm *kvm, struct kvm_sev_cmd *argp,
				      struct kvm_sev_send_start *params)
{
	struct kvm_sev_info *sev = &to_kvm_svm(kvm)->sev_info;
	struct sev_data_send_start data;
	int ret;

	memset(&data, 0, sizeof(data));
	data.handle = sev->handle;
	ret = sev_issue_cmd(kvm, SEV_CMD_SEND_START, &data, &argp->error);

	params->session_len = data.session_len;
	if (copy_to_user((void __user *)(uintptr_t)argp->data, params,
				sizeof(struct kvm_sev_send_start)))
		ret = -EFAULT;

	return ret;
}

static int sev_send_start(struct kvm *kvm, struct kvm_sev_cmd *argp)
{
	struct kvm_sev_info *sev = &to_kvm_svm(kvm)->sev_info;
	struct sev_data_send_start data;
	struct kvm_sev_send_start params;
	void *amd_certs, *session_data;
	void *pdh_cert, *plat_certs;
	int ret;

	if (!sev_guest(kvm))
		return -ENOTTY;

	if (copy_from_user(&params, (void __user *)(uintptr_t)argp->data,
				sizeof(struct kvm_sev_send_start)))
		return -EFAULT;

	/* if session_len is zero, userspace wants to query the session length */
	if (!params.session_len)
		return __sev_send_start_query_session_length(kvm, argp,
				&params);

	/* some sanity checks */
	if (!params.pdh_cert_uaddr || !params.pdh_cert_len ||
	    !params.session_uaddr || params.session_len > SEV_FW_BLOB_MAX_SIZE)
		return -EINVAL;

	/* allocate the memory to hold the session data blob */
	session_data = kzalloc(params.session_len, GFP_KERNEL_ACCOUNT);
	if (!session_data)
		return -ENOMEM;

	/* copy the certificate blobs from userspace */
	pdh_cert = psp_copy_user_blob(params.pdh_cert_uaddr,
				params.pdh_cert_len);
	if (IS_ERR(pdh_cert)) {
		ret = PTR_ERR(pdh_cert);
		goto e_free_session;
	}

	plat_certs = psp_copy_user_blob(params.plat_certs_uaddr,
				params.plat_certs_len);
	if (IS_ERR(plat_certs)) {
		ret = PTR_ERR(plat_certs);
		goto e_free_pdh;
	}

	amd_certs = psp_copy_user_blob(params.amd_certs_uaddr,
				params.amd_certs_len);
	if (IS_ERR(amd_certs)) {
		ret = PTR_ERR(amd_certs);
		goto e_free_plat_cert;
	}

	/* populate the FW SEND_START field with system physical address */
	memset(&data, 0, sizeof(data));
	data.pdh_cert_address = __psp_pa(pdh_cert);
	data.pdh_cert_len = params.pdh_cert_len;
	data.plat_certs_address = __psp_pa(plat_certs);
	data.plat_certs_len = params.plat_certs_len;
	data.amd_certs_address = __psp_pa(amd_certs);
	data.amd_certs_len = params.amd_certs_len;
	data.session_address = __psp_pa(session_data);
	data.session_len = params.session_len;
	data.handle = sev->handle;

	ret = sev_issue_cmd(kvm, SEV_CMD_SEND_START, &data, &argp->error);

	if (!ret && copy_to_user((void __user *)(uintptr_t)params.session_uaddr,
			session_data, params.session_len)) {
		ret = -EFAULT;
		goto e_free_amd_cert;
	}

	params.policy = data.policy;
	params.session_len = data.session_len;
	if (copy_to_user((void __user *)(uintptr_t)argp->data, &params,
				sizeof(struct kvm_sev_send_start)))
		ret = -EFAULT;

e_free_amd_cert:
	kfree(amd_certs);
e_free_plat_cert:
	kfree(plat_certs);
e_free_pdh:
	kfree(pdh_cert);
e_free_session:
	kfree(session_data);
	return ret;
}

/* Userspace wants to query either header or trans length. */
static int
__sev_send_update_data_query_lengths(struct kvm *kvm, struct kvm_sev_cmd *argp,
				     struct kvm_sev_send_update_data *params)
{
	struct kvm_sev_info *sev = &to_kvm_svm(kvm)->sev_info;
	struct sev_data_send_update_data data;
	int ret;

	memset(&data, 0, sizeof(data));
	data.handle = sev->handle;
	ret = sev_issue_cmd(kvm, SEV_CMD_SEND_UPDATE_DATA, &data, &argp->error);

	params->hdr_len = data.hdr_len;
	params->trans_len = data.trans_len;

	if (copy_to_user((void __user *)(uintptr_t)argp->data, params,
			 sizeof(struct kvm_sev_send_update_data)))
		ret = -EFAULT;

	return ret;
}

static int sev_send_update_data(struct kvm *kvm, struct kvm_sev_cmd *argp)
{
	struct kvm_sev_info *sev = &to_kvm_svm(kvm)->sev_info;
	struct sev_data_send_update_data data;
	struct kvm_sev_send_update_data params;
	void *hdr, *trans_data;
	struct page **guest_page;
	unsigned long n;
	int ret, offset;

	if (!sev_guest(kvm))
		return -ENOTTY;

	if (copy_from_user(&params, (void __user *)(uintptr_t)argp->data,
			sizeof(struct kvm_sev_send_update_data)))
		return -EFAULT;

	/* userspace wants to query either header or trans length */
	if (!params.trans_len || !params.hdr_len)
		return __sev_send_update_data_query_lengths(kvm, argp, &params);

	if (!params.trans_uaddr || !params.guest_uaddr ||
	    !params.guest_len || !params.hdr_uaddr)
		return -EINVAL;

	/* Check if we are crossing the page boundary */
	offset = params.guest_uaddr & (PAGE_SIZE - 1);
	if ((params.guest_len + offset > PAGE_SIZE))
		return -EINVAL;

	/* Pin guest memory */
	guest_page = sev_pin_memory(kvm, params.guest_uaddr & PAGE_MASK,
				    PAGE_SIZE, &n, 0);
	if (IS_ERR(guest_page))
		return PTR_ERR(guest_page);

	/* allocate memory for header and transport buffer */
	ret = -ENOMEM;
	hdr = kzalloc(params.hdr_len, GFP_KERNEL_ACCOUNT);
	if (!hdr)
		goto e_unpin;

	trans_data = kzalloc(params.trans_len, GFP_KERNEL_ACCOUNT);
	if (!trans_data)
		goto e_free_hdr;

	memset(&data, 0, sizeof(data));
	data.hdr_address = __psp_pa(hdr);
	data.hdr_len = params.hdr_len;
	data.trans_address = __psp_pa(trans_data);
	data.trans_len = params.trans_len;

	/* The SEND_UPDATE_DATA command requires C-bit to be always set. */
	data.guest_address = (page_to_pfn(guest_page[0]) << PAGE_SHIFT) + offset;
	data.guest_address |= sev_me_mask;
	data.guest_len = params.guest_len;
	data.handle = sev->handle;

	ret = sev_issue_cmd(kvm, SEV_CMD_SEND_UPDATE_DATA, &data, &argp->error);

	if (ret)
		goto e_free_trans_data;

	/* copy transport buffer to user space */
	if (copy_to_user((void __user *)(uintptr_t)params.trans_uaddr,
			 trans_data, params.trans_len)) {
		ret = -EFAULT;
		goto e_free_trans_data;
	}

	/* Copy packet header to userspace. */
	if (copy_to_user((void __user *)(uintptr_t)params.hdr_uaddr, hdr,
			 params.hdr_len))
		ret = -EFAULT;

e_free_trans_data:
	kfree(trans_data);
e_free_hdr:
	kfree(hdr);
e_unpin:
	sev_unpin_memory(kvm, guest_page, n);

	return ret;
}

static int sev_send_finish(struct kvm *kvm, struct kvm_sev_cmd *argp)
{
	struct kvm_sev_info *sev = &to_kvm_svm(kvm)->sev_info;
	struct sev_data_send_finish data;

	if (!sev_guest(kvm))
		return -ENOTTY;

	data.handle = sev->handle;
	return sev_issue_cmd(kvm, SEV_CMD_SEND_FINISH, &data, &argp->error);
}

static int sev_send_cancel(struct kvm *kvm, struct kvm_sev_cmd *argp)
{
	struct kvm_sev_info *sev = &to_kvm_svm(kvm)->sev_info;
	struct sev_data_send_cancel data;

	if (!sev_guest(kvm))
		return -ENOTTY;

	data.handle = sev->handle;
	return sev_issue_cmd(kvm, SEV_CMD_SEND_CANCEL, &data, &argp->error);
}

static int sev_receive_start(struct kvm *kvm, struct kvm_sev_cmd *argp)
{
	struct kvm_sev_info *sev = &to_kvm_svm(kvm)->sev_info;
	struct sev_data_receive_start start;
	struct kvm_sev_receive_start params;
	int *error = &argp->error;
	void *session_data;
	void *pdh_data;
	int ret;

	if (!sev_guest(kvm))
		return -ENOTTY;

	/* Get parameter from the userspace */
	if (copy_from_user(&params, (void __user *)(uintptr_t)argp->data,
			sizeof(struct kvm_sev_receive_start)))
		return -EFAULT;

	/* some sanity checks */
	if (!params.pdh_uaddr || !params.pdh_len ||
	    !params.session_uaddr || !params.session_len)
		return -EINVAL;

	pdh_data = psp_copy_user_blob(params.pdh_uaddr, params.pdh_len);
	if (IS_ERR(pdh_data))
		return PTR_ERR(pdh_data);

	session_data = psp_copy_user_blob(params.session_uaddr,
			params.session_len);
	if (IS_ERR(session_data)) {
		ret = PTR_ERR(session_data);
		goto e_free_pdh;
	}

	memset(&start, 0, sizeof(start));
	start.handle = params.handle;
	start.policy = params.policy;
	start.pdh_cert_address = __psp_pa(pdh_data);
	start.pdh_cert_len = params.pdh_len;
	start.session_address = __psp_pa(session_data);
	start.session_len = params.session_len;

	/* create memory encryption context */
	ret = __sev_issue_cmd(argp->sev_fd, SEV_CMD_RECEIVE_START, &start,
				error);
	if (ret)
		goto e_free_session;

	/* Bind ASID to this guest */
	ret = sev_bind_asid(kvm, start.handle, error);
	if (ret) {
		sev_decommission(start.handle);
		goto e_free_session;
	}

	params.handle = start.handle;
	if (copy_to_user((void __user *)(uintptr_t)argp->data,
			 &params, sizeof(struct kvm_sev_receive_start))) {
		ret = -EFAULT;
		sev_unbind_asid(kvm, start.handle);
		goto e_free_session;
	}

    	sev->handle = start.handle;
	sev->fd = argp->sev_fd;

e_free_session:
	kfree(session_data);
e_free_pdh:
	kfree(pdh_data);

	return ret;
}

static int sev_receive_update_data(struct kvm *kvm, struct kvm_sev_cmd *argp)
{
	struct kvm_sev_info *sev = &to_kvm_svm(kvm)->sev_info;
	struct kvm_sev_receive_update_data params;
	struct sev_data_receive_update_data data;
	void *hdr = NULL, *trans = NULL;
	struct page **guest_page;
	unsigned long n;
	int ret, offset;

	if (!sev_guest(kvm))
		return -EINVAL;

	if (copy_from_user(&params, (void __user *)(uintptr_t)argp->data,
			sizeof(struct kvm_sev_receive_update_data)))
		return -EFAULT;

	if (!params.hdr_uaddr || !params.hdr_len ||
	    !params.guest_uaddr || !params.guest_len ||
	    !params.trans_uaddr || !params.trans_len)
		return -EINVAL;

	/* Check if we are crossing the page boundary */
	offset = params.guest_uaddr & (PAGE_SIZE - 1);
	if ((params.guest_len + offset > PAGE_SIZE))
		return -EINVAL;

	hdr = psp_copy_user_blob(params.hdr_uaddr, params.hdr_len);
	if (IS_ERR(hdr))
		return PTR_ERR(hdr);

	trans = psp_copy_user_blob(params.trans_uaddr, params.trans_len);
	if (IS_ERR(trans)) {
		ret = PTR_ERR(trans);
		goto e_free_hdr;
	}

	memset(&data, 0, sizeof(data));
	data.hdr_address = __psp_pa(hdr);
	data.hdr_len = params.hdr_len;
	data.trans_address = __psp_pa(trans);
	data.trans_len = params.trans_len;

	/* Pin guest memory */
	guest_page = sev_pin_memory(kvm, params.guest_uaddr & PAGE_MASK,
				    PAGE_SIZE, &n, 1);
	if (IS_ERR(guest_page)) {
		ret = PTR_ERR(guest_page);
		goto e_free_trans;
	}

	/*
	 * Flush (on non-coherent CPUs) before RECEIVE_UPDATE_DATA, the PSP
	 * encrypts the written data with the guest's key, and the cache may
	 * contain dirty, unencrypted data.
	 */
	sev_clflush_pages(guest_page, n);

	/* The RECEIVE_UPDATE_DATA command requires C-bit to be always set. */
	data.guest_address = (page_to_pfn(guest_page[0]) << PAGE_SHIFT) + offset;
	data.guest_address |= sev_me_mask;
	data.guest_len = params.guest_len;
	data.handle = sev->handle;

	ret = sev_issue_cmd(kvm, SEV_CMD_RECEIVE_UPDATE_DATA, &data,
				&argp->error);

	sev_unpin_memory(kvm, guest_page, n);

e_free_trans:
	kfree(trans);
e_free_hdr:
	kfree(hdr);

	return ret;
}

static int sev_receive_finish(struct kvm *kvm, struct kvm_sev_cmd *argp)
{
	struct kvm_sev_info *sev = &to_kvm_svm(kvm)->sev_info;
	struct sev_data_receive_finish data;

	if (!sev_guest(kvm))
		return -ENOTTY;

	data.handle = sev->handle;
	return sev_issue_cmd(kvm, SEV_CMD_RECEIVE_FINISH, &data, &argp->error);
}

static bool is_cmd_allowed_from_mirror(u32 cmd_id)
{
	/*
	 * Allow mirrors VM to call KVM_SEV_LAUNCH_UPDATE_VMSA to enable SEV-ES
	 * active mirror VMs. Also allow the debugging and status commands.
	 */
	if (cmd_id == KVM_SEV_LAUNCH_UPDATE_VMSA ||
	    cmd_id == KVM_SEV_GUEST_STATUS || cmd_id == KVM_SEV_DBG_DECRYPT ||
	    cmd_id == KVM_SEV_DBG_ENCRYPT)
		return true;

	return false;
}

static int sev_lock_two_vms(struct kvm *dst_kvm, struct kvm *src_kvm)
{
	struct kvm_sev_info *dst_sev = &to_kvm_svm(dst_kvm)->sev_info;
	struct kvm_sev_info *src_sev = &to_kvm_svm(src_kvm)->sev_info;
	int r = -EBUSY;

	if (dst_kvm == src_kvm)
		return -EINVAL;

	/*
	 * Bail if these VMs are already involved in a migration to avoid
	 * deadlock between two VMs trying to migrate to/from each other.
	 */
	if (atomic_cmpxchg_acquire(&dst_sev->migration_in_progress, 0, 1))
		return -EBUSY;

	if (atomic_cmpxchg_acquire(&src_sev->migration_in_progress, 0, 1))
		goto release_dst;

	r = -EINTR;
	if (mutex_lock_killable(&dst_kvm->lock))
		goto release_src;
	if (mutex_lock_killable_nested(&src_kvm->lock, SINGLE_DEPTH_NESTING))
		goto unlock_dst;
	return 0;

unlock_dst:
	mutex_unlock(&dst_kvm->lock);
release_src:
	atomic_set_release(&src_sev->migration_in_progress, 0);
release_dst:
	atomic_set_release(&dst_sev->migration_in_progress, 0);
	return r;
}

static void sev_unlock_two_vms(struct kvm *dst_kvm, struct kvm *src_kvm)
{
	struct kvm_sev_info *dst_sev = &to_kvm_svm(dst_kvm)->sev_info;
	struct kvm_sev_info *src_sev = &to_kvm_svm(src_kvm)->sev_info;

	mutex_unlock(&dst_kvm->lock);
	mutex_unlock(&src_kvm->lock);
	atomic_set_release(&dst_sev->migration_in_progress, 0);
	atomic_set_release(&src_sev->migration_in_progress, 0);
}

/* vCPU mutex subclasses.  */
enum sev_migration_role {
	SEV_MIGRATION_SOURCE = 0,
	SEV_MIGRATION_TARGET,
	SEV_NR_MIGRATION_ROLES,
};

static int sev_lock_vcpus_for_migration(struct kvm *kvm,
					enum sev_migration_role role)
{
	struct kvm_vcpu *vcpu;
	unsigned long i, j;
	bool first = true;

	kvm_for_each_vcpu(i, vcpu, kvm) {
		if (mutex_lock_killable_nested(&vcpu->mutex, role))
			goto out_unlock;

		if (first) {
			/*
			 * Reset the role to one that avoids colliding with
			 * the role used for the first vcpu mutex.
			 */
			role = SEV_NR_MIGRATION_ROLES;
			first = false;
		} else {
			mutex_release(&vcpu->mutex.dep_map, _THIS_IP_);
		}
	}

	return 0;

out_unlock:

	first = true;
	kvm_for_each_vcpu(j, vcpu, kvm) {
		if (i == j)
			break;

		if (first)
			first = false;
		else
			mutex_acquire(&vcpu->mutex.dep_map, role, 0, _THIS_IP_);


		mutex_unlock(&vcpu->mutex);
	}
	return -EINTR;
}

static void sev_unlock_vcpus_for_migration(struct kvm *kvm)
{
	struct kvm_vcpu *vcpu;
	unsigned long i;
	bool first = true;

	kvm_for_each_vcpu(i, vcpu, kvm) {
		if (first)
			first = false;
		else
			mutex_acquire(&vcpu->mutex.dep_map,
				      SEV_NR_MIGRATION_ROLES, 0, _THIS_IP_);

		mutex_unlock(&vcpu->mutex);
	}
}

static void sev_migrate_from(struct kvm *dst_kvm, struct kvm *src_kvm)
{
	struct kvm_sev_info *dst = &to_kvm_svm(dst_kvm)->sev_info;
	struct kvm_sev_info *src = &to_kvm_svm(src_kvm)->sev_info;
<<<<<<< HEAD
	struct kvm_sev_info *mirror;
=======
	struct kvm_vcpu *dst_vcpu, *src_vcpu;
	struct vcpu_svm *dst_svm, *src_svm;
	struct kvm_sev_info *mirror;
	unsigned long i;
>>>>>>> 88084a3d

	dst->active = true;
	dst->asid = src->asid;
	dst->handle = src->handle;
	dst->pages_locked = src->pages_locked;
	dst->enc_context_owner = src->enc_context_owner;
	dst->es_active = src->es_active;

	src->asid = 0;
	src->active = false;
	src->handle = 0;
	src->pages_locked = 0;
	src->enc_context_owner = NULL;
	src->es_active = false;

	list_cut_before(&dst->regions_list, &src->regions_list, &src->regions_list);
<<<<<<< HEAD

	/*
	 * If this VM has mirrors, "transfer" each mirror's refcount of the
	 * source to the destination (this KVM).  The caller holds a reference
	 * to the source, so there's no danger of use-after-free.
	 */
	list_cut_before(&dst->mirror_vms, &src->mirror_vms, &src->mirror_vms);
	list_for_each_entry(mirror, &dst->mirror_vms, mirror_entry) {
		kvm_get_kvm(dst_kvm);
		kvm_put_kvm(src_kvm);
		mirror->enc_context_owner = dst_kvm;
	}

	/*
	 * If this VM is a mirror, remove the old mirror from the owners list
	 * and add the new mirror to the list.
	 */
	if (is_mirroring_enc_context(dst_kvm)) {
		struct kvm_sev_info *owner_sev_info =
			&to_kvm_svm(dst->enc_context_owner)->sev_info;

		list_del(&src->mirror_entry);
		list_add_tail(&dst->mirror_entry, &owner_sev_info->mirror_vms);
	}
}
=======
>>>>>>> 88084a3d

	/*
	 * If this VM has mirrors, "transfer" each mirror's refcount of the
	 * source to the destination (this KVM).  The caller holds a reference
	 * to the source, so there's no danger of use-after-free.
	 */
	list_cut_before(&dst->mirror_vms, &src->mirror_vms, &src->mirror_vms);
	list_for_each_entry(mirror, &dst->mirror_vms, mirror_entry) {
		kvm_get_kvm(dst_kvm);
		kvm_put_kvm(src_kvm);
		mirror->enc_context_owner = dst_kvm;
	}

	/*
	 * If this VM is a mirror, remove the old mirror from the owners list
	 * and add the new mirror to the list.
	 */
	if (is_mirroring_enc_context(dst_kvm)) {
		struct kvm_sev_info *owner_sev_info =
			&to_kvm_svm(dst->enc_context_owner)->sev_info;

		list_del(&src->mirror_entry);
		list_add_tail(&dst->mirror_entry, &owner_sev_info->mirror_vms);
	}

	kvm_for_each_vcpu(i, dst_vcpu, dst_kvm) {
		dst_svm = to_svm(dst_vcpu);

		sev_init_vmcb(dst_svm);

		if (!dst->es_active)
			continue;

		/*
		 * Note, the source is not required to have the same number of
		 * vCPUs as the destination when migrating a vanilla SEV VM.
		 */
		src_vcpu = kvm_get_vcpu(dst_kvm, i);
		src_svm = to_svm(src_vcpu);

		/*
		 * Transfer VMSA and GHCB state to the destination.  Nullify and
		 * clear source fields as appropriate, the state now belongs to
		 * the destination.
		 */
		memcpy(&dst_svm->sev_es, &src_svm->sev_es, sizeof(src_svm->sev_es));
		dst_svm->vmcb->control.ghcb_gpa = src_svm->vmcb->control.ghcb_gpa;
		dst_svm->vmcb->control.vmsa_pa = src_svm->vmcb->control.vmsa_pa;
		dst_vcpu->arch.guest_state_protected = true;

		memset(&src_svm->sev_es, 0, sizeof(src_svm->sev_es));
		src_svm->vmcb->control.ghcb_gpa = INVALID_PAGE;
		src_svm->vmcb->control.vmsa_pa = INVALID_PAGE;
		src_vcpu->arch.guest_state_protected = false;
	}
}

static int sev_check_source_vcpus(struct kvm *dst, struct kvm *src)
{
	struct kvm_vcpu *src_vcpu;
	unsigned long i;

	if (!sev_es_guest(src))
		return 0;

	if (atomic_read(&src->online_vcpus) != atomic_read(&dst->online_vcpus))
		return -EINVAL;

	kvm_for_each_vcpu(i, src_vcpu, src) {
		if (!src_vcpu->arch.guest_state_protected)
			return -EINVAL;
	}

	return 0;
}

int sev_vm_move_enc_context_from(struct kvm *kvm, unsigned int source_fd)
{
	struct kvm_sev_info *dst_sev = &to_kvm_svm(kvm)->sev_info;
	struct kvm_sev_info *src_sev, *cg_cleanup_sev;
	struct file *source_kvm_file;
	struct kvm *source_kvm;
	bool charged = false;
	int ret;

	source_kvm_file = fget(source_fd);
	if (!file_is_kvm(source_kvm_file)) {
		ret = -EBADF;
		goto out_fput;
	}

	source_kvm = source_kvm_file->private_data;
	ret = sev_lock_two_vms(kvm, source_kvm);
	if (ret)
		goto out_fput;

	if (sev_guest(kvm) || !sev_guest(source_kvm)) {
		ret = -EINVAL;
		goto out_unlock;
	}

	src_sev = &to_kvm_svm(source_kvm)->sev_info;

	dst_sev->misc_cg = get_current_misc_cg();
	cg_cleanup_sev = dst_sev;
	if (dst_sev->misc_cg != src_sev->misc_cg) {
		ret = sev_misc_cg_try_charge(dst_sev);
		if (ret)
			goto out_dst_cgroup;
		charged = true;
	}

	ret = sev_lock_vcpus_for_migration(kvm, SEV_MIGRATION_SOURCE);
	if (ret)
		goto out_dst_cgroup;
	ret = sev_lock_vcpus_for_migration(source_kvm, SEV_MIGRATION_TARGET);
	if (ret)
		goto out_dst_vcpu;

<<<<<<< HEAD
	if (sev_es_guest(source_kvm)) {
		ret = sev_es_migrate_from(kvm, source_kvm);
		if (ret)
			goto out_source_vcpu;
	}
=======
	ret = sev_check_source_vcpus(kvm, source_kvm);
	if (ret)
		goto out_source_vcpu;
>>>>>>> 88084a3d

	sev_migrate_from(kvm, source_kvm);
	kvm_vm_dead(source_kvm);
	cg_cleanup_sev = src_sev;
	ret = 0;

out_source_vcpu:
	sev_unlock_vcpus_for_migration(source_kvm);
out_dst_vcpu:
	sev_unlock_vcpus_for_migration(kvm);
out_dst_cgroup:
	/* Operates on the source on success, on the destination on failure.  */
	if (charged)
		sev_misc_cg_uncharge(cg_cleanup_sev);
	put_misc_cg(cg_cleanup_sev->misc_cg);
	cg_cleanup_sev->misc_cg = NULL;
out_unlock:
	sev_unlock_two_vms(kvm, source_kvm);
out_fput:
	if (source_kvm_file)
		fput(source_kvm_file);
	return ret;
}

int sev_mem_enc_ioctl(struct kvm *kvm, void __user *argp)
{
	struct kvm_sev_cmd sev_cmd;
	int r;

	if (!sev_enabled)
		return -ENOTTY;

	if (!argp)
		return 0;

	if (copy_from_user(&sev_cmd, argp, sizeof(struct kvm_sev_cmd)))
		return -EFAULT;

	mutex_lock(&kvm->lock);

	/* Only the enc_context_owner handles some memory enc operations. */
	if (is_mirroring_enc_context(kvm) &&
	    !is_cmd_allowed_from_mirror(sev_cmd.id)) {
		r = -EINVAL;
		goto out;
	}

	switch (sev_cmd.id) {
	case KVM_SEV_ES_INIT:
		if (!sev_es_enabled) {
			r = -ENOTTY;
			goto out;
		}
		fallthrough;
	case KVM_SEV_INIT:
		r = sev_guest_init(kvm, &sev_cmd);
		break;
	case KVM_SEV_LAUNCH_START:
		r = sev_launch_start(kvm, &sev_cmd);
		break;
	case KVM_SEV_LAUNCH_UPDATE_DATA:
		r = sev_launch_update_data(kvm, &sev_cmd);
		break;
	case KVM_SEV_LAUNCH_UPDATE_VMSA:
		r = sev_launch_update_vmsa(kvm, &sev_cmd);
		break;
	case KVM_SEV_LAUNCH_MEASURE:
		r = sev_launch_measure(kvm, &sev_cmd);
		break;
	case KVM_SEV_LAUNCH_FINISH:
		r = sev_launch_finish(kvm, &sev_cmd);
		break;
	case KVM_SEV_GUEST_STATUS:
		r = sev_guest_status(kvm, &sev_cmd);
		break;
	case KVM_SEV_DBG_DECRYPT:
		r = sev_dbg_crypt(kvm, &sev_cmd, true);
		break;
	case KVM_SEV_DBG_ENCRYPT:
		r = sev_dbg_crypt(kvm, &sev_cmd, false);
		break;
	case KVM_SEV_LAUNCH_SECRET:
		r = sev_launch_secret(kvm, &sev_cmd);
		break;
	case KVM_SEV_GET_ATTESTATION_REPORT:
		r = sev_get_attestation_report(kvm, &sev_cmd);
		break;
	case KVM_SEV_SEND_START:
		r = sev_send_start(kvm, &sev_cmd);
		break;
	case KVM_SEV_SEND_UPDATE_DATA:
		r = sev_send_update_data(kvm, &sev_cmd);
		break;
	case KVM_SEV_SEND_FINISH:
		r = sev_send_finish(kvm, &sev_cmd);
		break;
	case KVM_SEV_SEND_CANCEL:
		r = sev_send_cancel(kvm, &sev_cmd);
		break;
	case KVM_SEV_RECEIVE_START:
		r = sev_receive_start(kvm, &sev_cmd);
		break;
	case KVM_SEV_RECEIVE_UPDATE_DATA:
		r = sev_receive_update_data(kvm, &sev_cmd);
		break;
	case KVM_SEV_RECEIVE_FINISH:
		r = sev_receive_finish(kvm, &sev_cmd);
		break;
	default:
		r = -EINVAL;
		goto out;
	}

	if (copy_to_user(argp, &sev_cmd, sizeof(struct kvm_sev_cmd)))
		r = -EFAULT;

out:
	mutex_unlock(&kvm->lock);
	return r;
}

int sev_mem_enc_register_region(struct kvm *kvm,
				struct kvm_enc_region *range)
{
	struct kvm_sev_info *sev = &to_kvm_svm(kvm)->sev_info;
	struct enc_region *region;
	int ret = 0;

	if (!sev_guest(kvm))
		return -ENOTTY;

	/* If kvm is mirroring encryption context it isn't responsible for it */
	if (is_mirroring_enc_context(kvm))
		return -EINVAL;

	if (range->addr > ULONG_MAX || range->size > ULONG_MAX)
		return -EINVAL;

	region = kzalloc(sizeof(*region), GFP_KERNEL_ACCOUNT);
	if (!region)
		return -ENOMEM;

	mutex_lock(&kvm->lock);
	region->pages = sev_pin_memory(kvm, range->addr, range->size, &region->npages, 1);
	if (IS_ERR(region->pages)) {
		ret = PTR_ERR(region->pages);
		mutex_unlock(&kvm->lock);
		goto e_free;
	}

	region->uaddr = range->addr;
	region->size = range->size;

	list_add_tail(&region->list, &sev->regions_list);
	mutex_unlock(&kvm->lock);

	/*
	 * The guest may change the memory encryption attribute from C=0 -> C=1
	 * or vice versa for this memory range. Lets make sure caches are
	 * flushed to ensure that guest data gets written into memory with
	 * correct C-bit.
	 */
	sev_clflush_pages(region->pages, region->npages);

	return ret;

e_free:
	kfree(region);
	return ret;
}

static struct enc_region *
find_enc_region(struct kvm *kvm, struct kvm_enc_region *range)
{
	struct kvm_sev_info *sev = &to_kvm_svm(kvm)->sev_info;
	struct list_head *head = &sev->regions_list;
	struct enc_region *i;

	list_for_each_entry(i, head, list) {
		if (i->uaddr == range->addr &&
		    i->size == range->size)
			return i;
	}

	return NULL;
}

static void __unregister_enc_region_locked(struct kvm *kvm,
					   struct enc_region *region)
{
	sev_unpin_memory(kvm, region->pages, region->npages);
	list_del(&region->list);
	kfree(region);
}

int sev_mem_enc_unregister_region(struct kvm *kvm,
				  struct kvm_enc_region *range)
{
	struct enc_region *region;
	int ret;

	/* If kvm is mirroring encryption context it isn't responsible for it */
	if (is_mirroring_enc_context(kvm))
		return -EINVAL;

	mutex_lock(&kvm->lock);

	if (!sev_guest(kvm)) {
		ret = -ENOTTY;
		goto failed;
	}

	region = find_enc_region(kvm, range);
	if (!region) {
		ret = -EINVAL;
		goto failed;
	}

	/*
	 * Ensure that all guest tagged cache entries are flushed before
	 * releasing the pages back to the system for use. CLFLUSH will
	 * not do this, so issue a WBINVD.
	 */
	wbinvd_on_all_cpus();

	__unregister_enc_region_locked(kvm, region);

	mutex_unlock(&kvm->lock);
	return 0;

failed:
	mutex_unlock(&kvm->lock);
	return ret;
}

int sev_vm_copy_enc_context_from(struct kvm *kvm, unsigned int source_fd)
{
	struct file *source_kvm_file;
	struct kvm *source_kvm;
	struct kvm_sev_info *source_sev, *mirror_sev;
	int ret;

	source_kvm_file = fget(source_fd);
	if (!file_is_kvm(source_kvm_file)) {
		ret = -EBADF;
		goto e_source_fput;
	}

	source_kvm = source_kvm_file->private_data;
	ret = sev_lock_two_vms(kvm, source_kvm);
	if (ret)
		goto e_source_fput;

	/*
	 * Mirrors of mirrors should work, but let's not get silly.  Also
	 * disallow out-of-band SEV/SEV-ES init if the target is already an
	 * SEV guest, or if vCPUs have been created.  KVM relies on vCPUs being
	 * created after SEV/SEV-ES initialization, e.g. to init intercepts.
	 */
	if (sev_guest(kvm) || !sev_guest(source_kvm) ||
	    is_mirroring_enc_context(source_kvm) || kvm->created_vcpus) {
		ret = -EINVAL;
		goto e_unlock;
	}

	/*
	 * The mirror kvm holds an enc_context_owner ref so its asid can't
	 * disappear until we're done with it
	 */
	source_sev = &to_kvm_svm(source_kvm)->sev_info;
	kvm_get_kvm(source_kvm);
	mirror_sev = &to_kvm_svm(kvm)->sev_info;
	list_add_tail(&mirror_sev->mirror_entry, &source_sev->mirror_vms);

	/* Set enc_context_owner and copy its encryption context over */
	mirror_sev->enc_context_owner = source_kvm;
	mirror_sev->active = true;
	mirror_sev->asid = source_sev->asid;
	mirror_sev->fd = source_sev->fd;
	mirror_sev->es_active = source_sev->es_active;
	mirror_sev->handle = source_sev->handle;
	INIT_LIST_HEAD(&mirror_sev->regions_list);
	INIT_LIST_HEAD(&mirror_sev->mirror_vms);
	ret = 0;

	/*
	 * Do not copy ap_jump_table. Since the mirror does not share the same
	 * KVM contexts as the original, and they may have different
	 * memory-views.
	 */

e_unlock:
	sev_unlock_two_vms(kvm, source_kvm);
e_source_fput:
	if (source_kvm_file)
		fput(source_kvm_file);
	return ret;
}

void sev_vm_destroy(struct kvm *kvm)
{
	struct kvm_sev_info *sev = &to_kvm_svm(kvm)->sev_info;
	struct list_head *head = &sev->regions_list;
	struct list_head *pos, *q;

	if (!sev_guest(kvm))
		return;

	WARN_ON(!list_empty(&sev->mirror_vms));

	/* If this is a mirror_kvm release the enc_context_owner and skip sev cleanup */
	if (is_mirroring_enc_context(kvm)) {
		struct kvm *owner_kvm = sev->enc_context_owner;

		mutex_lock(&owner_kvm->lock);
		list_del(&sev->mirror_entry);
		mutex_unlock(&owner_kvm->lock);
		kvm_put_kvm(owner_kvm);
		return;
	}

	/*
	 * Ensure that all guest tagged cache entries are flushed before
	 * releasing the pages back to the system for use. CLFLUSH will
	 * not do this, so issue a WBINVD.
	 */
	wbinvd_on_all_cpus();

	/*
	 * if userspace was terminated before unregistering the memory regions
	 * then lets unpin all the registered memory.
	 */
	if (!list_empty(head)) {
		list_for_each_safe(pos, q, head) {
			__unregister_enc_region_locked(kvm,
				list_entry(pos, struct enc_region, list));
			cond_resched();
		}
	}

	sev_unbind_asid(kvm, sev->handle);
	sev_asid_free(sev);
}

void __init sev_set_cpu_caps(void)
{
	if (!sev_enabled)
		kvm_cpu_cap_clear(X86_FEATURE_SEV);
	if (!sev_es_enabled)
		kvm_cpu_cap_clear(X86_FEATURE_SEV_ES);
}

void __init sev_hardware_setup(void)
{
#ifdef CONFIG_KVM_AMD_SEV
	unsigned int eax, ebx, ecx, edx, sev_asid_count, sev_es_asid_count;
	bool sev_es_supported = false;
	bool sev_supported = false;

	if (!sev_enabled || !npt_enabled)
		goto out;

	/*
	 * SEV must obviously be supported in hardware.  Sanity check that the
	 * CPU supports decode assists, which is mandatory for SEV guests to
	 * support instruction emulation.
	 */
	if (!boot_cpu_has(X86_FEATURE_SEV) ||
	    WARN_ON_ONCE(!boot_cpu_has(X86_FEATURE_DECODEASSISTS)))
		goto out;

	/* Retrieve SEV CPUID information */
	cpuid(0x8000001f, &eax, &ebx, &ecx, &edx);

	/* Set encryption bit location for SEV-ES guests */
	sev_enc_bit = ebx & 0x3f;

	/* Maximum number of encrypted guests supported simultaneously */
	max_sev_asid = ecx;
	if (!max_sev_asid)
		goto out;

	/* Minimum ASID value that should be used for SEV guest */
	min_sev_asid = edx;
	sev_me_mask = 1UL << (ebx & 0x3f);

	/*
	 * Initialize SEV ASID bitmaps. Allocate space for ASID 0 in the bitmap,
	 * even though it's never used, so that the bitmap is indexed by the
	 * actual ASID.
	 */
	nr_asids = max_sev_asid + 1;
	sev_asid_bitmap = bitmap_zalloc(nr_asids, GFP_KERNEL);
	if (!sev_asid_bitmap)
		goto out;

	sev_reclaim_asid_bitmap = bitmap_zalloc(nr_asids, GFP_KERNEL);
	if (!sev_reclaim_asid_bitmap) {
		bitmap_free(sev_asid_bitmap);
		sev_asid_bitmap = NULL;
		goto out;
	}

	sev_asid_count = max_sev_asid - min_sev_asid + 1;
	if (misc_cg_set_capacity(MISC_CG_RES_SEV, sev_asid_count))
		goto out;

	pr_info("SEV supported: %u ASIDs\n", sev_asid_count);
	sev_supported = true;

	/* SEV-ES support requested? */
	if (!sev_es_enabled)
		goto out;

	/* Does the CPU support SEV-ES? */
	if (!boot_cpu_has(X86_FEATURE_SEV_ES))
		goto out;

	/* Has the system been allocated ASIDs for SEV-ES? */
	if (min_sev_asid == 1)
		goto out;

	sev_es_asid_count = min_sev_asid - 1;
	if (misc_cg_set_capacity(MISC_CG_RES_SEV_ES, sev_es_asid_count))
		goto out;

	pr_info("SEV-ES supported: %u ASIDs\n", sev_es_asid_count);
	sev_es_supported = true;

out:
	sev_enabled = sev_supported;
	sev_es_enabled = sev_es_supported;
#endif
}

void sev_hardware_unsetup(void)
{
	if (!sev_enabled)
		return;

	/* No need to take sev_bitmap_lock, all VMs have been destroyed. */
	sev_flush_asids(1, max_sev_asid);

	bitmap_free(sev_asid_bitmap);
	bitmap_free(sev_reclaim_asid_bitmap);

	misc_cg_set_capacity(MISC_CG_RES_SEV, 0);
	misc_cg_set_capacity(MISC_CG_RES_SEV_ES, 0);
}

int sev_cpu_init(struct svm_cpu_data *sd)
{
	if (!sev_enabled)
		return 0;

	sd->sev_vmcbs = kcalloc(nr_asids, sizeof(void *), GFP_KERNEL);
	if (!sd->sev_vmcbs)
		return -ENOMEM;

	return 0;
}

/*
 * Pages used by hardware to hold guest encrypted state must be flushed before
 * returning them to the system.
 */
static void sev_flush_encrypted_page(struct kvm_vcpu *vcpu, void *va)
{
	int asid = to_kvm_svm(vcpu->kvm)->sev_info.asid;

	/*
	 * Note!  The address must be a kernel address, as regular page walk
	 * checks are performed by VM_PAGE_FLUSH, i.e. operating on a user
	 * address is non-deterministic and unsafe.  This function deliberately
	 * takes a pointer to deter passing in a user address.
	 */
	unsigned long addr = (unsigned long)va;

	/*
	 * If CPU enforced cache coherency for encrypted mappings of the
	 * same physical page is supported, use CLFLUSHOPT instead. NOTE: cache
	 * flush is still needed in order to work properly with DMA devices.
	 */
	if (boot_cpu_has(X86_FEATURE_SME_COHERENT)) {
		clflush_cache_range(va, PAGE_SIZE);
		return;
	}
<<<<<<< HEAD

	/*
	 * VM Page Flush takes a host virtual address and a guest ASID.  Fall
	 * back to WBINVD if this faults so as not to make any problems worse
	 * by leaving stale encrypted data in the cache.
	 */
	if (WARN_ON_ONCE(wrmsrl_safe(MSR_AMD64_VM_PAGE_FLUSH, addr | asid)))
		goto do_wbinvd;

	return;

=======

	/*
	 * VM Page Flush takes a host virtual address and a guest ASID.  Fall
	 * back to WBINVD if this faults so as not to make any problems worse
	 * by leaving stale encrypted data in the cache.
	 */
	if (WARN_ON_ONCE(wrmsrl_safe(MSR_AMD64_VM_PAGE_FLUSH, addr | asid)))
		goto do_wbinvd;

	return;

>>>>>>> 88084a3d
do_wbinvd:
	wbinvd_on_all_cpus();
}

void sev_guest_memory_reclaimed(struct kvm *kvm)
{
	if (!sev_guest(kvm))
		return;

	wbinvd_on_all_cpus();
}

void sev_free_vcpu(struct kvm_vcpu *vcpu)
{
	struct vcpu_svm *svm;

	if (!sev_es_guest(vcpu->kvm))
		return;

	svm = to_svm(vcpu);

	if (vcpu->arch.guest_state_protected)
		sev_flush_encrypted_page(vcpu, svm->sev_es.vmsa);

	__free_page(virt_to_page(svm->sev_es.vmsa));

	if (svm->sev_es.ghcb_sa_free)
		kvfree(svm->sev_es.ghcb_sa);
}

static void dump_ghcb(struct vcpu_svm *svm)
{
	struct ghcb *ghcb = svm->sev_es.ghcb;
	unsigned int nbits;

	/* Re-use the dump_invalid_vmcb module parameter */
	if (!dump_invalid_vmcb) {
		pr_warn_ratelimited("set kvm_amd.dump_invalid_vmcb=1 to dump internal KVM state.\n");
		return;
	}

	nbits = sizeof(ghcb->save.valid_bitmap) * 8;

	pr_err("GHCB (GPA=%016llx):\n", svm->vmcb->control.ghcb_gpa);
	pr_err("%-20s%016llx is_valid: %u\n", "sw_exit_code",
	       ghcb->save.sw_exit_code, ghcb_sw_exit_code_is_valid(ghcb));
	pr_err("%-20s%016llx is_valid: %u\n", "sw_exit_info_1",
	       ghcb->save.sw_exit_info_1, ghcb_sw_exit_info_1_is_valid(ghcb));
	pr_err("%-20s%016llx is_valid: %u\n", "sw_exit_info_2",
	       ghcb->save.sw_exit_info_2, ghcb_sw_exit_info_2_is_valid(ghcb));
	pr_err("%-20s%016llx is_valid: %u\n", "sw_scratch",
	       ghcb->save.sw_scratch, ghcb_sw_scratch_is_valid(ghcb));
	pr_err("%-20s%*pb\n", "valid_bitmap", nbits, ghcb->save.valid_bitmap);
}

static void sev_es_sync_to_ghcb(struct vcpu_svm *svm)
{
	struct kvm_vcpu *vcpu = &svm->vcpu;
	struct ghcb *ghcb = svm->sev_es.ghcb;

	/*
	 * The GHCB protocol so far allows for the following data
	 * to be returned:
	 *   GPRs RAX, RBX, RCX, RDX
	 *
	 * Copy their values, even if they may not have been written during the
	 * VM-Exit.  It's the guest's responsibility to not consume random data.
	 */
	ghcb_set_rax(ghcb, vcpu->arch.regs[VCPU_REGS_RAX]);
	ghcb_set_rbx(ghcb, vcpu->arch.regs[VCPU_REGS_RBX]);
	ghcb_set_rcx(ghcb, vcpu->arch.regs[VCPU_REGS_RCX]);
	ghcb_set_rdx(ghcb, vcpu->arch.regs[VCPU_REGS_RDX]);
}

static void sev_es_sync_from_ghcb(struct vcpu_svm *svm)
{
	struct vmcb_control_area *control = &svm->vmcb->control;
	struct kvm_vcpu *vcpu = &svm->vcpu;
	struct ghcb *ghcb = svm->sev_es.ghcb;
	u64 exit_code;

	/*
	 * The GHCB protocol so far allows for the following data
	 * to be supplied:
	 *   GPRs RAX, RBX, RCX, RDX
	 *   XCR0
	 *   CPL
	 *
	 * VMMCALL allows the guest to provide extra registers. KVM also
	 * expects RSI for hypercalls, so include that, too.
	 *
	 * Copy their values to the appropriate location if supplied.
	 */
	memset(vcpu->arch.regs, 0, sizeof(vcpu->arch.regs));

	vcpu->arch.regs[VCPU_REGS_RAX] = ghcb_get_rax_if_valid(ghcb);
	vcpu->arch.regs[VCPU_REGS_RBX] = ghcb_get_rbx_if_valid(ghcb);
	vcpu->arch.regs[VCPU_REGS_RCX] = ghcb_get_rcx_if_valid(ghcb);
	vcpu->arch.regs[VCPU_REGS_RDX] = ghcb_get_rdx_if_valid(ghcb);
	vcpu->arch.regs[VCPU_REGS_RSI] = ghcb_get_rsi_if_valid(ghcb);

	svm->vmcb->save.cpl = ghcb_get_cpl_if_valid(ghcb);

	if (ghcb_xcr0_is_valid(ghcb)) {
		vcpu->arch.xcr0 = ghcb_get_xcr0(ghcb);
		kvm_update_cpuid_runtime(vcpu);
	}

	/* Copy the GHCB exit information into the VMCB fields */
	exit_code = ghcb_get_sw_exit_code(ghcb);
	control->exit_code = lower_32_bits(exit_code);
	control->exit_code_hi = upper_32_bits(exit_code);
	control->exit_info_1 = ghcb_get_sw_exit_info_1(ghcb);
	control->exit_info_2 = ghcb_get_sw_exit_info_2(ghcb);

	/* Clear the valid entries fields */
	memset(ghcb->save.valid_bitmap, 0, sizeof(ghcb->save.valid_bitmap));
}

static int sev_es_validate_vmgexit(struct vcpu_svm *svm)
{
	struct kvm_vcpu *vcpu;
	struct ghcb *ghcb;
	u64 exit_code;
	u64 reason;

	ghcb = svm->sev_es.ghcb;

	/*
	 * Retrieve the exit code now even though it may not be marked valid
	 * as it could help with debugging.
	 */
	exit_code = ghcb_get_sw_exit_code(ghcb);

	/* Only GHCB Usage code 0 is supported */
	if (ghcb->ghcb_usage) {
		reason = GHCB_ERR_INVALID_USAGE;
		goto vmgexit_err;
	}

	reason = GHCB_ERR_MISSING_INPUT;

	if (!ghcb_sw_exit_code_is_valid(ghcb) ||
	    !ghcb_sw_exit_info_1_is_valid(ghcb) ||
	    !ghcb_sw_exit_info_2_is_valid(ghcb))
		goto vmgexit_err;

	switch (ghcb_get_sw_exit_code(ghcb)) {
	case SVM_EXIT_READ_DR7:
		break;
	case SVM_EXIT_WRITE_DR7:
		if (!ghcb_rax_is_valid(ghcb))
			goto vmgexit_err;
		break;
	case SVM_EXIT_RDTSC:
		break;
	case SVM_EXIT_RDPMC:
		if (!ghcb_rcx_is_valid(ghcb))
			goto vmgexit_err;
		break;
	case SVM_EXIT_CPUID:
		if (!ghcb_rax_is_valid(ghcb) ||
		    !ghcb_rcx_is_valid(ghcb))
			goto vmgexit_err;
		if (ghcb_get_rax(ghcb) == 0xd)
			if (!ghcb_xcr0_is_valid(ghcb))
				goto vmgexit_err;
		break;
	case SVM_EXIT_INVD:
		break;
	case SVM_EXIT_IOIO:
		if (ghcb_get_sw_exit_info_1(ghcb) & SVM_IOIO_STR_MASK) {
			if (!ghcb_sw_scratch_is_valid(ghcb))
				goto vmgexit_err;
		} else {
			if (!(ghcb_get_sw_exit_info_1(ghcb) & SVM_IOIO_TYPE_MASK))
				if (!ghcb_rax_is_valid(ghcb))
					goto vmgexit_err;
		}
		break;
	case SVM_EXIT_MSR:
		if (!ghcb_rcx_is_valid(ghcb))
			goto vmgexit_err;
		if (ghcb_get_sw_exit_info_1(ghcb)) {
			if (!ghcb_rax_is_valid(ghcb) ||
			    !ghcb_rdx_is_valid(ghcb))
				goto vmgexit_err;
		}
		break;
	case SVM_EXIT_VMMCALL:
		if (!ghcb_rax_is_valid(ghcb) ||
		    !ghcb_cpl_is_valid(ghcb))
			goto vmgexit_err;
		break;
	case SVM_EXIT_RDTSCP:
		break;
	case SVM_EXIT_WBINVD:
		break;
	case SVM_EXIT_MONITOR:
		if (!ghcb_rax_is_valid(ghcb) ||
		    !ghcb_rcx_is_valid(ghcb) ||
		    !ghcb_rdx_is_valid(ghcb))
			goto vmgexit_err;
		break;
	case SVM_EXIT_MWAIT:
		if (!ghcb_rax_is_valid(ghcb) ||
		    !ghcb_rcx_is_valid(ghcb))
			goto vmgexit_err;
		break;
	case SVM_VMGEXIT_MMIO_READ:
	case SVM_VMGEXIT_MMIO_WRITE:
		if (!ghcb_sw_scratch_is_valid(ghcb))
			goto vmgexit_err;
		break;
	case SVM_VMGEXIT_NMI_COMPLETE:
	case SVM_VMGEXIT_AP_HLT_LOOP:
	case SVM_VMGEXIT_AP_JUMP_TABLE:
	case SVM_VMGEXIT_UNSUPPORTED_EVENT:
		break;
	default:
		reason = GHCB_ERR_INVALID_EVENT;
		goto vmgexit_err;
	}

	return 0;

vmgexit_err:
	vcpu = &svm->vcpu;

	if (reason == GHCB_ERR_INVALID_USAGE) {
		vcpu_unimpl(vcpu, "vmgexit: ghcb usage %#x is not valid\n",
			    ghcb->ghcb_usage);
	} else if (reason == GHCB_ERR_INVALID_EVENT) {
		vcpu_unimpl(vcpu, "vmgexit: exit code %#llx is not valid\n",
			    exit_code);
	} else {
		vcpu_unimpl(vcpu, "vmgexit: exit code %#llx input is not valid\n",
			    exit_code);
		dump_ghcb(svm);
	}

	/* Clear the valid entries fields */
	memset(ghcb->save.valid_bitmap, 0, sizeof(ghcb->save.valid_bitmap));

	ghcb_set_sw_exit_info_1(ghcb, 2);
	ghcb_set_sw_exit_info_2(ghcb, reason);

	/* Resume the guest to "return" the error code. */
	return 1;
}

void sev_es_unmap_ghcb(struct vcpu_svm *svm)
{
	if (!svm->sev_es.ghcb)
		return;

	if (svm->sev_es.ghcb_sa_free) {
		/*
		 * The scratch area lives outside the GHCB, so there is a
		 * buffer that, depending on the operation performed, may
		 * need to be synced, then freed.
		 */
		if (svm->sev_es.ghcb_sa_sync) {
			kvm_write_guest(svm->vcpu.kvm,
					ghcb_get_sw_scratch(svm->sev_es.ghcb),
					svm->sev_es.ghcb_sa,
					svm->sev_es.ghcb_sa_len);
			svm->sev_es.ghcb_sa_sync = false;
		}

		kvfree(svm->sev_es.ghcb_sa);
		svm->sev_es.ghcb_sa = NULL;
		svm->sev_es.ghcb_sa_free = false;
	}

	trace_kvm_vmgexit_exit(svm->vcpu.vcpu_id, svm->sev_es.ghcb);

	sev_es_sync_to_ghcb(svm);

	kvm_vcpu_unmap(&svm->vcpu, &svm->sev_es.ghcb_map, true);
	svm->sev_es.ghcb = NULL;
}

void pre_sev_run(struct vcpu_svm *svm, int cpu)
{
	struct svm_cpu_data *sd = per_cpu(svm_data, cpu);
	int asid = sev_get_asid(svm->vcpu.kvm);

	/* Assign the asid allocated with this SEV guest */
	svm->asid = asid;

	/*
	 * Flush guest TLB:
	 *
	 * 1) when different VMCB for the same ASID is to be run on the same host CPU.
	 * 2) or this VMCB was executed on different host CPU in previous VMRUNs.
	 */
	if (sd->sev_vmcbs[asid] == svm->vmcb &&
	    svm->vcpu.arch.last_vmentry_cpu == cpu)
		return;

	sd->sev_vmcbs[asid] = svm->vmcb;
	svm->vmcb->control.tlb_ctl = TLB_CONTROL_FLUSH_ASID;
	vmcb_mark_dirty(svm->vmcb, VMCB_ASID);
}

#define GHCB_SCRATCH_AREA_LIMIT		(16ULL * PAGE_SIZE)
static int setup_vmgexit_scratch(struct vcpu_svm *svm, bool sync, u64 len)
{
	struct vmcb_control_area *control = &svm->vmcb->control;
	struct ghcb *ghcb = svm->sev_es.ghcb;
	u64 ghcb_scratch_beg, ghcb_scratch_end;
	u64 scratch_gpa_beg, scratch_gpa_end;
	void *scratch_va;

	scratch_gpa_beg = ghcb_get_sw_scratch(ghcb);
	if (!scratch_gpa_beg) {
		pr_err("vmgexit: scratch gpa not provided\n");
		goto e_scratch;
	}

	scratch_gpa_end = scratch_gpa_beg + len;
	if (scratch_gpa_end < scratch_gpa_beg) {
		pr_err("vmgexit: scratch length (%#llx) not valid for scratch address (%#llx)\n",
		       len, scratch_gpa_beg);
		goto e_scratch;
	}

	if ((scratch_gpa_beg & PAGE_MASK) == control->ghcb_gpa) {
		/* Scratch area begins within GHCB */
		ghcb_scratch_beg = control->ghcb_gpa +
				   offsetof(struct ghcb, shared_buffer);
		ghcb_scratch_end = control->ghcb_gpa +
				   offsetof(struct ghcb, reserved_1);

		/*
		 * If the scratch area begins within the GHCB, it must be
		 * completely contained in the GHCB shared buffer area.
		 */
		if (scratch_gpa_beg < ghcb_scratch_beg ||
		    scratch_gpa_end > ghcb_scratch_end) {
			pr_err("vmgexit: scratch area is outside of GHCB shared buffer area (%#llx - %#llx)\n",
			       scratch_gpa_beg, scratch_gpa_end);
			goto e_scratch;
		}

		scratch_va = (void *)svm->sev_es.ghcb;
		scratch_va += (scratch_gpa_beg - control->ghcb_gpa);
	} else {
		/*
		 * The guest memory must be read into a kernel buffer, so
		 * limit the size
		 */
		if (len > GHCB_SCRATCH_AREA_LIMIT) {
			pr_err("vmgexit: scratch area exceeds KVM limits (%#llx requested, %#llx limit)\n",
			       len, GHCB_SCRATCH_AREA_LIMIT);
			goto e_scratch;
		}
		scratch_va = kvzalloc(len, GFP_KERNEL_ACCOUNT);
		if (!scratch_va)
			return -ENOMEM;

		if (kvm_read_guest(svm->vcpu.kvm, scratch_gpa_beg, scratch_va, len)) {
			/* Unable to copy scratch area from guest */
			pr_err("vmgexit: kvm_read_guest for scratch area failed\n");

			kvfree(scratch_va);
			return -EFAULT;
		}

		/*
		 * The scratch area is outside the GHCB. The operation will
		 * dictate whether the buffer needs to be synced before running
		 * the vCPU next time (i.e. a read was requested so the data
		 * must be written back to the guest memory).
		 */
		svm->sev_es.ghcb_sa_sync = sync;
		svm->sev_es.ghcb_sa_free = true;
	}

	svm->sev_es.ghcb_sa = scratch_va;
	svm->sev_es.ghcb_sa_len = len;

	return 0;

e_scratch:
	ghcb_set_sw_exit_info_1(ghcb, 2);
	ghcb_set_sw_exit_info_2(ghcb, GHCB_ERR_INVALID_SCRATCH_AREA);

	return 1;
}

static void set_ghcb_msr_bits(struct vcpu_svm *svm, u64 value, u64 mask,
			      unsigned int pos)
{
	svm->vmcb->control.ghcb_gpa &= ~(mask << pos);
	svm->vmcb->control.ghcb_gpa |= (value & mask) << pos;
}

static u64 get_ghcb_msr_bits(struct vcpu_svm *svm, u64 mask, unsigned int pos)
{
	return (svm->vmcb->control.ghcb_gpa >> pos) & mask;
}

static void set_ghcb_msr(struct vcpu_svm *svm, u64 value)
{
	svm->vmcb->control.ghcb_gpa = value;
}

static int sev_handle_vmgexit_msr_protocol(struct vcpu_svm *svm)
{
	struct vmcb_control_area *control = &svm->vmcb->control;
	struct kvm_vcpu *vcpu = &svm->vcpu;
	u64 ghcb_info;
	int ret = 1;

	ghcb_info = control->ghcb_gpa & GHCB_MSR_INFO_MASK;

	trace_kvm_vmgexit_msr_protocol_enter(svm->vcpu.vcpu_id,
					     control->ghcb_gpa);

	switch (ghcb_info) {
	case GHCB_MSR_SEV_INFO_REQ:
		set_ghcb_msr(svm, GHCB_MSR_SEV_INFO(GHCB_VERSION_MAX,
						    GHCB_VERSION_MIN,
						    sev_enc_bit));
		break;
	case GHCB_MSR_CPUID_REQ: {
		u64 cpuid_fn, cpuid_reg, cpuid_value;

		cpuid_fn = get_ghcb_msr_bits(svm,
					     GHCB_MSR_CPUID_FUNC_MASK,
					     GHCB_MSR_CPUID_FUNC_POS);

		/* Initialize the registers needed by the CPUID intercept */
		vcpu->arch.regs[VCPU_REGS_RAX] = cpuid_fn;
		vcpu->arch.regs[VCPU_REGS_RCX] = 0;

		ret = svm_invoke_exit_handler(vcpu, SVM_EXIT_CPUID);
		if (!ret) {
			/* Error, keep GHCB MSR value as-is */
			break;
		}

		cpuid_reg = get_ghcb_msr_bits(svm,
					      GHCB_MSR_CPUID_REG_MASK,
					      GHCB_MSR_CPUID_REG_POS);
		if (cpuid_reg == 0)
			cpuid_value = vcpu->arch.regs[VCPU_REGS_RAX];
		else if (cpuid_reg == 1)
			cpuid_value = vcpu->arch.regs[VCPU_REGS_RBX];
		else if (cpuid_reg == 2)
			cpuid_value = vcpu->arch.regs[VCPU_REGS_RCX];
		else
			cpuid_value = vcpu->arch.regs[VCPU_REGS_RDX];

		set_ghcb_msr_bits(svm, cpuid_value,
				  GHCB_MSR_CPUID_VALUE_MASK,
				  GHCB_MSR_CPUID_VALUE_POS);

		set_ghcb_msr_bits(svm, GHCB_MSR_CPUID_RESP,
				  GHCB_MSR_INFO_MASK,
				  GHCB_MSR_INFO_POS);
		break;
	}
	case GHCB_MSR_TERM_REQ: {
		u64 reason_set, reason_code;

		reason_set = get_ghcb_msr_bits(svm,
					       GHCB_MSR_TERM_REASON_SET_MASK,
					       GHCB_MSR_TERM_REASON_SET_POS);
		reason_code = get_ghcb_msr_bits(svm,
						GHCB_MSR_TERM_REASON_MASK,
						GHCB_MSR_TERM_REASON_POS);
		pr_info("SEV-ES guest requested termination: %#llx:%#llx\n",
			reason_set, reason_code);

		vcpu->run->exit_reason = KVM_EXIT_SYSTEM_EVENT;
		vcpu->run->system_event.type = KVM_SYSTEM_EVENT_SEV_TERM;
		vcpu->run->system_event.ndata = 1;
		vcpu->run->system_event.data[0] = control->ghcb_gpa;

		return 0;
	}
	default:
		/* Error, keep GHCB MSR value as-is */
		break;
	}

	trace_kvm_vmgexit_msr_protocol_exit(svm->vcpu.vcpu_id,
					    control->ghcb_gpa, ret);

	return ret;
}

int sev_handle_vmgexit(struct kvm_vcpu *vcpu)
{
	struct vcpu_svm *svm = to_svm(vcpu);
	struct vmcb_control_area *control = &svm->vmcb->control;
	u64 ghcb_gpa, exit_code;
	struct ghcb *ghcb;
	int ret;

	/* Validate the GHCB */
	ghcb_gpa = control->ghcb_gpa;
	if (ghcb_gpa & GHCB_MSR_INFO_MASK)
		return sev_handle_vmgexit_msr_protocol(svm);

	if (!ghcb_gpa) {
		vcpu_unimpl(vcpu, "vmgexit: GHCB gpa is not set\n");

		/* Without a GHCB, just return right back to the guest */
		return 1;
	}

	if (kvm_vcpu_map(vcpu, ghcb_gpa >> PAGE_SHIFT, &svm->sev_es.ghcb_map)) {
		/* Unable to map GHCB from guest */
		vcpu_unimpl(vcpu, "vmgexit: error mapping GHCB [%#llx] from guest\n",
			    ghcb_gpa);

		/* Without a GHCB, just return right back to the guest */
		return 1;
	}

	svm->sev_es.ghcb = svm->sev_es.ghcb_map.hva;
	ghcb = svm->sev_es.ghcb_map.hva;

	trace_kvm_vmgexit_enter(vcpu->vcpu_id, ghcb);

	exit_code = ghcb_get_sw_exit_code(ghcb);

	ret = sev_es_validate_vmgexit(svm);
	if (ret)
		return ret;

	sev_es_sync_from_ghcb(svm);
	ghcb_set_sw_exit_info_1(ghcb, 0);
	ghcb_set_sw_exit_info_2(ghcb, 0);

	switch (exit_code) {
	case SVM_VMGEXIT_MMIO_READ:
		ret = setup_vmgexit_scratch(svm, true, control->exit_info_2);
		if (ret)
			break;

		ret = kvm_sev_es_mmio_read(vcpu,
					   control->exit_info_1,
					   control->exit_info_2,
					   svm->sev_es.ghcb_sa);
		break;
	case SVM_VMGEXIT_MMIO_WRITE:
		ret = setup_vmgexit_scratch(svm, false, control->exit_info_2);
		if (ret)
			break;

		ret = kvm_sev_es_mmio_write(vcpu,
					    control->exit_info_1,
					    control->exit_info_2,
					    svm->sev_es.ghcb_sa);
		break;
	case SVM_VMGEXIT_NMI_COMPLETE:
		ret = svm_invoke_exit_handler(vcpu, SVM_EXIT_IRET);
		break;
	case SVM_VMGEXIT_AP_HLT_LOOP:
		ret = kvm_emulate_ap_reset_hold(vcpu);
		break;
	case SVM_VMGEXIT_AP_JUMP_TABLE: {
		struct kvm_sev_info *sev = &to_kvm_svm(vcpu->kvm)->sev_info;

		switch (control->exit_info_1) {
		case 0:
			/* Set AP jump table address */
			sev->ap_jump_table = control->exit_info_2;
			break;
		case 1:
			/* Get AP jump table address */
			ghcb_set_sw_exit_info_2(ghcb, sev->ap_jump_table);
			break;
		default:
			pr_err("svm: vmgexit: unsupported AP jump table request - exit_info_1=%#llx\n",
			       control->exit_info_1);
			ghcb_set_sw_exit_info_1(ghcb, 2);
			ghcb_set_sw_exit_info_2(ghcb, GHCB_ERR_INVALID_INPUT);
		}

		ret = 1;
		break;
	}
	case SVM_VMGEXIT_UNSUPPORTED_EVENT:
		vcpu_unimpl(vcpu,
			    "vmgexit: unsupported event - exit_info_1=%#llx, exit_info_2=%#llx\n",
			    control->exit_info_1, control->exit_info_2);
		ret = -EINVAL;
		break;
	default:
		ret = svm_invoke_exit_handler(vcpu, exit_code);
	}

	return ret;
}

int sev_es_string_io(struct vcpu_svm *svm, int size, unsigned int port, int in)
{
	int count;
	int bytes;
	int r;

	if (svm->vmcb->control.exit_info_2 > INT_MAX)
		return -EINVAL;

	count = svm->vmcb->control.exit_info_2;
	if (unlikely(check_mul_overflow(count, size, &bytes)))
		return -EINVAL;

	r = setup_vmgexit_scratch(svm, in, bytes);
	if (r)
		return r;

	return kvm_sev_es_string_io(&svm->vcpu, size, port, svm->sev_es.ghcb_sa,
				    count, in);
}

static void sev_es_init_vmcb(struct vcpu_svm *svm)
{
	struct kvm_vcpu *vcpu = &svm->vcpu;

	svm->vmcb->control.nested_ctl |= SVM_NESTED_CTL_SEV_ES_ENABLE;
	svm->vmcb->control.virt_ext |= LBR_CTL_ENABLE_MASK;

	/*
	 * An SEV-ES guest requires a VMSA area that is a separate from the
	 * VMCB page. Do not include the encryption mask on the VMSA physical
	 * address since hardware will access it using the guest key.
	 */
	svm->vmcb->control.vmsa_pa = __pa(svm->sev_es.vmsa);

	/* Can't intercept CR register access, HV can't modify CR registers */
	svm_clr_intercept(svm, INTERCEPT_CR0_READ);
	svm_clr_intercept(svm, INTERCEPT_CR4_READ);
	svm_clr_intercept(svm, INTERCEPT_CR8_READ);
	svm_clr_intercept(svm, INTERCEPT_CR0_WRITE);
	svm_clr_intercept(svm, INTERCEPT_CR4_WRITE);
	svm_clr_intercept(svm, INTERCEPT_CR8_WRITE);

	svm_clr_intercept(svm, INTERCEPT_SELECTIVE_CR0);

	/* Track EFER/CR register changes */
	svm_set_intercept(svm, TRAP_EFER_WRITE);
	svm_set_intercept(svm, TRAP_CR0_WRITE);
	svm_set_intercept(svm, TRAP_CR4_WRITE);
	svm_set_intercept(svm, TRAP_CR8_WRITE);

	/* No support for enable_vmware_backdoor */
	clr_exception_intercept(svm, GP_VECTOR);

	/* Can't intercept XSETBV, HV can't modify XCR0 directly */
	svm_clr_intercept(svm, INTERCEPT_XSETBV);

	/* Clear intercepts on selected MSRs */
	set_msr_interception(vcpu, svm->msrpm, MSR_EFER, 1, 1);
	set_msr_interception(vcpu, svm->msrpm, MSR_IA32_CR_PAT, 1, 1);
	set_msr_interception(vcpu, svm->msrpm, MSR_IA32_LASTBRANCHFROMIP, 1, 1);
	set_msr_interception(vcpu, svm->msrpm, MSR_IA32_LASTBRANCHTOIP, 1, 1);
	set_msr_interception(vcpu, svm->msrpm, MSR_IA32_LASTINTFROMIP, 1, 1);
	set_msr_interception(vcpu, svm->msrpm, MSR_IA32_LASTINTTOIP, 1, 1);

	if (boot_cpu_has(X86_FEATURE_V_TSC_AUX) &&
	    (guest_cpuid_has(&svm->vcpu, X86_FEATURE_RDTSCP) ||
	     guest_cpuid_has(&svm->vcpu, X86_FEATURE_RDPID))) {
		set_msr_interception(vcpu, svm->msrpm, MSR_TSC_AUX, 1, 1);
		if (guest_cpuid_has(&svm->vcpu, X86_FEATURE_RDTSCP))
			svm_clr_intercept(svm, INTERCEPT_RDTSCP);
	}
}

void sev_init_vmcb(struct vcpu_svm *svm)
{
	svm->vmcb->control.nested_ctl |= SVM_NESTED_CTL_SEV_ENABLE;
	clr_exception_intercept(svm, UD_VECTOR);

	if (sev_es_guest(svm->vcpu.kvm))
		sev_es_init_vmcb(svm);
}

void sev_es_vcpu_reset(struct vcpu_svm *svm)
{
	/*
	 * Set the GHCB MSR value as per the GHCB specification when emulating
	 * vCPU RESET for an SEV-ES guest.
	 */
	set_ghcb_msr(svm, GHCB_MSR_SEV_INFO(GHCB_VERSION_MAX,
					    GHCB_VERSION_MIN,
					    sev_enc_bit));
}

<<<<<<< HEAD
void sev_es_prepare_switch_to_guest(struct vmcb_save_area *hostsa)
=======
void sev_es_prepare_switch_to_guest(struct sev_es_save_area *hostsa)
>>>>>>> 88084a3d
{
	/*
	 * As an SEV-ES guest, hardware will restore the host state on VMEXIT,
	 * of which one step is to perform a VMLOAD.  KVM performs the
	 * corresponding VMSAVE in svm_prepare_guest_switch for both
	 * traditional and SEV-ES guests.
	 */

	/* XCR0 is restored on VMEXIT, save the current host value */
	hostsa->xcr0 = xgetbv(XCR_XFEATURE_ENABLED_MASK);

	/* PKRU is restored on VMEXIT, save the current host value */
	hostsa->pkru = read_pkru();

	/* MSR_IA32_XSS is restored on VMEXIT, save the currnet host value */
	hostsa->xss = host_xss;
}

void sev_vcpu_deliver_sipi_vector(struct kvm_vcpu *vcpu, u8 vector)
{
	struct vcpu_svm *svm = to_svm(vcpu);

	/* First SIPI: Use the values as initially set by the VMM */
	if (!svm->sev_es.received_first_sipi) {
		svm->sev_es.received_first_sipi = true;
		return;
	}

	/*
	 * Subsequent SIPI: Return from an AP Reset Hold VMGEXIT, where
	 * the guest will set the CS and RIP. Set SW_EXIT_INFO_2 to a
	 * non-zero value.
	 */
	if (!svm->sev_es.ghcb)
		return;

	ghcb_set_sw_exit_info_2(svm->sev_es.ghcb, 1);
}<|MERGE_RESOLUTION|>--- conflicted
+++ resolved
@@ -1665,14 +1665,10 @@
 {
 	struct kvm_sev_info *dst = &to_kvm_svm(dst_kvm)->sev_info;
 	struct kvm_sev_info *src = &to_kvm_svm(src_kvm)->sev_info;
-<<<<<<< HEAD
-	struct kvm_sev_info *mirror;
-=======
 	struct kvm_vcpu *dst_vcpu, *src_vcpu;
 	struct vcpu_svm *dst_svm, *src_svm;
 	struct kvm_sev_info *mirror;
 	unsigned long i;
->>>>>>> 88084a3d
 
 	dst->active = true;
 	dst->asid = src->asid;
@@ -1689,34 +1685,6 @@
 	src->es_active = false;
 
 	list_cut_before(&dst->regions_list, &src->regions_list, &src->regions_list);
-<<<<<<< HEAD
-
-	/*
-	 * If this VM has mirrors, "transfer" each mirror's refcount of the
-	 * source to the destination (this KVM).  The caller holds a reference
-	 * to the source, so there's no danger of use-after-free.
-	 */
-	list_cut_before(&dst->mirror_vms, &src->mirror_vms, &src->mirror_vms);
-	list_for_each_entry(mirror, &dst->mirror_vms, mirror_entry) {
-		kvm_get_kvm(dst_kvm);
-		kvm_put_kvm(src_kvm);
-		mirror->enc_context_owner = dst_kvm;
-	}
-
-	/*
-	 * If this VM is a mirror, remove the old mirror from the owners list
-	 * and add the new mirror to the list.
-	 */
-	if (is_mirroring_enc_context(dst_kvm)) {
-		struct kvm_sev_info *owner_sev_info =
-			&to_kvm_svm(dst->enc_context_owner)->sev_info;
-
-		list_del(&src->mirror_entry);
-		list_add_tail(&dst->mirror_entry, &owner_sev_info->mirror_vms);
-	}
-}
-=======
->>>>>>> 88084a3d
 
 	/*
 	 * If this VM has mirrors, "transfer" each mirror's refcount of the
@@ -1836,17 +1804,9 @@
 	if (ret)
 		goto out_dst_vcpu;
 
-<<<<<<< HEAD
-	if (sev_es_guest(source_kvm)) {
-		ret = sev_es_migrate_from(kvm, source_kvm);
-		if (ret)
-			goto out_source_vcpu;
-	}
-=======
 	ret = sev_check_source_vcpus(kvm, source_kvm);
 	if (ret)
 		goto out_source_vcpu;
->>>>>>> 88084a3d
 
 	sev_migrate_from(kvm, source_kvm);
 	kvm_vm_dead(source_kvm);
@@ -2334,7 +2294,6 @@
 		clflush_cache_range(va, PAGE_SIZE);
 		return;
 	}
-<<<<<<< HEAD
 
 	/*
 	 * VM Page Flush takes a host virtual address and a guest ASID.  Fall
@@ -2346,19 +2305,6 @@
 
 	return;
 
-=======
-
-	/*
-	 * VM Page Flush takes a host virtual address and a guest ASID.  Fall
-	 * back to WBINVD if this faults so as not to make any problems worse
-	 * by leaving stale encrypted data in the cache.
-	 */
-	if (WARN_ON_ONCE(wrmsrl_safe(MSR_AMD64_VM_PAGE_FLUSH, addr | asid)))
-		goto do_wbinvd;
-
-	return;
-
->>>>>>> 88084a3d
 do_wbinvd:
 	wbinvd_on_all_cpus();
 }
@@ -3054,11 +3000,7 @@
 					    sev_enc_bit));
 }
 
-<<<<<<< HEAD
-void sev_es_prepare_switch_to_guest(struct vmcb_save_area *hostsa)
-=======
 void sev_es_prepare_switch_to_guest(struct sev_es_save_area *hostsa)
->>>>>>> 88084a3d
 {
 	/*
 	 * As an SEV-ES guest, hardware will restore the host state on VMEXIT,
