--- conflicted
+++ resolved
@@ -63,28 +63,18 @@
  * Set up the context for a new address space.
  */
 extern int init_new_context(struct task_struct *tsk, struct mm_struct *mm);
+#define init_new_context init_new_context
 
 /*
  * We're finished using the context for an address space.
  */
 extern void destroy_context(struct mm_struct *mm);
 
+#define destroy_context destroy_context
 /*
  * Switch context
  */
-<<<<<<< HEAD
 extern void switch_mmu_context(struct mm_struct *prev, struct mm_struct *next);
-=======
-#define destroy_context destroy_context
-static inline void destroy_context(struct mm_struct *mm)
-{
-	if (mm->context != NO_CONTEXT) {
-		clear_bit(mm->context, context_map);
-		mm->context = NO_CONTEXT;
-		atomic_inc(&nr_free_contexts);
-	}
-}
->>>>>>> 8bb7eca9
 
 static inline void switch_mm(struct mm_struct *prev, struct mm_struct *next,
 			     struct task_struct *tsk)
@@ -105,7 +95,6 @@
  * After we have set current->mm to a new value, this activates
  * the context for the new mm so we see the new mappings.
  */
-#define activate_mm activate_mm
 static inline void activate_mm(struct mm_struct *active_mm,
 			struct mm_struct *mm)
 {
@@ -115,13 +104,10 @@
 	switch_mm(active_mm, mm, current);
 	local_irq_restore(flags);
 }
+#define activate_mm	activate_mm
 
 extern void mmu_context_init(void);
 
-<<<<<<< HEAD
-=======
 #include <asm-generic/mmu_context.h>
 
-# endif /* __KERNEL__ */
->>>>>>> 8bb7eca9
 #endif /* _ASM_MICROBLAZE_MMU_CONTEXT_H */