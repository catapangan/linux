--- conflicted
+++ resolved
@@ -67,8 +67,6 @@
 
 #include <linux/dcache.h>
 #include <linux/fs.h>
-<<<<<<< HEAD
-=======
 
 /*
  * struct inotify_watch - represents a watch request on a specific inode
@@ -96,7 +94,6 @@
 			     const char *, struct inode *);
 	void (*destroy_watch)(struct inotify_watch *);
 };
->>>>>>> 41757106
 
 #ifdef CONFIG_INOTIFY
 
