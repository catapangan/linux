--- conflicted
+++ resolved
@@ -46,15 +46,10 @@
 /*
  * Flags for iomap_begin / iomap_end.  No flag implies a read.
  */
-<<<<<<< HEAD
 #define IOMAP_WRITE		(1 << 0) /* writing, must allocate blocks */
 #define IOMAP_ZERO		(1 << 1) /* zeroing operation, may skip holes */
 #define IOMAP_REPORT		(1 << 2) /* report extent status, e.g. FIEMAP */
-=======
-#define IOMAP_WRITE		(1 << 0)
-#define IOMAP_ZERO		(1 << 1)
 #define IOMAP_FAULT		(1 << 3) /* mapping for page fault */
->>>>>>> 9484ab1b
 
 struct iomap_ops {
 	/*
