/*
 *  include/linux/irqchip/arm-gic.h
 *
 *  Copyright (C) 2002 ARM Limited, All Rights Reserved.
 *
 * This program is free software; you can redistribute it and/or modify
 * it under the terms of the GNU General Public License version 2 as
 * published by the Free Software Foundation.
 */
#ifndef __LINUX_IRQCHIP_ARM_GIC_H
#define __LINUX_IRQCHIP_ARM_GIC_H

#define GIC_CPU_CTRL			0x00
#define GIC_CPU_PRIMASK			0x04
#define GIC_CPU_BINPOINT		0x08
#define GIC_CPU_INTACK			0x0c
#define GIC_CPU_EOI			0x10
#define GIC_CPU_RUNNINGPRI		0x14
#define GIC_CPU_HIGHPRI			0x18

#define GIC_DIST_CTRL			0x000
#define GIC_DIST_CTR			0x004
#define GIC_DIST_IGROUP			0x080
#define GIC_DIST_ENABLE_SET		0x100
#define GIC_DIST_ENABLE_CLEAR		0x180
#define GIC_DIST_PENDING_SET		0x200
#define GIC_DIST_PENDING_CLEAR		0x280
#define GIC_DIST_ACTIVE_SET		0x300
#define GIC_DIST_ACTIVE_CLEAR		0x380
#define GIC_DIST_PRI			0x400
#define GIC_DIST_TARGET			0x800
#define GIC_DIST_CONFIG			0xc00
#define GIC_DIST_SOFTINT		0xf00

#define GICH_HCR			0x0
#define GICH_VTR			0x4
#define GICH_VMCR			0x8
#define GICH_MISR			0x10
#define GICH_EISR0 			0x20
#define GICH_EISR1 			0x24
#define GICH_ELRSR0 			0x30
#define GICH_ELRSR1 			0x34
#define GICH_APR			0xf0
#define GICH_LR0			0x100

#define GICH_HCR_EN			(1 << 0)
#define GICH_HCR_UIE			(1 << 1)

#define GICH_LR_VIRTUALID		(0x3ff << 0)
#define GICH_LR_PHYSID_CPUID_SHIFT	(10)
#define GICH_LR_PHYSID_CPUID		(7 << GICH_LR_PHYSID_CPUID_SHIFT)
#define GICH_LR_STATE			(3 << 28)
#define GICH_LR_PENDING_BIT		(1 << 28)
#define GICH_LR_ACTIVE_BIT		(1 << 29)
#define GICH_LR_EOI			(1 << 19)

#define GICH_MISR_EOI			(1 << 0)
#define GICH_MISR_U			(1 << 1)

#ifndef __ASSEMBLY__

struct device_node;

extern struct irq_chip gic_arch_extn;

void gic_init_bases(unsigned int, int, void __iomem *, void __iomem *,
		    u32 offset, struct device_node *);
void gic_cascade_irq(unsigned int gic_nr, unsigned int irq);
<<<<<<< HEAD
void gic_raise_softirq(const struct cpumask *mask, unsigned int irq);

void gic_set_cpu(unsigned int cpu, unsigned int irq);
=======
void gic_cpu_if_down(void);
>>>>>>> 5e01dc7b

static inline void gic_init(unsigned int nr, int start,
			    void __iomem *dist , void __iomem *cpu)
{
	gic_init_bases(nr, start, dist, cpu, 0, NULL);
}

#endif /* __ASSEMBLY */

#endif<|MERGE_RESOLUTION|>--- conflicted
+++ resolved
@@ -66,13 +66,10 @@
 void gic_init_bases(unsigned int, int, void __iomem *, void __iomem *,
 		    u32 offset, struct device_node *);
 void gic_cascade_irq(unsigned int gic_nr, unsigned int irq);
-<<<<<<< HEAD
+void gic_cpu_if_down(void);
 void gic_raise_softirq(const struct cpumask *mask, unsigned int irq);
 
 void gic_set_cpu(unsigned int cpu, unsigned int irq);
-=======
-void gic_cpu_if_down(void);
->>>>>>> 5e01dc7b
 
 static inline void gic_init(unsigned int nr, int start,
 			    void __iomem *dist , void __iomem *cpu)
