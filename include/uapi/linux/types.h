--- conflicted
+++ resolved
@@ -25,12 +25,9 @@
 #else
 #define __bitwise
 #endif
-<<<<<<< HEAD
-=======
 
 /* The kernel doesn't use this legacy form, but user space does */
 #define __bitwise__ __bitwise
->>>>>>> 88084a3d
 
 typedef __u16 __bitwise __le16;
 typedef __u16 __bitwise __be16;
